<!--
******************************************************************************
* Copyright 2022 Intel Corporation
*
* Licensed under the Apache License, Version 2.0 (the "License");
* you may not use this file except in compliance with the License.
* You may obtain a copy of the License at
*
*     http://www.apache.org/licenses/LICENSE-2.0
*
* Unless required by applicable law or agreed to in writing, software
* distributed under the License is distributed on an "AS IS" BASIS,
* WITHOUT WARRANTIES OR CONDITIONS OF ANY KIND, either express or implied.
* See the License for the specific language governing permissions and
* limitations under the License.
*******************************************************************************/-->

# How to Contribute

As an open source project, we welcome community contributions to Intel(R) Extension for Scikit-learn. 
This document explains how to participate in project conversations, log bugs and enhancement requests, and submit code patches.

## Licensing 

Intel(R) Extension for Scikit-learn uses the [Apache 2.0 License](https://github.com/intel/scikit-learn-intelex/blob/main/LICENSE). 
By contributing to the project, you agree to the license and copyright terms and release your own contributions under these terms. 

## Pull Requests 

No anonymous contributions are accepted. The name in the commit message Signed-off-by line and your email must match the change authorship information. 

Make sure your ``.gitconfig`` is set up correctly so you can use `git commit -s` for signing your patches: 

`git config --global user.name "Kate Developer"`

`git config --global user.email kate.developer@company.com`
 
### Before Contributing Changes

<<<<<<< HEAD
Standard acronyms to start the commit message with are
API: an (incompatible) API change
BLD: change related to building scikit-learn-intelex
BUG: bug fix
DEP: deprecate something, or remove a deprecated object
DEV: development tool or utility
DOC: documentation
ENH: enhancement
MAINT: maintenance commit (refactoring, typos, etc.)
REV: revert an earlier commit
STY: style fix (whitespace, PEP8)
TST: addition or modification of tests
REL: related to releasing scikit-learn-intelex

Public CI is enabled for the repository. Your PR should pass all of our checks. We will review your contribution and, if any additional fixes or modifications are necessary, we may give some feedback to guide you. When accepted, your pull request will be merged into our GitHub repository.
=======
* Make sure you can build the product and run all the tests with your patch. 
* For a larger feature, provide a relevant test. 
* Document your code. Our project uses reStructuredText for documentation.  
* For new file(s), specify the appropriate copyright year in the first line. 
* Submit a pull request into the main branch. 

Continuous Integration (CI) testing is enabled for the repository. Your pull request must pass all checks before it can be merged. We will review your contribution and may provide feedback to guide you if any additional fixes or modifications are necessary. When reviewed and accepted, your pull request will be merged into our GitHub repository. 
>>>>>>> 7140d9f6

## Code Style

We use [black](https://black.readthedocs.io/en/stable/) and [isort](https://pycqa.github.io/isort/) formatters for Python* code. The line length is 90 characters; use default options otherwise. You can find the linter configuration in [.pyproject.toml](https://github.com/intel/scikit-learn-intelex/blob/main/pyproject.toml).

A GitHub* Action verifies if your changes comply with the output of the auto-formatting tools.

Optionally, you can install pre-commit hooks that do the formatting for you. For this, run from the top level of the repository:

```bash
pip install pre-commit
pre-commit install
```<|MERGE_RESOLUTION|>--- conflicted
+++ resolved
@@ -36,8 +36,6 @@
 `git config --global user.email kate.developer@company.com`
  
 ### Before Contributing Changes
-
-<<<<<<< HEAD
 Standard acronyms to start the commit message with are
 API: an (incompatible) API change
 BLD: change related to building scikit-learn-intelex
@@ -53,7 +51,6 @@
 REL: related to releasing scikit-learn-intelex
 
 Public CI is enabled for the repository. Your PR should pass all of our checks. We will review your contribution and, if any additional fixes or modifications are necessary, we may give some feedback to guide you. When accepted, your pull request will be merged into our GitHub repository.
-=======
 * Make sure you can build the product and run all the tests with your patch. 
 * For a larger feature, provide a relevant test. 
 * Document your code. Our project uses reStructuredText for documentation.  
@@ -61,7 +58,6 @@
 * Submit a pull request into the main branch. 
 
 Continuous Integration (CI) testing is enabled for the repository. Your pull request must pass all checks before it can be merged. We will review your contribution and may provide feedback to guide you if any additional fixes or modifications are necessary. When reviewed and accepted, your pull request will be merged into our GitHub repository. 
->>>>>>> 7140d9f6
 
 ## Code Style
 
