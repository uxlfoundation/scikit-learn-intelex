--- conflicted
+++ resolved
@@ -126,61 +126,29 @@
     return True
 
 
-<<<<<<< HEAD
-req_version = defaultdict(lambda: (2019, 'P', 0))
-req_version['sycl/dbscan.py'] = \
-    (2021, 'P', 100)  # hangs in beta08, need to be fixed
-req_version['sycl/linear_regression.py'] = \
-    (2021, 'P', 100)  # hangs in beta08, need to be fixed
-req_version['sycl/kmeans.py'] = \
-    (2021, 'P', 200)  # not equal results for host and gpu runs
-req_version['sycl/pca_transform.py'] = (2021, 'P', 200)
-req_version['sycl/decision_forest_classification_hist.py'] = (2021, 'P', 200)
-req_version['sycl/decision_forest_regression_hist.py'] = (2021, 'P', 200)
-req_version['decision_forest_classification_hist.py'] = (2023, 'P', 1)
-req_version['decision_forest_classification_default_dense.py'] = (2023, 'P', 1)
-req_version['decision_forest_classification_traverse.py'] = (2023, 'P', 1)
-req_version['decision_forest_regression_hist.py'] = (2021, 'P', 200)
-req_version['basic_statistics_spmd.py'] = (2023, 'P', 1)
-req_version['kmeans_spmd.py'] = (2023, 'P', 2)
-req_version['knn_bf_classification_spmd.py'] = (2023, 'P', 1)
-req_version['knn_bf_regression_spmd.py'] = (2023, 'P', 1)
-req_version['linear_regression_spmd.py'] = (2023, 'P', 1)
-
-req_device = defaultdict(lambda: [])
-req_device['basic_statistics_spmd.py'] = ["gpu"]
-req_device['kmeans_spmd.py'] = ["gpu"]
-req_device['knn_bf_classification_spmd.py'] = ["gpu"]
-req_device['knn_bf_regression_spmd.py'] = ["gpu"]
-req_device['linear_regression_spmd.py'] = ["gpu"]
-req_device['pca_spmd.py'] = ["gpu"]
-req_device['random_forest_classifier_spmd.py'] = ["gpu"]
-req_device['random_forest_regressor_spmd.py'] = ["gpu"]
-req_device['sycl/gradient_boosted_regression.py'] = ["gpu"]
-=======
 req_version = defaultdict(lambda: (2019, "P", 0))
-req_version["sycl/dbscan_batch.py"] = (
+req_version["sycl/dbscan.py"] = (
     2021,
     "P",
     100,
 )  # hangs in beta08, need to be fixed
-req_version["sycl/linear_regression_batch.py"] = (
+req_version["sycl/linear_regression.py"] = (
     2021,
     "P",
     100,
 )  # hangs in beta08, need to be fixed
-req_version["sycl/kmeans_batch.py"] = (
+req_version["sycl/kmeans.py"] = (
     2021,
     "P",
     200,
 )  # not equal results for host and gpu runs
-req_version["sycl/pca_transform_batch.py"] = (2021, "P", 200)
-req_version["sycl/decision_forest_classification_hist_batch.py"] = (2021, "P", 200)
-req_version["sycl/decision_forest_regression_hist_batch.py"] = (2021, "P", 200)
-req_version["decision_forest_classification_hist_batch.py"] = (2023, "P", 1)
-req_version["decision_forest_classification_default_dense_batch.py"] = (2023, "P", 1)
-req_version["decision_forest_classification_traverse_batch.py"] = (2023, "P", 1)
-req_version["decision_forest_regression_hist_batch.py"] = (2021, "P", 200)
+req_version["sycl/pca_transform.py"] = (2021, "P", 200)
+req_version["sycl/decision_forest_classification_hist.py"] = (2021, "P", 200)
+req_version["sycl/decision_forest_regression_hist.py"] = (2021, "P", 200)
+req_version["decision_forest_classification_hist.py"] = (2023, "P", 1)
+req_version["decision_forest_classification_default_dense.py"] = (2023, "P", 1)
+req_version["decision_forest_classification_traverse.py"] = (2023, "P", 1)
+req_version["decision_forest_regression_hist.py"] = (2021, "P", 200)
 req_version["basic_statistics_spmd.py"] = (2023, "P", 1)
 req_version["kmeans_spmd.py"] = (2023, "P", 2)
 req_version["knn_bf_classification_spmd.py"] = (2023, "P", 1)
@@ -190,17 +158,16 @@
 req_device = defaultdict(lambda: [])
 req_device["basic_statistics_spmd.py"] = ["gpu"]
 req_device["kmeans_spmd.py"] = ["gpu"]
-req_device["knn_bf_classification_dpnp_batch.py"] = ["gpu"]
+req_device["knn_bf_classification_dpnp.py"] = ["gpu"]
 req_device["knn_bf_classification_spmd.py"] = ["gpu"]
 req_device["knn_bf_regression_spmd.py"] = ["gpu"]
 req_device["linear_regression_spmd.py"] = ["gpu"]
 req_device["pca_spmd.py"] = ["gpu"]
-req_device["random_forest_classifier_dpctl_batch.py"] = ["gpu"]
+req_device["random_forest_classifier_dpctl.py"] = ["gpu"]
 req_device["random_forest_classifier_spmd.py"] = ["gpu"]
-req_device["random_forest_regressor_dpnp_batch.py"] = ["gpu"]
+req_device["random_forest_regressor_dpnp.py"] = ["gpu"]
 req_device["random_forest_regressor_spmd.py"] = ["gpu"]
-req_device["sycl/gradient_boosted_regression_batch.py"] = ["gpu"]
->>>>>>> f6ab585d
+req_device["sycl/gradient_boosted_regression.py"] = ["gpu"]
 
 req_library = defaultdict(lambda: [])
 req_library["basic_statistics_spmd.py"] = ["dpctl", "mpi4py"]
@@ -209,14 +176,14 @@
 req_library["model_builders_catboost.py"] = ["catboost"]
 req_library["basic_statistics_spmd.py"] = ["dpctl", "mpi4py"]
 req_library["kmeans_spmd.py"] = ["dpctl", "mpi4py"]
-req_library["knn_bf_classification_dpnp_batch.py"] = ["dpctl", "dpnp"]
+req_library["knn_bf_classification_dpnp.py"] = ["dpctl", "dpnp"]
 req_library["knn_bf_classification_spmd.py"] = ["dpctl", "mpi4py"]
 req_library["knn_bf_regression_spmd.py"] = ["dpctl", "mpi4py"]
 req_library["linear_regression_spmd.py"] = ["dpctl", "mpi4py"]
 req_library["pca_spmd.py"] = ["dpctl", "mpi4py"]
-req_library["random_forest_classifier_dpctl_batch.py"] = ["dpctl"]
+req_library["random_forest_classifier_dpctl.py"] = ["dpctl"]
 req_library["random_forest_classifier_spmd.py"] = ["dpctl", "mpi4py"]
-req_library["random_forest_regressor_dpnp_batch.py"] = ["dpnp"]
+req_library["random_forest_regressor_dpnp.py"] = ["dpnp"]
 req_library["random_forest_regressor_spmd.py"] = ["dpctl", "mpi4py"]
 
 req_os = defaultdict(lambda: [])
@@ -253,17 +220,7 @@
             return None
         if not check_library(req_library[os.path.basename(ex)]):
             return None
-<<<<<<< HEAD
-    if not nostream and ex.endswith('streaming.py'):
-        return '"' + sys.executable + '" "' + ex + '"'
-    elif not nodist and ex.endswith('spmd.py'):
-=======
-    if any(ex.endswith(x) for x in ["batch.py", "stream.py"]):
-        return '"' + sys.executable + '" "' + ex + '"'
-    if not nostream and ex.endswith("streaming.py"):
-        return '"' + sys.executable + '" "' + ex + '"'
-    if not nodist and ex.endswith("spmd.py"):
->>>>>>> f6ab585d
+    if not nodist and ex.endswith('spmd.py'):
         if IS_WIN:
             return 'mpiexec -localonly -n 4 "' + sys.executable + '" "' + ex + '"'
         return 'mpirun -n 4 "' + sys.executable + '" "' + ex + '"'
@@ -278,81 +235,50 @@
         os.makedirs(logdir)
     for dirpath, dirnames, filenames in os.walk(exdir):
         for script in filenames:
-<<<<<<< HEAD
             if script.endswith('.py') and script not in ['__init__.py']:
                 n += 1
                 if script in skiped_files:
                    print(strftime("%H:%M:%S", gmtime()) + '\tKNOWN BUG IN EXAMPLES\t' + script)
                 else:
-                    logfn = jp(logdir, script.replace('.py', '.res'))
-                    with open(logfn, 'w') as logfile:
-                        print('\n##### ' + jp(dirpath, script))
-                        execute_string = get_exe_cmd(jp(dirpath, script),
-                                                    nodist, nostream)
-                        if execute_string:
-                            os.chdir(dirpath)
-                            proc = subprocess.Popen(
-                                execute_string if IS_WIN else ['/bin/bash',
-                                                            '-c',
-                                                            execute_string],
-                                stdout=subprocess.PIPE,
-                                stderr=subprocess.STDOUT,
-                                shell=False
-=======
-            if any(
-                script.endswith(x)
-                for x in ["spmd.py", "streaming.py", "stream.py", "batch.py"]
-            ):
-                n += 1
-                logfn = jp(logdir, script.replace(".py", ".res"))
-                with open(logfn, "w") as logfile:
-                    print("\n##### " + jp(dirpath, script))
-                    execute_string = get_exe_cmd(jp(dirpath, script), nodist, nostream)
-                    if execute_string:
-                        os.chdir(dirpath)
-                        proc = subprocess.Popen(
-                            execute_string
-                            if IS_WIN
-                            else ["/bin/bash", "-c", execute_string],
-                            stdout=subprocess.PIPE,
-                            stderr=subprocess.STDOUT,
-                            shell=False,
-                        )
-                        out = proc.communicate()[0]
-                        logfile.write(out.decode("ascii"))
-                        if proc.returncode:
-                            print(out)
-                            print(
-                                strftime("%H:%M:%S", gmtime()) + "\tFAILED"
-                                "\t" + script + "\twith errno"
-                                "\t" + str(proc.returncode)
->>>>>>> f6ab585d
-                            )
-                            out = proc.communicate()[0]
-                            logfile.write(out.decode('ascii'))
-                            if proc.returncode:
-                                print(out)
-                                print(
-                                    strftime("%H:%M:%S", gmtime()) + '\tFAILED'
-                                    '\t' + script + '\twith errno'
-                                    '\t' + str(proc.returncode)
-                                )
-                            else:
-                                success += 1
-                                print(strftime("%H:%M:%S", gmtime()) + '\t'
-                                    'PASSED\t' + script)
-                        else:
-                            success += 1
-<<<<<<< HEAD
-                            print(strftime("%H:%M:%S", gmtime()) + '\tSKIPPED\t' + script)
-=======
-                            print(
-                                strftime("%H:%M:%S", gmtime()) + "\t" "PASSED\t" + script
-                            )
-                    else:
-                        success += 1
-                        print(strftime("%H:%M:%S", gmtime()) + "\tSKIPPED\t" + script)
->>>>>>> f6ab585d
+                  logfn = jp(logdir, script.replace(".py", ".res"))
+                  with open(logfn, "w") as logfile:
+                      print("\n##### " + jp(dirpath, script))
+                      execute_string = get_exe_cmd(jp(dirpath, script), nodist, nostream)
+                      if execute_string:
+                          os.chdir(dirpath)
+                          proc = subprocess.Popen(
+                              execute_string
+                              if IS_WIN
+                              else ["/bin/bash", "-c", execute_string],
+                              stdout=subprocess.PIPE,
+                              stderr=subprocess.STDOUT,
+                              shell=False,
+                          )
+                          out = proc.communicate()[0]
+                          logfile.write(out.decode("ascii"))
+                          if proc.returncode:
+                              print(out)
+                              print(
+                                  strftime("%H:%M:%S", gmtime()) + "\tFAILED"
+                                  "\t" + script + "\twith errno"
+                                  "\t" + str(proc.returncode)
+                              )
+                              out = proc.communicate()[0]
+                              logfile.write(out.decode('ascii'))
+                              if proc.returncode:
+                                  print(out)
+                                  print(
+                                      strftime("%H:%M:%S", gmtime()) + '\tFAILED'
+                                      '\t' + script + '\twith errno'
+                                      '\t' + str(proc.returncode)
+                                  )
+                              else:
+                                  success += 1
+                                  print(strftime("%H:%M:%S", gmtime()) + '\t'
+                                      'PASSED\t' + script)
+                          else:
+                              success += 1
+                          print(strftime("%H:%M:%S", gmtime()) + '\tSKIPPED\t' + script)
     return success, n
 
 
