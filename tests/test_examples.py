#===============================================================================
# Copyright 2014 Intel Corporation
#
# Licensed under the Apache License, Version 2.0 (the "License");
# you may not use this file except in compliance with the License.
# You may obtain a copy of the License at
#
#     http://www.apache.org/licenses/LICENSE-2.0
#
# Unless required by applicable law or agreed to in writing, software
# distributed under the License is distributed on an "AS IS" BASIS,
# WITHOUT WARRANTIES OR CONDITIONS OF ANY KIND, either express or implied.
# See the License for the specific language governing permissions and
# limitations under the License.
#===============================================================================

import os
import sys
test_path = os.path.abspath(os.path.dirname(__file__))
unittest_data_path = os.path.join(test_path, "unittest_data")
examples_path = os.path.join(os.path.dirname(test_path), "examples", "daal4py")
sys.path.insert(0, examples_path)
os.chdir(examples_path)

import unittest
import numpy as np
import pandas as pd
from scipy.sparse import csr_matrix

from daal4py.sklearn._utils import get_daal_version
# First item is major version - 2021,
# second is minor+patch - 0110,
# third item is status - B
daal_version = get_daal_version()
print('DAAL version:', daal_version)


def check_version(rule, target):
    if not isinstance(rule[0], type(target)):
        if rule > target:
            return False
    else:
        for rule_item in rule:
            if rule_item > target:
                return False
            if rule_item[0] == target[0]:
                break
    return True


def check_libraries(rule):
    for rule_item in rule:
        try:
            __import__(rule_item, fromlist=[''])
        except ImportError:
            return False
    return True


# function reading file and returning numpy array
def np_read_csv(f, c=None, s=0, n=np.iinfo(np.int64).max, t=np.float64):
    if s == 0 and n == np.iinfo(np.int64).max:
        return np.loadtxt(f, usecols=c, delimiter=',', ndmin=2, dtype=t)
    a = np.genfromtxt(f, usecols=c, delimiter=',', skip_header=s, max_rows=n, dtype=t)
    if a.shape[0] == 0:
        raise Exception("done")
    if a.ndim == 1:
        return a[:, np.newaxis]
    return a


# function reading file and returning pandas DataFrame
def pd_read_csv(f, c=None, s=0, n=None, t=np.float64):
    return pd.read_csv(f, usecols=c, delimiter=',', header=None,
                       skiprows=s, nrows=n, dtype=t)


# function reading file and returning scipy.sparse.csr_matrix
def csr_read_csv(f, c=None, s=0, n=None, t=np.float64):
    return csr_matrix(pd_read_csv(f, c, s=s, n=n, t=t))


def add_test(cls, e, f=None, attr=None, ver=(0, 0), req_libs=[]):
    import importlib

    @unittest.skipUnless(
        check_version(ver, daal_version),
        str(ver) + " not supported in this library version " + str(daal_version)
    )
    @unittest.skipUnless(
        check_libraries(req_libs),
        "cannot import required libraries " + str(req_libs)
    )
    def testit(self):
        ex = importlib.import_module(e)
        result = self.call(ex)
        if f and attr:
            testdata = np_read_csv(os.path.join(unittest_data_path, f))
            actual = attr(result) if callable(attr) else getattr(result, attr)
            self.assertTrue(
                np.allclose(actual, testdata, atol=1e-05),
                msg="Discrepancy found: {}".format(np.abs(actual - testdata).max())
            )
        else:
            self.assertTrue(True)
    setattr(cls, 'test_' + e, testit)


class Base():
    """
    We also use generic functions to test these, they get added later.
    """

    def test_svd_batch(self):
        import svd_batch as ex
        (data, result) = self.call(ex)
        self.assertTrue(np.allclose(data,
                                    np.matmul(
                                        np.matmul(result.leftSingularMatrix,
                                                  np.diag(result.singularValues[0])),
                                        result.rightSingularMatrix)
                                    )
                        )

    def test_svd_stream(self):
        import svd_streaming as ex
        result = self.call(ex)
        data = np.loadtxt("./data/distributed/svd_1.csv", delimiter=',')
        for f in ["./data/distributed/svd_{}.csv".format(i) for i in range(2, 5)]:
            data = np.append(data, np.loadtxt(f, delimiter=','), axis=0)
        self.assertTrue(np.allclose(data,
                                    np.matmul(np.matmul(result.leftSingularMatrix,
                                              np.diag(result.singularValues[0])),
                                              result.rightSingularMatrix)))

    def test_qr_batch(self):
        import qr_batch as ex
        (data, result) = self.call(ex)
        self.assertTrue(np.allclose(data, np.matmul(result.matrixQ, result.matrixR)))

    def test_qr_stream(self):
        import qr_streaming as ex
        result = self.call(ex)
        data = np.loadtxt("./data/distributed/qr_1.csv", delimiter=',')
        for f in ["./data/distributed/qr_{}.csv".format(i) for i in range(2, 5)]:
            data = np.append(data, np.loadtxt(f, delimiter=','), axis=0)
        self.assertTrue(np.allclose(data, np.matmul(result.matrixQ, result.matrixR)))

    def test_svm_batch(self):
        testdata = np_read_csv(os.path.join(unittest_data_path, "svm_batch.csv"),
                               range(1))
        import svm_batch as ex
        (decision_result, _, _) = self.call(ex)
        left = np.absolute(decision_result - testdata).max()
        right = np.absolute(decision_result.max() - decision_result.min()) * 0.05
        self.assertTrue(left < right)


gen_examples = [
    ('adaboost_batch', None, None, (2020, 'P', 0)),
    ('adagrad_mse_batch', 'adagrad_mse_batch.csv', 'minimum'),
    ('association_rules_batch', 'association_rules_batch.csv', 'confidence'),
    ('bacon_outlier_batch', 'multivariate_outlier_batch.csv', lambda r: r[1].weights),
    ('brownboost_batch', None, None, (2020, 'P', 0)),
    ('correlation_distance_batch', 'correlation_distance_batch.csv',
     lambda r: [[np.amin(r.correlationDistance)],
                [np.amax(r.correlationDistance)],
                [np.mean(r.correlationDistance)],
                [np.average(r.correlationDistance)]]),
    ('cosine_distance_batch', 'cosine_distance_batch.csv',
     lambda r: [[np.amin(r.cosineDistance)],
                [np.amax(r.cosineDistance)],
                [np.mean(r.cosineDistance)],
                [np.average(r.cosineDistance)]]),
    # ('gradient_boosted_regression_batch', 'gradient_boosted_regression_batch.csv',
    #  lambda x: x[1].prediction),
    ('cholesky_batch', 'cholesky_batch.csv', 'choleskyFactor'),
    ('covariance_batch', 'covariance.csv', 'covariance'),
    ('covariance_streaming', 'covariance.csv', 'covariance'),
    ('decision_forest_classification_default_dense_batch',
     None, lambda r: r[1].prediction, (2023, 'P', 1)),
    ('decision_forest_classification_hist_batch',
     None, lambda r: r[1].prediction, (2023, 'P', 1)),
    ('decision_forest_regression_default_dense_batch',
     'decision_forest_regression_batch.csv', lambda r: r[1].prediction, (2023, 'P', 1)),
    ('decision_forest_regression_hist_batch',
     'decision_forest_regression_batch.csv', lambda r: r[1].prediction, (2023, 'P', 1)),
    ('decision_forest_regression_default_dense_batch',
     'decision_forest_regression_batch_20230101.csv',
     lambda r: r[1].prediction, (2023, 'P', 101)),
    ('decision_forest_regression_hist_batch',
     'decision_forest_regression_batch_20230101.csv',
     lambda r: r[1].prediction, (2023, 'P', 101)),
    ('decision_tree_classification_batch', 'decision_tree_classification_batch.csv',
     lambda r: r[1].prediction),
    ('decision_tree_regression_batch', 'decision_tree_regression_batch.csv',
     lambda r: r[1].prediction),
    ('distributions_bernoulli_batch',),
    ('distributions_normal_batch',),
    ('distributions_uniform_batch',),
    ('em_gmm_batch', 'em_gmm.csv', lambda r: r.covariances[0]),
    ('model_builders_lightgbm', None, None,
     ((2020, 'P', 2), (2021, 'B', 109)), ['lightgbm']),
    ('model_builders_xgboost', None, None,
     ((2020, 'P', 2), (2021, 'B', 109)), ['xgboost']),
<<<<<<< HEAD
    ('model_builders_xgboost_early_stop_batch', None, None,
     ((2020, 'P', 2), (2021, 'B', 109)), ['xgboost']),
    ('gbt_cls_model_create_from_catboost_batch', None, None,
=======
    ('model_builders_catboost', None, None,
>>>>>>> dd4ea275
     (2021, 'P', 4), ['catboost']),
    ('gradient_boosted_classification_batch',),
    ('gradient_boosted_regression_batch',),
    ('implicit_als_batch', 'implicit_als_batch.csv', 'prediction'),
    ('kdtree_knn_classification_batch', None, None),
    ('kmeans_batch', 'kmeans_batch.csv', 'centroids'),
    ('lbfgs_cr_entr_loss_batch', 'lbfgs_cr_entr_loss_batch.csv', 'minimum'),
    ('lbfgs_mse_batch', 'lbfgs_mse_batch.csv', 'minimum'),
    ('linear_regression_batch', 'linear_regression_batch.csv',
     lambda r: r[1].prediction),
    ('linear_regression_streaming', 'linear_regression_batch.csv',
     lambda r: r[1].prediction),
    # return when Logistic Regression will be fixed
    # ('log_reg_binary_dense_batch', 'log_reg_binary_dense_batch.csv',
    #  lambda r: r[1].prediction),
    ('log_reg_binary_dense_batch', None, None),
    ('log_reg_dense_batch',),
    ('logitboost_batch', None, None, (2020, 'P', 0)),
    ('low_order_moms_dense_batch', 'low_order_moms_dense_batch.csv',
     lambda r: np.vstack((r.minimum, r.maximum, r.sum, r.sumSquares,
                          r.sumSquaresCentered, r.mean, r.secondOrderRawMoment,
                          r.variance, r.standardDeviation, r.variation))),
    ('low_order_moms_streaming', 'low_order_moms_dense_batch.csv',
     lambda r: np.vstack((r.minimum, r.maximum, r.sum, r.sumSquares,
                          r.sumSquaresCentered, r.mean, r.secondOrderRawMoment,
                          r.variance, r.standardDeviation, r.variation))),
    ('multivariate_outlier_batch', 'multivariate_outlier_batch.csv',
     lambda r: r[1].weights),
    ('naive_bayes_batch', 'naive_bayes_batch.csv', lambda r: r[0].prediction),
    ('naive_bayes_streaming', 'naive_bayes_batch.csv', lambda r: r[0].prediction),
    ('normalization_minmax_batch', 'normalization_minmax.csv', 'normalizedData'),
    ('normalization_zscore_batch', 'normalization_zscore.csv', 'normalizedData'),
    ('pca_batch', 'pca_batch.csv', 'eigenvectors'),
    ('pca_transform_batch', 'pca_transform_batch.csv', lambda r: r[1].transformedData),
    ('pivoted_qr_batch', 'pivoted_qr.csv', 'matrixR'),
    ('quantiles_batch', 'quantiles.csv', 'quantiles'),
    ('ridge_regression_batch', 'ridge_regression_batch.csv', lambda r: r[0].prediction),
    ('ridge_regression_streaming', 'ridge_regression_batch.csv',
     lambda r: r[0].prediction),
    ('saga_batch', None, None, (2019, 'P', 3)),
    ('sgd_logistic_loss_batch', 'sgd_logistic_loss_batch.csv', 'minimum'),
    ('sgd_mse_batch', 'sgd_mse_batch.csv', 'minimum'),
    ('sorting_batch',),
    ('stump_classification_batch', None, None, (2020, 'P', 0)),
    ('stump_regression_batch', None, None, (2020, 'P', 0)),
    ('svm_multiclass_batch', 'svm_multiclass_batch.csv', lambda r: r[0].prediction),
    ('univariate_outlier_batch', 'univariate_outlier_batch.csv', lambda r: r[1].weights),
    ('dbscan_batch', 'dbscan_batch.csv', 'assignments', (2019, 'P', 5)),
    ('lasso_regression_batch', None, None, (2019, 'P', 5)),
    ('elastic_net_batch', None, None, ((2020, 'P', 1), (2021, 'B', 105))),
]

for example in gen_examples:
    add_test(Base, *example)


class TestExNpyArray(Base, unittest.TestCase):
    """
    We run and validate all the examples but read data with numpy,
    so working natively on a numpy arrays.
    """
    def call(self, ex):
        return ex.main(readcsv=np_read_csv)


class TestExPandasDF(Base, unittest.TestCase):
    """
    We run and validate all the examples but read data with pandas,
    so working natively on a pandas DataFrame
    """
    def call(self, ex):
        return ex.main(readcsv=pd_read_csv)


class TestExCSRMatrix(Base, unittest.TestCase):
    """
    We run and validate all the examples but use scipy-sparse-csr_matrix as input data.
    We also let algos use CSR method (some algos ignore the method argument since they
    do not specifically support CSR).
    """
    def call(self, ex):
        # some algos do not support CSR matrices
        if ex.__name__.startswith('sorting'):
            self.skipTest("not supporting CSR")
        if any(ex.__name__.startswith(x) for x in ['adaboost',
                                                   'brownboost',
                                                   'stump_classification',
<<<<<<< HEAD
                                                   'gbt_cls_model_create',
=======
>>>>>>> dd4ea275
                                                   'model_builders',
                                                   'decision_forest']):
            self.skipTest("not supporting CSR")
        method = \
            'singlePassCSR' if any(x in ex.__name__
                                   for x in ['low_order_moms', 'covariance']) \
            else 'fastCSR'
        # cannot use fastCSR ofr implicit als
        if 'implicit_als' in ex.__name__:
            method = 'defaultDense'
        # kmeans have no special method for CSR
        if 'kmeans' in ex.__name__:
            method = 'randomDense'
        if hasattr(ex, 'dflt_method'):
            method = ex.dflt_method.replace('defaultDense',
                                            'fastCSR').replace('Dense', 'CSR')
        return ex.main(readcsv=csr_read_csv, method=method)


if __name__ == '__main__':
    unittest.main()<|MERGE_RESOLUTION|>--- conflicted
+++ resolved
@@ -203,13 +203,7 @@
      ((2020, 'P', 2), (2021, 'B', 109)), ['lightgbm']),
     ('model_builders_xgboost', None, None,
      ((2020, 'P', 2), (2021, 'B', 109)), ['xgboost']),
-<<<<<<< HEAD
-    ('model_builders_xgboost_early_stop_batch', None, None,
-     ((2020, 'P', 2), (2021, 'B', 109)), ['xgboost']),
-    ('gbt_cls_model_create_from_catboost_batch', None, None,
-=======
     ('model_builders_catboost', None, None,
->>>>>>> dd4ea275
      (2021, 'P', 4), ['catboost']),
     ('gradient_boosted_classification_batch',),
     ('gradient_boosted_regression_batch',),
@@ -297,10 +291,6 @@
         if any(ex.__name__.startswith(x) for x in ['adaboost',
                                                    'brownboost',
                                                    'stump_classification',
-<<<<<<< HEAD
-                                                   'gbt_cls_model_create',
-=======
->>>>>>> dd4ea275
                                                    'model_builders',
                                                    'decision_forest']):
             self.skipTest("not supporting CSR")
