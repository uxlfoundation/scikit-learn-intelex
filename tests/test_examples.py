<<<<<<< HEAD
# ===============================================================================
=======
# ==============================================================================
>>>>>>> f63c7d88
# Copyright 2014 Intel Corporation
#
# Licensed under the Apache License, Version 2.0 (the "License");
# you may not use this file except in compliance with the License.
# You may obtain a copy of the License at
#
#     http://www.apache.org/licenses/LICENSE-2.0
#
# Unless required by applicable law or agreed to in writing, software
# distributed under the License is distributed on an "AS IS" BASIS,
# WITHOUT WARRANTIES OR CONDITIONS OF ANY KIND, either express or implied.
# See the License for the specific language governing permissions and
# limitations under the License.
<<<<<<< HEAD
# ===============================================================================
=======
# ==============================================================================
>>>>>>> f63c7d88

import os
import sys

test_path = os.path.abspath(os.path.dirname(__file__))
unittest_data_path = os.path.join(test_path, "unittest_data")
examples_path = os.path.join(os.path.dirname(test_path), "examples", "daal4py")
sys.path.insert(0, examples_path)
os.chdir(examples_path)

import unittest

import numpy as np
import pandas as pd
from scipy.sparse import csr_matrix

from daal4py.sklearn._utils import get_daal_version

# First item is major version - 2021,
# second is minor+patch - 0110,
# third item is status - B
daal_version = get_daal_version()
print("DAAL version:", daal_version)


def check_version(rule, target):
    if not isinstance(rule[0], type(target)):
        if rule > target:
            return False
    else:
        for rule_item in rule:
            if rule_item > target:
                return False
            if rule_item[0] == target[0]:
                break
    return True


def check_libraries(rule):
    for rule_item in rule:
        try:
            __import__(rule_item, fromlist=[""])
        except ImportError:
            return False
    return True


# function reading file and returning numpy array
def np_read_csv(f, c=None, s=0, n=np.iinfo(np.int64).max, t=np.float64):
    if s == 0 and n == np.iinfo(np.int64).max:
        return np.loadtxt(f, usecols=c, delimiter=",", ndmin=2, dtype=t)
    a = np.genfromtxt(f, usecols=c, delimiter=",", skip_header=s, max_rows=n, dtype=t)
    if a.shape[0] == 0:
        raise Exception("done")
    if a.ndim == 1:
        return a[:, np.newaxis]
    return a


# function reading file and returning pandas DataFrame
def pd_read_csv(f, c=None, s=0, n=None, t=np.float64):
    return pd.read_csv(
        f, usecols=c, delimiter=",", header=None, skiprows=s, nrows=n, dtype=t
    )


# function reading file and returning scipy.sparse.csr_matrix
def csr_read_csv(f, c=None, s=0, n=None, t=np.float64):
    return csr_matrix(pd_read_csv(f, c, s=s, n=n, t=t))


def add_test(cls, e, f=None, attr=None, ver=(0, 0), req_libs=[]):
    import importlib

    @unittest.skipUnless(
        check_version(ver, daal_version),
        str(ver) + " not supported in this library version " + str(daal_version),
    )
    @unittest.skipUnless(
        check_libraries(req_libs), "cannot import required libraries " + str(req_libs)
    )
    def testit(self):
        ex = importlib.import_module(e)
        result = self.call(ex)
        if f and attr:
            testdata = np_read_csv(os.path.join(unittest_data_path, f))
            actual = attr(result) if callable(attr) else getattr(result, attr)
            self.assertTrue(
                np.allclose(actual, testdata, atol=1e-05),
                msg="Discrepancy found: {}".format(np.abs(actual - testdata).max()),
            )
        else:
            self.assertTrue(True)

    setattr(cls, "test_" + e, testit)


class Base:
    """
    We also use generic functions to test these, they get added later.
    """

<<<<<<< HEAD
    def test_svd(self):
        import svd as ex
=======
    def test_svd_batch(self):
        import svd_batch as ex
>>>>>>> f63c7d88

        (data, result) = self.call(ex)
        self.assertTrue(
            np.allclose(
                data,
                np.matmul(
                    np.matmul(
                        result.leftSingularMatrix, np.diag(result.singularValues[0])
                    ),
                    result.rightSingularMatrix,
                ),
            )
        )

    def test_svd_stream(self):
        import svd_streaming as ex

        result = self.call(ex)
        data = np.loadtxt("./data/distributed/svd_1.csv", delimiter=",")
        for f in ["./data/distributed/svd_{}.csv".format(i) for i in range(2, 5)]:
            data = np.append(data, np.loadtxt(f, delimiter=","), axis=0)
        self.assertTrue(
            np.allclose(
                data,
                np.matmul(
                    np.matmul(
                        result.leftSingularMatrix, np.diag(result.singularValues[0])
                    ),
                    result.rightSingularMatrix,
                ),
            )
        )

<<<<<<< HEAD
    def test_qr(self):
        import qr as ex
=======
    def test_qr_batch(self):
        import qr_batch as ex
>>>>>>> f63c7d88

        (data, result) = self.call(ex)
        self.assertTrue(np.allclose(data, np.matmul(result.matrixQ, result.matrixR)))

    def test_qr_stream(self):
        import qr_streaming as ex

        result = self.call(ex)
        data = np.loadtxt("./data/distributed/qr_1.csv", delimiter=",")
        for f in ["./data/distributed/qr_{}.csv".format(i) for i in range(2, 5)]:
            data = np.append(data, np.loadtxt(f, delimiter=","), axis=0)
        self.assertTrue(np.allclose(data, np.matmul(result.matrixQ, result.matrixR)))

<<<<<<< HEAD
    def test_svm(self):
        testdata = np_read_csv(os.path.join(unittest_data_path, "svm.csv"), range(1))
        import svm as ex
=======
    def test_svm_batch(self):
        testdata = np_read_csv(
            os.path.join(unittest_data_path, "svm_batch.csv"), range(1)
        )
        import svm_batch as ex
>>>>>>> f63c7d88

        (decision_result, _, _) = self.call(ex)
        left = np.absolute(decision_result - testdata).max()
        right = np.absolute(decision_result.max() - decision_result.min()) * 0.05
        self.assertTrue(left < right)


gen_examples = [
<<<<<<< HEAD
    ("adaboost", None, None, (2020, "P", 0)),
    ("adagrad_mse", "adagrad_mse.csv", "minimum"),
    ("association_rules", "association_rules.csv", "confidence"),
    ("bacon_outlier", "multivariate_outlier.csv", lambda r: r[1].weights),
    ("brownboost", None, None, (2020, "P", 0)),
    (
        "correlation_distance",
        "correlation_distance.csv",
=======
    ("adaboost_batch", None, None, (2020, "P", 0)),
    ("adagrad_mse_batch", "adagrad_mse_batch.csv", "minimum"),
    ("association_rules_batch", "association_rules_batch.csv", "confidence"),
    ("bacon_outlier_batch", "multivariate_outlier_batch.csv", lambda r: r[1].weights),
    ("brownboost_batch", None, None, (2020, "P", 0)),
    (
        "correlation_distance_batch",
        "correlation_distance_batch.csv",
>>>>>>> f63c7d88
        lambda r: [
            [np.amin(r.correlationDistance)],
            [np.amax(r.correlationDistance)],
            [np.mean(r.correlationDistance)],
            [np.average(r.correlationDistance)],
        ],
    ),
    (
<<<<<<< HEAD
        "cosine_distance",
        "cosine_distance.csv",
=======
        "cosine_distance_batch",
        "cosine_distance_batch.csv",
>>>>>>> f63c7d88
        lambda r: [
            [np.amin(r.cosineDistance)],
            [np.amax(r.cosineDistance)],
            [np.mean(r.cosineDistance)],
            [np.average(r.cosineDistance)],
        ],
    ),
<<<<<<< HEAD
    # ('gradient_boosted_regression', 'gradient_boosted_regression.csv',
    #  lambda x: x[1].prediction),
    ("cholesky", "cholesky.csv", "choleskyFactor"),
    ("covariance", "covariance.csv", "covariance"),
    ("covariance_streaming", "covariance.csv", "covariance"),
    (
        "decision_forest_classification_default_dense",
=======
    # ('gradient_boosted_regression_batch', 'gradient_boosted_regression_batch.csv',
    #  lambda x: x[1].prediction),
    ("cholesky_batch", "cholesky_batch.csv", "choleskyFactor"),
    ("covariance_batch", "covariance.csv", "covariance"),
    ("covariance_streaming", "covariance.csv", "covariance"),
    (
        "decision_forest_classification_default_dense_batch",
>>>>>>> f63c7d88
        None,
        lambda r: r[1].prediction,
        (2023, "P", 1),
    ),
    (
<<<<<<< HEAD
        "decision_forest_classification_hist",
=======
        "decision_forest_classification_hist_batch",
>>>>>>> f63c7d88
        None,
        lambda r: r[1].prediction,
        (2023, "P", 1),
    ),
    (
<<<<<<< HEAD
        "decision_forest_regression_default_dense",
        "decision_forest_regression.csv",
=======
        "decision_forest_regression_default_dense_batch",
        "decision_forest_regression_batch.csv",
>>>>>>> f63c7d88
        lambda r: r[1].prediction,
        (2023, "P", 1),
    ),
    (
<<<<<<< HEAD
        "decision_forest_regression_hist",
        "decision_forest_regression.csv",
=======
        "decision_forest_regression_hist_batch",
        "decision_forest_regression_batch.csv",
>>>>>>> f63c7d88
        lambda r: r[1].prediction,
        (2023, "P", 1),
    ),
    (
<<<<<<< HEAD
        "decision_forest_regression_default_dense",
        "decision_forest_regression_20230101.csv",
=======
        "decision_forest_regression_default_dense_batch",
        "decision_forest_regression_batch_20230101.csv",
>>>>>>> f63c7d88
        lambda r: r[1].prediction,
        (2023, "P", 101),
    ),
    (
<<<<<<< HEAD
        "decision_forest_regression_hist",
        "decision_forest_regression_20230101.csv",
=======
        "decision_forest_regression_hist_batch",
        "decision_forest_regression_batch_20230101.csv",
>>>>>>> f63c7d88
        lambda r: r[1].prediction,
        (2023, "P", 101),
    ),
    (
<<<<<<< HEAD
        "decision_tree_classification",
        "decision_tree_classification.csv",
        lambda r: r[1].prediction,
    ),
    (
        "decision_tree_regression",
        "decision_tree_regression.csv",
        lambda r: r[1].prediction,
    ),
    ("distributions_bernoulli",),
    ("distributions_normal",),
    ("distributions_uniform",),
    ("em_gmm", "em_gmm.csv", lambda r: r.covariances[0]),
=======
        "decision_tree_classification_batch",
        "decision_tree_classification_batch.csv",
        lambda r: r[1].prediction,
    ),
    (
        "decision_tree_regression_batch",
        "decision_tree_regression_batch.csv",
        lambda r: r[1].prediction,
    ),
    ("distributions_bernoulli_batch",),
    ("distributions_normal_batch",),
    ("distributions_uniform_batch",),
    ("em_gmm_batch", "em_gmm.csv", lambda r: r.covariances[0]),
>>>>>>> f63c7d88
    (
        "model_builders_lightgbm",
        None,
        None,
        ((2020, "P", 2), (2021, "B", 109)),
        ["lightgbm"],
    ),
    (
        "model_builders_xgboost",
        None,
        None,
        ((2020, "P", 2), (2021, "B", 109)),
        ["xgboost"],
    ),
    ("model_builders_catboost", None, None, (2021, "P", 4), ["catboost"]),
<<<<<<< HEAD
    ("gradient_boosted_classification",),
    ("gradient_boosted_regression",),
    ("implicit_als", "implicit_als.csv", "prediction"),
    ("kdtree_knn_classification", None, None),
    ("kmeans", "kmeans.csv", "centroids"),
    ("lbfgs_cr_entr_loss", "lbfgs_cr_entr_loss.csv", "minimum"),
    ("lbfgs_mse", "lbfgs_mse.csv", "minimum"),
    ("linear_regression", "linear_regression.csv", lambda r: r[1].prediction),
    ("linear_regression_streaming", "linear_regression.csv", lambda r: r[1].prediction),
=======
    ("gradient_boosted_classification_batch",),
    ("gradient_boosted_regression_batch",),
    ("implicit_als_batch", "implicit_als_batch.csv", "prediction"),
    ("kdtree_knn_classification_batch", None, None),
    ("kmeans_batch", "kmeans_batch.csv", "centroids"),
    ("lbfgs_cr_entr_loss_batch", "lbfgs_cr_entr_loss_batch.csv", "minimum"),
    ("lbfgs_mse_batch", "lbfgs_mse_batch.csv", "minimum"),
    ("linear_regression_batch", "linear_regression_batch.csv", lambda r: r[1].prediction),
    (
        "linear_regression_streaming",
        "linear_regression_batch.csv",
        lambda r: r[1].prediction,
    ),
>>>>>>> f63c7d88
    # return when Logistic Regression will be fixed
    # ('log_reg_binary_dense', 'log_reg_binary_dense.csv',
    #  lambda r: r[1].prediction),
<<<<<<< HEAD
    ("log_reg_binary_dense", None, None),
    ("log_reg_dense",),
    ("logitboost", None, None, (2020, "P", 0)),
    (
        "low_order_moms_dense",
        "low_order_moms_dense.csv",
=======
    ("log_reg_binary_dense_batch", None, None),
    ("log_reg_dense_batch",),
    ("logitboost_batch", None, None, (2020, "P", 0)),
    (
        "low_order_moms_dense_batch",
        "low_order_moms_dense_batch.csv",
>>>>>>> f63c7d88
        lambda r: np.vstack(
            (
                r.minimum,
                r.maximum,
                r.sum,
                r.sumSquares,
                r.sumSquaresCentered,
                r.mean,
                r.secondOrderRawMoment,
                r.variance,
                r.standardDeviation,
                r.variation,
            )
        ),
    ),
    (
        "low_order_moms_streaming",
<<<<<<< HEAD
        "low_order_moms_dense.csv",
=======
        "low_order_moms_dense_batch.csv",
>>>>>>> f63c7d88
        lambda r: np.vstack(
            (
                r.minimum,
                r.maximum,
                r.sum,
                r.sumSquares,
                r.sumSquaresCentered,
                r.mean,
                r.secondOrderRawMoment,
                r.variance,
                r.standardDeviation,
                r.variation,
            )
        ),
    ),
<<<<<<< HEAD
    ("multivariate_outlier", "multivariate_outlier.csv", lambda r: r[1].weights),
    ("naive_bayes", "naive_bayes.csv", lambda r: r[0].prediction),
    ("naive_bayes_streaming", "naive_bayes.csv", lambda r: r[0].prediction),
    ("normalization_minmax", "normalization_minmax.csv", "normalizedData"),
    ("normalization_zscore", "normalization_zscore.csv", "normalizedData"),
    ("pca", "pca.csv", "eigenvectors"),
    ("pca_transform", "pca_transform.csv", lambda r: r[1].transformedData),
    ("pivoted_qr", "pivoted_qr.csv", "matrixR"),
    ("quantiles", "quantiles.csv", "quantiles"),
    ("ridge_regression", "ridge_regression.csv", lambda r: r[0].prediction),
    ("ridge_regression_streaming", "ridge_regression.csv", lambda r: r[0].prediction),
    ("saga", None, None, (2019, "P", 3)),
    ("sgd_logistic_loss", "sgd_logistic_loss.csv", "minimum"),
    ("sgd_mse", "sgd_mse.csv", "minimum"),
    ("sorting",),
    ("stump_classification", None, None, (2020, "P", 0)),
    ("stump_regression", None, None, (2020, "P", 0)),
    ("svm_multiclass", "svm_multiclass.csv", lambda r: r[0].prediction),
    ("univariate_outlier", "univariate_outlier.csv", lambda r: r[1].weights),
    ("dbscan", "dbscan.csv", "assignments", (2019, "P", 5)),
    ("lasso_regression", None, None, (2019, "P", 5)),
    ("elastic_net", None, None, ((2020, "P", 1), (2021, "B", 105))),
=======
    (
        "multivariate_outlier_batch",
        "multivariate_outlier_batch.csv",
        lambda r: r[1].weights,
    ),
    ("naive_bayes_batch", "naive_bayes_batch.csv", lambda r: r[0].prediction),
    ("naive_bayes_streaming", "naive_bayes_batch.csv", lambda r: r[0].prediction),
    ("normalization_minmax_batch", "normalization_minmax.csv", "normalizedData"),
    ("normalization_zscore_batch", "normalization_zscore.csv", "normalizedData"),
    ("pca_batch", "pca_batch.csv", "eigenvectors"),
    ("pca_transform_batch", "pca_transform_batch.csv", lambda r: r[1].transformedData),
    ("pivoted_qr_batch", "pivoted_qr.csv", "matrixR"),
    ("quantiles_batch", "quantiles.csv", "quantiles"),
    ("ridge_regression_batch", "ridge_regression_batch.csv", lambda r: r[0].prediction),
    (
        "ridge_regression_streaming",
        "ridge_regression_batch.csv",
        lambda r: r[0].prediction,
    ),
    ("saga_batch", None, None, (2019, "P", 3)),
    ("sgd_logistic_loss_batch", "sgd_logistic_loss_batch.csv", "minimum"),
    ("sgd_mse_batch", "sgd_mse_batch.csv", "minimum"),
    ("sorting_batch",),
    ("stump_classification_batch", None, None, (2020, "P", 0)),
    ("stump_regression_batch", None, None, (2020, "P", 0)),
    ("svm_multiclass_batch", "svm_multiclass_batch.csv", lambda r: r[0].prediction),
    ("univariate_outlier_batch", "univariate_outlier_batch.csv", lambda r: r[1].weights),
    ("dbscan_batch", "dbscan_batch.csv", "assignments", (2019, "P", 5)),
    ("lasso_regression_batch", None, None, (2019, "P", 5)),
    ("elastic_net_batch", None, None, ((2020, "P", 1), (2021, "B", 105))),
>>>>>>> f63c7d88
]

for example in gen_examples:
    add_test(Base, *example)


class TestExNpyArray(Base, unittest.TestCase):
    """
    We run and validate all the examples but read data with numpy,
    so working natively on a numpy arrays.
    """

    def call(self, ex):
        return ex.main(readcsv=np_read_csv)


class TestExPandasDF(Base, unittest.TestCase):
    """
    We run and validate all the examples but read data with pandas,
    so working natively on a pandas DataFrame
    """

    def call(self, ex):
        return ex.main(readcsv=pd_read_csv)


class TestExCSRMatrix(Base, unittest.TestCase):
    """
    We run and validate all the examples but use scipy-sparse-csr_matrix as input data.
    We also let algos use CSR method (some algos ignore the method argument since they
    do not specifically support CSR).
    """

    def call(self, ex):
        # some algos do not support CSR matrices
        if ex.__name__.startswith("sorting"):
            self.skipTest("not supporting CSR")
        if any(
            ex.__name__.startswith(x)
            for x in [
                "adaboost",
                "brownboost",
                "stump_classification",
                "model_builders",
                "decision_forest",
            ]
        ):
            self.skipTest("not supporting CSR")
        method = (
            "singlePassCSR"
            if any(x in ex.__name__ for x in ["low_order_moms", "covariance"])
            else "fastCSR"
        )
        # cannot use fastCSR ofr implicit als
        if "implicit_als" in ex.__name__:
            method = "defaultDense"
        # kmeans have no special method for CSR
        if "kmeans" in ex.__name__:
            method = "randomDense"
        if hasattr(ex, "dflt_method"):
            method = ex.dflt_method.replace("defaultDense", "fastCSR").replace(
                "Dense", "CSR"
            )
        return ex.main(readcsv=csr_read_csv, method=method)


if __name__ == "__main__":
    unittest.main()<|MERGE_RESOLUTION|>--- conflicted
+++ resolved
@@ -1,8 +1,4 @@
-<<<<<<< HEAD
-# ===============================================================================
-=======
 # ==============================================================================
->>>>>>> f63c7d88
 # Copyright 2014 Intel Corporation
 #
 # Licensed under the Apache License, Version 2.0 (the "License");
@@ -16,11 +12,7 @@
 # WITHOUT WARRANTIES OR CONDITIONS OF ANY KIND, either express or implied.
 # See the License for the specific language governing permissions and
 # limitations under the License.
-<<<<<<< HEAD
-# ===============================================================================
-=======
 # ==============================================================================
->>>>>>> f63c7d88
 
 import os
 import sys
@@ -123,13 +115,8 @@
     We also use generic functions to test these, they get added later.
     """
 
-<<<<<<< HEAD
     def test_svd(self):
         import svd as ex
-=======
-    def test_svd_batch(self):
-        import svd_batch as ex
->>>>>>> f63c7d88
 
         (data, result) = self.call(ex)
         self.assertTrue(
@@ -163,13 +150,8 @@
             )
         )
 
-<<<<<<< HEAD
     def test_qr(self):
         import qr as ex
-=======
-    def test_qr_batch(self):
-        import qr_batch as ex
->>>>>>> f63c7d88
 
         (data, result) = self.call(ex)
         self.assertTrue(np.allclose(data, np.matmul(result.matrixQ, result.matrixR)))
@@ -183,17 +165,9 @@
             data = np.append(data, np.loadtxt(f, delimiter=","), axis=0)
         self.assertTrue(np.allclose(data, np.matmul(result.matrixQ, result.matrixR)))
 
-<<<<<<< HEAD
     def test_svm(self):
         testdata = np_read_csv(os.path.join(unittest_data_path, "svm.csv"), range(1))
         import svm as ex
-=======
-    def test_svm_batch(self):
-        testdata = np_read_csv(
-            os.path.join(unittest_data_path, "svm_batch.csv"), range(1)
-        )
-        import svm_batch as ex
->>>>>>> f63c7d88
 
         (decision_result, _, _) = self.call(ex)
         left = np.absolute(decision_result - testdata).max()
@@ -202,7 +176,6 @@
 
 
 gen_examples = [
-<<<<<<< HEAD
     ("adaboost", None, None, (2020, "P", 0)),
     ("adagrad_mse", "adagrad_mse.csv", "minimum"),
     ("association_rules", "association_rules.csv", "confidence"),
@@ -211,16 +184,6 @@
     (
         "correlation_distance",
         "correlation_distance.csv",
-=======
-    ("adaboost_batch", None, None, (2020, "P", 0)),
-    ("adagrad_mse_batch", "adagrad_mse_batch.csv", "minimum"),
-    ("association_rules_batch", "association_rules_batch.csv", "confidence"),
-    ("bacon_outlier_batch", "multivariate_outlier_batch.csv", lambda r: r[1].weights),
-    ("brownboost_batch", None, None, (2020, "P", 0)),
-    (
-        "correlation_distance_batch",
-        "correlation_distance_batch.csv",
->>>>>>> f63c7d88
         lambda r: [
             [np.amin(r.correlationDistance)],
             [np.amax(r.correlationDistance)],
@@ -229,13 +192,8 @@
         ],
     ),
     (
-<<<<<<< HEAD
         "cosine_distance",
         "cosine_distance.csv",
-=======
-        "cosine_distance_batch",
-        "cosine_distance_batch.csv",
->>>>>>> f63c7d88
         lambda r: [
             [np.amin(r.cosineDistance)],
             [np.amax(r.cosineDistance)],
@@ -243,7 +201,6 @@
             [np.average(r.cosineDistance)],
         ],
     ),
-<<<<<<< HEAD
     # ('gradient_boosted_regression', 'gradient_boosted_regression.csv',
     #  lambda x: x[1].prediction),
     ("cholesky", "cholesky.csv", "choleskyFactor"),
@@ -251,75 +208,41 @@
     ("covariance_streaming", "covariance.csv", "covariance"),
     (
         "decision_forest_classification_default_dense",
-=======
-    # ('gradient_boosted_regression_batch', 'gradient_boosted_regression_batch.csv',
-    #  lambda x: x[1].prediction),
-    ("cholesky_batch", "cholesky_batch.csv", "choleskyFactor"),
-    ("covariance_batch", "covariance.csv", "covariance"),
-    ("covariance_streaming", "covariance.csv", "covariance"),
-    (
-        "decision_forest_classification_default_dense_batch",
->>>>>>> f63c7d88
         None,
         lambda r: r[1].prediction,
         (2023, "P", 1),
     ),
     (
-<<<<<<< HEAD
         "decision_forest_classification_hist",
-=======
-        "decision_forest_classification_hist_batch",
->>>>>>> f63c7d88
         None,
         lambda r: r[1].prediction,
         (2023, "P", 1),
     ),
     (
-<<<<<<< HEAD
         "decision_forest_regression_default_dense",
         "decision_forest_regression.csv",
-=======
-        "decision_forest_regression_default_dense_batch",
-        "decision_forest_regression_batch.csv",
->>>>>>> f63c7d88
         lambda r: r[1].prediction,
         (2023, "P", 1),
     ),
     (
-<<<<<<< HEAD
         "decision_forest_regression_hist",
         "decision_forest_regression.csv",
-=======
-        "decision_forest_regression_hist_batch",
-        "decision_forest_regression_batch.csv",
->>>>>>> f63c7d88
         lambda r: r[1].prediction,
         (2023, "P", 1),
     ),
     (
-<<<<<<< HEAD
         "decision_forest_regression_default_dense",
         "decision_forest_regression_20230101.csv",
-=======
-        "decision_forest_regression_default_dense_batch",
-        "decision_forest_regression_batch_20230101.csv",
->>>>>>> f63c7d88
         lambda r: r[1].prediction,
         (2023, "P", 101),
     ),
     (
-<<<<<<< HEAD
         "decision_forest_regression_hist",
         "decision_forest_regression_20230101.csv",
-=======
-        "decision_forest_regression_hist_batch",
-        "decision_forest_regression_batch_20230101.csv",
->>>>>>> f63c7d88
         lambda r: r[1].prediction,
         (2023, "P", 101),
     ),
     (
-<<<<<<< HEAD
         "decision_tree_classification",
         "decision_tree_classification.csv",
         lambda r: r[1].prediction,
@@ -333,21 +256,6 @@
     ("distributions_normal",),
     ("distributions_uniform",),
     ("em_gmm", "em_gmm.csv", lambda r: r.covariances[0]),
-=======
-        "decision_tree_classification_batch",
-        "decision_tree_classification_batch.csv",
-        lambda r: r[1].prediction,
-    ),
-    (
-        "decision_tree_regression_batch",
-        "decision_tree_regression_batch.csv",
-        lambda r: r[1].prediction,
-    ),
-    ("distributions_bernoulli_batch",),
-    ("distributions_normal_batch",),
-    ("distributions_uniform_batch",),
-    ("em_gmm_batch", "em_gmm.csv", lambda r: r.covariances[0]),
->>>>>>> f63c7d88
     (
         "model_builders_lightgbm",
         None,
@@ -363,7 +271,6 @@
         ["xgboost"],
     ),
     ("model_builders_catboost", None, None, (2021, "P", 4), ["catboost"]),
-<<<<<<< HEAD
     ("gradient_boosted_classification",),
     ("gradient_boosted_regression",),
     ("implicit_als", "implicit_als.csv", "prediction"),
@@ -373,39 +280,15 @@
     ("lbfgs_mse", "lbfgs_mse.csv", "minimum"),
     ("linear_regression", "linear_regression.csv", lambda r: r[1].prediction),
     ("linear_regression_streaming", "linear_regression.csv", lambda r: r[1].prediction),
-=======
-    ("gradient_boosted_classification_batch",),
-    ("gradient_boosted_regression_batch",),
-    ("implicit_als_batch", "implicit_als_batch.csv", "prediction"),
-    ("kdtree_knn_classification_batch", None, None),
-    ("kmeans_batch", "kmeans_batch.csv", "centroids"),
-    ("lbfgs_cr_entr_loss_batch", "lbfgs_cr_entr_loss_batch.csv", "minimum"),
-    ("lbfgs_mse_batch", "lbfgs_mse_batch.csv", "minimum"),
-    ("linear_regression_batch", "linear_regression_batch.csv", lambda r: r[1].prediction),
-    (
-        "linear_regression_streaming",
-        "linear_regression_batch.csv",
-        lambda r: r[1].prediction,
-    ),
->>>>>>> f63c7d88
     # return when Logistic Regression will be fixed
     # ('log_reg_binary_dense', 'log_reg_binary_dense.csv',
     #  lambda r: r[1].prediction),
-<<<<<<< HEAD
     ("log_reg_binary_dense", None, None),
     ("log_reg_dense",),
     ("logitboost", None, None, (2020, "P", 0)),
     (
         "low_order_moms_dense",
         "low_order_moms_dense.csv",
-=======
-    ("log_reg_binary_dense_batch", None, None),
-    ("log_reg_dense_batch",),
-    ("logitboost_batch", None, None, (2020, "P", 0)),
-    (
-        "low_order_moms_dense_batch",
-        "low_order_moms_dense_batch.csv",
->>>>>>> f63c7d88
         lambda r: np.vstack(
             (
                 r.minimum,
@@ -423,11 +306,7 @@
     ),
     (
         "low_order_moms_streaming",
-<<<<<<< HEAD
         "low_order_moms_dense.csv",
-=======
-        "low_order_moms_dense_batch.csv",
->>>>>>> f63c7d88
         lambda r: np.vstack(
             (
                 r.minimum,
@@ -443,7 +322,6 @@
             )
         ),
     ),
-<<<<<<< HEAD
     ("multivariate_outlier", "multivariate_outlier.csv", lambda r: r[1].weights),
     ("naive_bayes", "naive_bayes.csv", lambda r: r[0].prediction),
     ("naive_bayes_streaming", "naive_bayes.csv", lambda r: r[0].prediction),
@@ -466,38 +344,6 @@
     ("dbscan", "dbscan.csv", "assignments", (2019, "P", 5)),
     ("lasso_regression", None, None, (2019, "P", 5)),
     ("elastic_net", None, None, ((2020, "P", 1), (2021, "B", 105))),
-=======
-    (
-        "multivariate_outlier_batch",
-        "multivariate_outlier_batch.csv",
-        lambda r: r[1].weights,
-    ),
-    ("naive_bayes_batch", "naive_bayes_batch.csv", lambda r: r[0].prediction),
-    ("naive_bayes_streaming", "naive_bayes_batch.csv", lambda r: r[0].prediction),
-    ("normalization_minmax_batch", "normalization_minmax.csv", "normalizedData"),
-    ("normalization_zscore_batch", "normalization_zscore.csv", "normalizedData"),
-    ("pca_batch", "pca_batch.csv", "eigenvectors"),
-    ("pca_transform_batch", "pca_transform_batch.csv", lambda r: r[1].transformedData),
-    ("pivoted_qr_batch", "pivoted_qr.csv", "matrixR"),
-    ("quantiles_batch", "quantiles.csv", "quantiles"),
-    ("ridge_regression_batch", "ridge_regression_batch.csv", lambda r: r[0].prediction),
-    (
-        "ridge_regression_streaming",
-        "ridge_regression_batch.csv",
-        lambda r: r[0].prediction,
-    ),
-    ("saga_batch", None, None, (2019, "P", 3)),
-    ("sgd_logistic_loss_batch", "sgd_logistic_loss_batch.csv", "minimum"),
-    ("sgd_mse_batch", "sgd_mse_batch.csv", "minimum"),
-    ("sorting_batch",),
-    ("stump_classification_batch", None, None, (2020, "P", 0)),
-    ("stump_regression_batch", None, None, (2020, "P", 0)),
-    ("svm_multiclass_batch", "svm_multiclass_batch.csv", lambda r: r[0].prediction),
-    ("univariate_outlier_batch", "univariate_outlier_batch.csv", lambda r: r[1].weights),
-    ("dbscan_batch", "dbscan_batch.csv", "assignments", (2019, "P", 5)),
-    ("lasso_regression_batch", None, None, (2019, "P", 5)),
-    ("elastic_net_batch", None, None, ((2020, "P", 1), (2021, "B", 105))),
->>>>>>> f63c7d88
 ]
 
 for example in gen_examples:
