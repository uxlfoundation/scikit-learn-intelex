# ==============================================================================
# Copyright 2021 Intel Corporation
#
# Licensed under the Apache License, Version 2.0 (the "License");
# you may not use this file except in compliance with the License.
# You may obtain a copy of the License at
#
#     http://www.apache.org/licenses/LICENSE-2.0
#
# Unless required by applicable law or agreed to in writing, software
# distributed under the License is distributed on an "AS IS" BASIS,
# WITHOUT WARRANTIES OR CONDITIONS OF ANY KIND, either express or implied.
# See the License for the specific language governing permissions and
# limitations under the License.
# ==============================================================================

import numpy as np
from sklearn.svm import NuSVR as _sklearn_NuSVR
from sklearn.utils.validation import _deprecate_positional_args, check_array

from daal4py.sklearn._n_jobs_support import control_n_jobs
from daal4py.sklearn._utils import sklearn_check_version
from onedal.svm import NuSVR as onedal_NuSVR

from .._device_offload import dispatch, wrap_output_data
from ._common import BaseSVR

if sklearn_check_version("1.6"):
    from sklearn.utils.validation import validate_data
else:
    validate_data = BaseSVR._validate_data


<<<<<<< HEAD
@control_n_jobs(decorated_methods=["fit", "predict"])
class NuSVR(_sklearn_NuSVR, BaseSVR):
    __doc__ = _sklearn_NuSVR.__doc__
=======
@control_n_jobs(decorated_methods=["fit", "predict", "score"])
class NuSVR(sklearn_NuSVR, BaseSVR):
    __doc__ = sklearn_NuSVR.__doc__
>>>>>>> 2f73b9de

    if sklearn_check_version("1.2"):
        _parameter_constraints: dict = {**_sklearn_NuSVR._parameter_constraints}

    @_deprecate_positional_args
    def __init__(
        self,
        *,
        nu=0.5,
        C=1.0,
        kernel="rbf",
        degree=3,
        gamma="scale",
        coef0=0.0,
        shrinking=True,
        tol=1e-3,
        cache_size=200,
        verbose=False,
        max_iter=-1,
    ):
        super().__init__(
            kernel=kernel,
            degree=degree,
            gamma=gamma,
            coef0=coef0,
            tol=tol,
            C=C,
            nu=nu,
            shrinking=shrinking,
            cache_size=cache_size,
            verbose=verbose,
            max_iter=max_iter,
        )

    def fit(self, X, y, sample_weight=None):
        if sklearn_check_version("1.2"):
            self._validate_params()
        elif self.nu <= 0 or self.nu > 1:
            # else if added to correct issues with
            # sklearn tests:
            # svm/tests/test_sparse.py::test_error
            # svm/tests/test_svm.py::test_bad_input
            # for sklearn versions < 1.2 (i.e. without
            # validate_params parameter checking)
            # Without this, a segmentation fault with
            # Windows fatal exception: access violation
            # occurs
            raise ValueError("nu <= 0 or nu > 1")
        dispatch(
            self,
            "fit",
            {
                "onedal": self.__class__._onedal_fit,
                "sklearn": _sklearn_NuSVR.fit,
            },
            X,
            y,
            sample_weight=sample_weight,
        )
        return self

    @wrap_output_data
    def predict(self, X):
        return dispatch(
            self,
            "predict",
            {
                "onedal": self.__class__._onedal_predict,
                "sklearn": _sklearn_NuSVR.predict,
            },
            X,
        )

    @wrap_output_data
    def score(self, X, y, sample_weight=None):
        return dispatch(
            self,
            "score",
            {
                "onedal": self.__class__._onedal_score,
                "sklearn": _sklearn_NuSVR.score,
            },
            X,
            y,
            sample_weight=sample_weight,
        )

    def _onedal_fit(self, X, y, sample_weight=None, queue=None):
        X, _, sample_weight = self._onedal_fit_checks(X, y, sample_weight)
        onedal_params = {
            "C": self.C,
            "nu": self.nu,
            "kernel": self.kernel,
            "degree": self.degree,
            "gamma": self._compute_gamma_sigma(X),
            "coef0": self.coef0,
            "tol": self.tol,
            "shrinking": self.shrinking,
            "cache_size": self.cache_size,
            "max_iter": self.max_iter,
        }

        self._onedal_estimator = onedal_NuSVR(**onedal_params)
        self._onedal_estimator.fit(X, y, sample_weight, queue=queue)
        self._save_attributes()

    def _onedal_predict(self, X, queue=None):
        if sklearn_check_version("1.0"):
            X = validate_data(
                self,
                X,
                dtype=[np.float64, np.float32],
                force_all_finite=False,
                accept_sparse="csr",
                reset=False,
            )
        else:
            X = check_array(
                X,
                dtype=[np.float64, np.float32],
                force_all_finite=False,
                accept_sparse="csr",
            )
        return self._onedal_estimator.predict(X, queue=queue)

    fit.__doc__ = _sklearn_NuSVR.fit.__doc__
    predict.__doc__ = _sklearn_NuSVR.predict.__doc__
    score.__doc__ = _sklearn_NuSVR.score.__doc__<|MERGE_RESOLUTION|>--- conflicted
+++ resolved
@@ -31,15 +31,9 @@
     validate_data = BaseSVR._validate_data
 
 
-<<<<<<< HEAD
-@control_n_jobs(decorated_methods=["fit", "predict"])
+@control_n_jobs(decorated_methods=["fit", "predict", "score"])
 class NuSVR(_sklearn_NuSVR, BaseSVR):
     __doc__ = _sklearn_NuSVR.__doc__
-=======
-@control_n_jobs(decorated_methods=["fit", "predict", "score"])
-class NuSVR(sklearn_NuSVR, BaseSVR):
-    __doc__ = sklearn_NuSVR.__doc__
->>>>>>> 2f73b9de
 
     if sklearn_check_version("1.2"):
         _parameter_constraints: dict = {**_sklearn_NuSVR._parameter_constraints}
