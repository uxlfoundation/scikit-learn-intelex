# ===============================================================================
# Copyright 2024 Intel Corporation
#
# Licensed under the Apache License, Version 2.0 (the "License");
# you may not use this file except in compliance with the License.
# You may obtain a copy of the License at
#
#     http://www.apache.org/licenses/LICENSE-2.0
#
# Unless required by applicable law or agreed to in writing, software
# distributed under the License is distributed on an "AS IS" BASIS,
# WITHOUT WARRANTIES OR CONDITIONS OF ANY KIND, either express or implied.
# See the License for the specific language governing permissions and
# limitations under the License.
# ===============================================================================

import numpy as np
import pytest
from numpy.testing import assert_allclose

from daal4py.sklearn._utils import daal_check_version
from onedal.tests.utils._dataframes_support import (
    _as_numpy,
    _convert_to_dataframe,
    get_dataframes_and_queues,
)
from sklearnex.preview.decomposition import IncrementalPCA


@pytest.mark.parametrize("dataframe,queue", get_dataframes_and_queues())
def test_sklearnex_import(dataframe, queue):
    X = [[-1, -1], [-2, -1], [-3, -2], [1, 1], [2, 1], [3, 2]]
    X = _convert_to_dataframe(X, sycl_queue=queue, target_df=dataframe)
    incpca = IncrementalPCA(n_components=2)
    result = incpca.fit(X)
    assert "sklearnex" in incpca.__module__
    assert hasattr(incpca, "_onedal_estimator")
    assert_allclose(_as_numpy(result.singular_values_), [6.30061232, 0.54980396])


def check_pca_on_gold_data(incpca, dtype, whiten, transformed_data):
    expected_n_samples_seen_ = 6
    expected_n_features_in_ = 2
    expected_n_components_ = 2
    expected_components_ = np.array([[0.83849224, 0.54491354], [-0.54491354, 0.83849224]])
    expected_singular_values_ = np.array([6.30061232, 0.54980396])
    expected_mean_ = np.array([0, 0])
    expected_var_ = np.array([5.6, 2.4])
    expected_explained_variance_ = np.array([7.93954312, 0.06045688])
    expected_explained_variance_ratio_ = np.array([0.99244289, 0.00755711])
    expected_noise_variance_ = 0.0
    expected_transformed_data = (
        np.array(
            [
                [-0.49096647, -1.19399271],
                [-0.78854479, 1.02218579],
                [-1.27951125, -0.17180692],
                [0.49096647, 1.19399271],
                [0.78854479, -1.02218579],
                [1.27951125, 0.17180692],
            ]
        )
        if whiten
        else np.array(
            [
                [-1.38340578, -0.2935787],
                [-2.22189802, 0.25133484],
                [-3.6053038, -0.04224385],
                [1.38340578, 0.2935787],
                [2.22189802, -0.25133484],
                [3.6053038, 0.04224385],
            ]
        )
    )

    tol = 1e-7
    if dtype == np.float32:
        tol = 7e-6 if whiten else 1e-6

    assert incpca.n_samples_seen_ == expected_n_samples_seen_
    assert incpca.n_features_in_ == expected_n_features_in_
    assert incpca.n_components_ == expected_n_components_

    assert_allclose(incpca.singular_values_, expected_singular_values_, atol=tol)
    assert_allclose(incpca.mean_, expected_mean_, atol=tol)
    assert_allclose(incpca.var_, expected_var_, atol=tol)
    assert_allclose(incpca.explained_variance_, expected_explained_variance_, atol=tol)
    assert_allclose(
        incpca.explained_variance_ratio_, expected_explained_variance_ratio_, atol=tol
    )
    assert np.abs(incpca.noise_variance_ - expected_noise_variance_) < tol
    if daal_check_version((2024, "P", 500)):
        assert_allclose(incpca.components_, expected_components_, atol=tol)
        assert_allclose(_as_numpy(transformed_data), expected_transformed_data, atol=tol)
    else:
        for i in range(incpca.n_components_):
            abs_dot_product = np.abs(
                np.dot(incpca.components_[i], expected_components_[i])
            )
            assert np.abs(abs_dot_product - 1.0) < tol

            if np.dot(incpca.components_[i], expected_components_[i]) < 0:
                assert_allclose(
                    _as_numpy(-transformed_data[i]),
                    expected_transformed_data[i],
                    atol=tol,
                )
            else:
                assert_allclose(
                    _as_numpy(transformed_data[i]), expected_transformed_data[i], atol=tol
                )


def check_pca(incpca, dtype, whiten, data, transformed_data):
    tol = 3e-3 if dtype == np.float32 else 2e-6

    n_components = incpca.n_components_

    expected_n_samples_seen = data.shape[0]
    expected_n_features_in = data.shape[1]
    n_samples_seen = incpca.n_samples_seen_
    n_features_in = incpca.n_features_in_
    assert n_samples_seen == expected_n_samples_seen
    assert n_features_in == expected_n_features_in

    components = incpca.components_
    singular_values = incpca.singular_values_
    centered_data = data - np.mean(data, axis=0)
    cov_eigenvalues, cov_eigenvectors = np.linalg.eig(
        centered_data.T @ centered_data / (n_samples_seen - 1)
    )
    cov_eigenvalues = np.nan_to_num(cov_eigenvalues)
    cov_eigenvalues[cov_eigenvalues < 0] = 0
    eigenvalues_order = np.argsort(cov_eigenvalues)[::-1]
    sorted_eigenvalues = cov_eigenvalues[eigenvalues_order]
    sorted_eigenvectors = cov_eigenvectors[:, eigenvalues_order]
    expected_singular_values = np.sqrt(sorted_eigenvalues * (n_samples_seen - 1))[
        :n_components
    ]
    expected_components = sorted_eigenvectors.T[:n_components]

    assert_allclose(singular_values, expected_singular_values, atol=tol)
    for i in range(n_components):
        component_length = np.dot(components[i], components[i])
        assert np.abs(component_length - 1.0) < tol
        abs_dot_product = np.abs(np.dot(components[i], expected_components[i]))
        assert np.abs(abs_dot_product - 1.0) < tol

    expected_mean = np.mean(data, axis=0)
    assert_allclose(incpca.mean_, expected_mean, atol=tol)

    expected_var = np.var(_as_numpy(data), ddof=1, axis=0)
    assert_allclose(incpca.var_, expected_var, atol=tol)

    expected_explained_variance = sorted_eigenvalues[:n_components]
    assert_allclose(incpca.explained_variance_, expected_explained_variance, atol=tol)

    expected_explained_variance_ratio = expected_explained_variance / np.sum(
        sorted_eigenvalues
    )
    assert_allclose(
        incpca.explained_variance_ratio_, expected_explained_variance_ratio, atol=tol
    )

    expected_noise_variance = (
        np.mean(sorted_eigenvalues[n_components:])
        if len(sorted_eigenvalues) > n_components
        else 0.0
    )
    # TODO Fix noise variance computation (It is necessary to update C++ side)
    # assert np.abs(incpca.noise_variance_ - expected_noise_variance) < tol

    expected_transformed_data = centered_data @ components.T
    if whiten:
        scale = np.sqrt(incpca.explained_variance_)
        min_scale = np.finfo(scale.dtype).eps
        scale[scale < min_scale] = np.inf
        expected_transformed_data /= scale

    if not (whiten and n_components == n_samples_seen):
        assert_allclose(_as_numpy(transformed_data), expected_transformed_data, atol=tol)


@pytest.mark.parametrize("dataframe,queue", get_dataframes_and_queues())
@pytest.mark.parametrize("whiten", [True, False])
@pytest.mark.parametrize("num_blocks", [1, 2, 3])
@pytest.mark.parametrize("dtype", [np.float32, np.float64])
def test_sklearnex_partial_fit_on_gold_data(dataframe, queue, whiten, num_blocks, dtype):

    X = np.array([[-1, -1], [-2, -1], [-3, -2], [1, 1], [2, 1], [3, 2]])
    X = X.astype(dtype=dtype)
    X_split = np.array_split(X, num_blocks)
    incpca = IncrementalPCA(whiten=whiten)

    for i in range(num_blocks):
        X_split_df = _convert_to_dataframe(
            X_split[i], sycl_queue=queue, target_df=dataframe
        )
        incpca.partial_fit(X_split_df)

    X_df = _convert_to_dataframe(X, sycl_queue=queue, target_df=dataframe)
    transformed_data = incpca.transform(X_df)
    check_pca_on_gold_data(incpca, transformed_data.dtype, whiten, transformed_data)


@pytest.mark.parametrize("dataframe,queue", get_dataframes_and_queues())
@pytest.mark.parametrize("whiten", [True, False])
@pytest.mark.parametrize("num_blocks", [1, 2, 3])
@pytest.mark.parametrize("dtype", [np.float32, np.float64])
def test_sklearnex_fit_on_gold_data(dataframe, queue, whiten, num_blocks, dtype):

    X = np.array([[-1, -1], [-2, -1], [-3, -2], [1, 1], [2, 1], [3, 2]])
    X = X.astype(dtype=dtype)
    incpca = IncrementalPCA(whiten=whiten, batch_size=X.shape[0] // num_blocks)

    X_df = _convert_to_dataframe(X, sycl_queue=queue, target_df=dataframe)
    incpca.fit(X_df)
    transformed_data = incpca.transform(X_df)

    check_pca_on_gold_data(incpca, transformed_data.dtype, whiten, transformed_data)


@pytest.mark.parametrize("dataframe,queue", get_dataframes_and_queues())
@pytest.mark.parametrize("whiten", [True, False])
@pytest.mark.parametrize("num_blocks", [1, 2, 3])
@pytest.mark.parametrize("dtype", [np.float32, np.float64])
def test_sklearnex_fit_transform_on_gold_data(
    dataframe, queue, whiten, num_blocks, dtype
):

    X = np.array([[-1, -1], [-2, -1], [-3, -2], [1, 1], [2, 1], [3, 2]])
    X = X.astype(dtype=dtype)
    incpca = IncrementalPCA(whiten=whiten, batch_size=X.shape[0] // num_blocks)

    X_df = _convert_to_dataframe(X, sycl_queue=queue, target_df=dataframe)
    transformed_data = incpca.fit_transform(X_df)

    check_pca_on_gold_data(incpca, transformed_data.dtype, whiten, transformed_data)


@pytest.mark.parametrize("dataframe,queue", get_dataframes_and_queues())
@pytest.mark.parametrize("n_components", [None, 1, 5])
@pytest.mark.parametrize("whiten", [True, False])
@pytest.mark.parametrize("num_blocks", [1, 10])
@pytest.mark.parametrize("row_count", [100, 1000])
@pytest.mark.parametrize("column_count", [10, 100])
@pytest.mark.parametrize("dtype", [np.float32, np.float64])
def test_sklearnex_partial_fit_on_random_data(
    dataframe, queue, n_components, whiten, num_blocks, row_count, column_count, dtype
):
    seed = 81
    gen = np.random.default_rng(seed)
    X = gen.uniform(low=-0.3, high=+0.7, size=(row_count, column_count))
    X = X.astype(dtype=dtype)
    X_split = np.array_split(X, num_blocks)
    incpca = IncrementalPCA(n_components=n_components, whiten=whiten)

    for i in range(num_blocks):
        X_split_df = _convert_to_dataframe(
            X_split[i], sycl_queue=queue, target_df=dataframe
        )
        incpca.partial_fit(X_split_df)

    X_df = _convert_to_dataframe(X, sycl_queue=queue, target_df=dataframe)
    transformed_data = incpca.transform(X_df)
<<<<<<< HEAD
    check_pca(incpca, transformed_data.dtype, whiten, X, transformed_data)
=======
    check_pca(incpca, dtype, whiten, X, transformed_data)


@pytest.mark.parametrize("dataframe,queue", get_dataframes_and_queues())
@pytest.mark.parametrize("dtype", [np.float32, np.float64])
def test_sklearnex_incremental_estimatior_pickle(dataframe, queue, dtype):
    import pickle

    incpca = IncrementalPCA()

    # Check that estimator can be serialized without any data.
    dump = pickle.dumps(incpca)
    incpca_loaded = pickle.loads(dump)

    seed = 77
    gen = np.random.default_rng(seed)
    X = gen.uniform(low=-0.3, high=+0.7, size=(10, 10))
    X = X.astype(dtype)
    X_split = np.array_split(X, 2)
    X_split_df = _convert_to_dataframe(X_split[0], sycl_queue=queue, target_df=dataframe)
    incpca.partial_fit(X_split_df)
    incpca_loaded.partial_fit(X_split_df)
    dump = pickle.dumps(incpca_loaded)
    incpca_loaded = pickle.loads(dump)
    assert incpca.batch_size == incpca_loaded.batch_size
    assert incpca.n_features_in_ == incpca_loaded.n_features_in_
    assert incpca.n_samples_seen_ == incpca_loaded.n_samples_seen_
    if hasattr(incpca, "_parameter_constraints"):
        assert incpca._parameter_constraints == incpca_loaded._parameter_constraints
    assert incpca.n_jobs == incpca_loaded.n_jobs
    X_split_df = _convert_to_dataframe(X_split[1], sycl_queue=queue, target_df=dataframe)
    incpca.partial_fit(X_split_df)
    incpca_loaded.partial_fit(X_split_df)

    # Check that estimator can be serialized after partial_fit call.
    dump = pickle.dumps(incpca)
    incpca_loaded = pickle.loads(dump)

    assert_allclose(incpca.singular_values_, incpca_loaded.singular_values_, atol=1e-6)
    assert_allclose(incpca.n_samples_seen_, incpca_loaded.n_samples_seen_, atol=1e-6)
    assert_allclose(incpca.n_features_in_, incpca_loaded.n_features_in_, atol=1e-6)
    assert_allclose(incpca.mean_, incpca_loaded.mean_, atol=1e-6)
    assert_allclose(incpca.var_, incpca_loaded.var_, atol=1e-6)
    assert_allclose(
        incpca.explained_variance_, incpca_loaded.explained_variance_, atol=1e-6
    )
    assert_allclose(incpca.components_, incpca_loaded.components_, atol=1e-6)
    assert_allclose(
        incpca.explained_variance_ratio_,
        incpca_loaded.explained_variance_ratio_,
        atol=1e-6,
    )

    # Check that finalized estimator can be serialized.
    dump = pickle.dumps(incpca_loaded)
    incpca_loaded = pickle.loads(dump)

    assert_allclose(incpca.singular_values_, incpca_loaded.singular_values_, atol=1e-6)
    assert_allclose(incpca.n_samples_seen_, incpca_loaded.n_samples_seen_, atol=1e-6)
    assert_allclose(incpca.n_features_in_, incpca_loaded.n_features_in_, atol=1e-6)
    assert_allclose(incpca.mean_, incpca_loaded.mean_, atol=1e-6)
    assert_allclose(incpca.var_, incpca_loaded.var_, atol=1e-6)
    assert_allclose(
        incpca.explained_variance_, incpca_loaded.explained_variance_, atol=1e-6
    )
    assert_allclose(incpca.components_, incpca_loaded.components_, atol=1e-6)
    assert_allclose(
        incpca.explained_variance_ratio_,
        incpca_loaded.explained_variance_ratio_,
        atol=1e-6,
    )
>>>>>>> 48b70a1d
<|MERGE_RESOLUTION|>--- conflicted
+++ resolved
@@ -263,10 +263,7 @@
 
     X_df = _convert_to_dataframe(X, sycl_queue=queue, target_df=dataframe)
     transformed_data = incpca.transform(X_df)
-<<<<<<< HEAD
     check_pca(incpca, transformed_data.dtype, whiten, X, transformed_data)
-=======
-    check_pca(incpca, dtype, whiten, X, transformed_data)
 
 
 @pytest.mark.parametrize("dataframe,queue", get_dataframes_and_queues())
@@ -336,5 +333,4 @@
         incpca.explained_variance_ratio_,
         incpca_loaded.explained_variance_ratio_,
         atol=1e-6,
-    )
->>>>>>> 48b70a1d
+    )