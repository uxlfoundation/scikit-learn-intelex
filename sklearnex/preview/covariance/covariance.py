# ===============================================================================
# Copyright 2023 Intel Corporation
#
# Licensed under the Apache License, Version 2.0 (the "License");
# you may not use this file except in compliance with the License.
# You may obtain a copy of the License at
#
#     http://www.apache.org/licenses/LICENSE-2.0
#
# Unless required by applicable law or agreed to in writing, software
# distributed under the License is distributed on an "AS IS" BASIS,
# WITHOUT WARRANTIES OR CONDITIONS OF ANY KIND, either express or implied.
# See the License for the specific language governing permissions and
# limitations under the License.
# ===============================================================================

import warnings

import scipy.sparse as sp
from sklearn.covariance import EmpiricalCovariance as _sklearn_EmpiricalCovariance
from sklearn.utils import check_array

from daal4py.sklearn._n_jobs_support import control_n_jobs
from daal4py.sklearn._utils import daal_check_version, sklearn_check_version
from onedal.common.hyperparameters import get_hyperparameters
from onedal.covariance import EmpiricalCovariance as onedal_EmpiricalCovariance
from sklearnex import config_context
from sklearnex.metrics import pairwise_distances

from ..._device_offload import dispatch, wrap_output_data
from ..._utils import PatchingConditionsChain, register_hyperparameters
<<<<<<< HEAD
from ...utils._array_api import get_namespace
=======
from ...base import oneDALEstimator
>>>>>>> 4a6c4ea8
from ...utils.validation import validate_data


@register_hyperparameters({"fit": get_hyperparameters("covariance", "compute")})
@control_n_jobs(decorated_methods=["fit", "mahalanobis"])
class EmpiricalCovariance(oneDALEstimator, _sklearn_EmpiricalCovariance):
    __doc__ = _sklearn_EmpiricalCovariance.__doc__

    if sklearn_check_version("1.2"):
        _parameter_constraints: dict = {
            **_sklearn_EmpiricalCovariance._parameter_constraints,
        }

    def _save_attributes(self):
        assert hasattr(self, "_onedal_estimator")
        if not daal_check_version((2024, "P", 400)) and self.assume_centered:
            location = self._onedal_estimator.location_[None, :]
            lp, _ = get_namespace(location)
            self._onedal_estimator.covariance_ += lp.dot(location.T, location)
            self._onedal_estimator.location_ = lp.zeros_like(lp.squeeze(location))
        self._set_covariance(self._onedal_estimator.covariance_)
        self.location_ = self._onedal_estimator.location_

    _onedal_covariance = staticmethod(onedal_EmpiricalCovariance)

    def _onedal_fit(self, X, queue=None):
        xp, _ = get_namespace(X)
        if sklearn_check_version("1.2"):
            self._validate_params()
        if sklearn_check_version("1.0"):
            X = validate_data(self, X, dtype=[xp.float64, xp.float32])
        else:
            X = check_array(X)

        if X.shape[0] == 1:
            warnings.warn(
                "Only one sample available. You may want to reshape your data array"
            )

        onedal_params = {
            "method": "dense",
            "bias": True,
            "assume_centered": self.assume_centered,
        }

        self._onedal_estimator = self._onedal_covariance(**onedal_params)
        self._onedal_estimator.fit(X, queue=queue)
        self._save_attributes()

    def _onedal_supported(self, method_name, *data):
        class_name = self.__class__.__name__
        patching_status = PatchingConditionsChain(
            f"sklearn.covariance.{class_name}.{method_name}"
        )
        if method_name in ["fit", "mahalanobis"]:
            (X,) = data
            patching_status.and_conditions(
                [
                    (not sp.issparse(X), "X is sparse. Sparse input is not supported."),
                ]
            )
            return patching_status
        raise RuntimeError(f"Unknown method {method_name} in {self.__class__.__name__}")

    _onedal_cpu_supported = _onedal_supported
    _onedal_gpu_supported = _onedal_supported

    def fit(self, X, y=None):
<<<<<<< HEAD
=======
        if sklearn_check_version("1.2"):
            self._validate_params()
        X = validate_data(self, X, ensure_all_finite=False)

>>>>>>> 4a6c4ea8
        dispatch(
            self,
            "fit",
            {
                "onedal": self.__class__._onedal_fit,
                "sklearn": _sklearn_EmpiricalCovariance.fit,
            },
            X,
        )

        return self

    # expose sklearnex pairwise_distances if mahalanobis distance eventually supported
    def mahalanobis(self, X):
<<<<<<< HEAD
        xp, _ = get_namespace(X)
        if sklearn_check_version("1.0"):
            X = validate_data(self, X, reset=False, dtype=[xp.float64, xp.float32])
        else:
            X = check_array(X)
=======
        X = validate_data(self, X, reset=False)
>>>>>>> 4a6c4ea8

        precision = self.get_precision()
        with config_context(assume_finite=True):
            # compute mahalanobis distances
            dist = pairwise_distances(
                X, self.location_[None, :], metric="mahalanobis", VI=precision
            )

        return xp.reshape(dist, (len(X),)) ** 2

    error_norm = wrap_output_data(_sklearn_EmpiricalCovariance.error_norm)
    score = wrap_output_data(_sklearn_EmpiricalCovariance.score)

    fit.__doc__ = _sklearn_EmpiricalCovariance.fit.__doc__
    mahalanobis.__doc__ = _sklearn_EmpiricalCovariance.mahalanobis
    error_norm.__doc__ = _sklearn_EmpiricalCovariance.error_norm.__doc__
    score.__doc__ = _sklearn_EmpiricalCovariance.score.__doc__<|MERGE_RESOLUTION|>--- conflicted
+++ resolved
@@ -29,11 +29,8 @@
 
 from ..._device_offload import dispatch, wrap_output_data
 from ..._utils import PatchingConditionsChain, register_hyperparameters
-<<<<<<< HEAD
+from ...base import oneDALEstimator
 from ...utils._array_api import get_namespace
-=======
-from ...base import oneDALEstimator
->>>>>>> 4a6c4ea8
 from ...utils.validation import validate_data
 
 
@@ -102,13 +99,6 @@
     _onedal_gpu_supported = _onedal_supported
 
     def fit(self, X, y=None):
-<<<<<<< HEAD
-=======
-        if sklearn_check_version("1.2"):
-            self._validate_params()
-        X = validate_data(self, X, ensure_all_finite=False)
-
->>>>>>> 4a6c4ea8
         dispatch(
             self,
             "fit",
@@ -123,15 +113,8 @@
 
     # expose sklearnex pairwise_distances if mahalanobis distance eventually supported
     def mahalanobis(self, X):
-<<<<<<< HEAD
         xp, _ = get_namespace(X)
-        if sklearn_check_version("1.0"):
-            X = validate_data(self, X, reset=False, dtype=[xp.float64, xp.float32])
-        else:
-            X = check_array(X)
-=======
-        X = validate_data(self, X, reset=False)
->>>>>>> 4a6c4ea8
+        X = validate_data(self, X, reset=False, dtype=[xp.float64, xp.float32])
 
         precision = self.get_precision()
         with config_context(assume_finite=True):
