# ===============================================================================
# Copyright 2021 Intel Corporation
#
# Licensed under the Apache License, Version 2.0 (the "License");
# you may not use this file except in compliance with the License.
# You may obtain a copy of the License at
#
#     http://www.apache.org/licenses/LICENSE-2.0
#
# Unless required by applicable law or agreed to in writing, software
# distributed under the License is distributed on an "AS IS" BASIS,
# WITHOUT WARRANTIES OR CONDITIONS OF ANY KIND, either express or implied.
# See the License for the specific language governing permissions and
# limitations under the License.
# ===============================================================================
import numpy as np
from sklearn.metrics import accuracy_score
from sklearn.neighbors._classification import (
    KNeighborsClassifier as _sklearn_KNeighborsClassifier,
)
from sklearn.utils.validation import check_is_fitted

from daal4py.sklearn._n_jobs_support import control_n_jobs
from daal4py.sklearn._utils import sklearn_check_version
from daal4py.sklearn.utils.validation import get_requires_y_tag
from onedal.neighbors import KNeighborsClassifier as onedal_KNeighborsClassifier

from .._device_offload import dispatch, wrap_output_data
from ..utils.validation import check_feature_names
from .common import KNeighborsDispatchingBase


@control_n_jobs(
    decorated_methods=["fit", "predict", "predict_proba", "kneighbors", "score"]
)
class KNeighborsClassifier(KNeighborsDispatchingBase, _sklearn_KNeighborsClassifier):
    __doc__ = _sklearn_KNeighborsClassifier.__doc__
    if sklearn_check_version("1.2"):
        _parameter_constraints: dict = {
            **_sklearn_KNeighborsClassifier._parameter_constraints
        }

    def __init__(
        self,
        n_neighbors=5,
        *,
        weights="uniform",
        algorithm="auto",
        leaf_size=30,
        p=2,
        metric="minkowski",
        metric_params=None,
        n_jobs=None,
    ):
        super().__init__(
            n_neighbors=n_neighbors,
            weights=weights,
            algorithm=algorithm,
            leaf_size=leaf_size,
            metric=metric,
            p=p,
            metric_params=metric_params,
            n_jobs=n_jobs,
        )

    def fit(self, X, y):
        dispatch(
            self,
            "fit",
            {
                "onedal": self.__class__._onedal_fit,
                "sklearn": _sklearn_KNeighborsClassifier.fit,
            },
            X,
            y,
        )
        return self

    @wrap_output_data
    def predict(self, X):
        check_is_fitted(self)
<<<<<<< HEAD
=======
        check_feature_names(self, X, reset=False)
>>>>>>> c8fb137b
        return dispatch(
            self,
            "predict",
            {
                "onedal": self.__class__._onedal_predict,
                "sklearn": _sklearn_KNeighborsClassifier.predict,
            },
            X,
        )

    @wrap_output_data
    def predict_proba(self, X):
        check_is_fitted(self)
<<<<<<< HEAD
=======
        check_feature_names(self, X, reset=False)
>>>>>>> c8fb137b
        return dispatch(
            self,
            "predict_proba",
            {
                "onedal": self.__class__._onedal_predict_proba,
                "sklearn": _sklearn_KNeighborsClassifier.predict_proba,
            },
            X,
        )

    @wrap_output_data
    def score(self, X, y, sample_weight=None):
        check_is_fitted(self)
<<<<<<< HEAD
=======
        check_feature_names(self, X, reset=False)
>>>>>>> c8fb137b
        return dispatch(
            self,
            "score",
            {
                "onedal": self.__class__._onedal_score,
                "sklearn": _sklearn_KNeighborsClassifier.score,
            },
            X,
            y,
            sample_weight=sample_weight,
        )

    @wrap_output_data
    def kneighbors(self, X=None, n_neighbors=None, return_distance=True):
        check_is_fitted(self)
<<<<<<< HEAD
=======
        if X is not None:
            check_feature_names(self, X, reset=False)
>>>>>>> c8fb137b
        return dispatch(
            self,
            "kneighbors",
            {
                "onedal": self.__class__._onedal_kneighbors,
                "sklearn": _sklearn_KNeighborsClassifier.kneighbors,
            },
            X,
            n_neighbors=n_neighbors,
            return_distance=return_distance,
        )

    def _onedal_fit(self, X, y, queue=None):
        X, y = validate_data(
            self, X, y, dtype=[np.float64, np.float32], accept_sparse="csr"
        )
        onedal_params = {
            "n_neighbors": self.n_neighbors,
            "weights": self.weights,
            "algorithm": self.algorithm,
            "metric": self.effective_metric_,
            "p": self.effective_metric_params_["p"],
        }

        self._onedal_estimator = onedal_KNeighborsClassifier(**onedal_params)
        self._onedal_estimator.requires_y = get_requires_y_tag(self)
        self._onedal_estimator.effective_metric_ = self.effective_metric_
        self._onedal_estimator.effective_metric_params_ = self.effective_metric_params_
        self._onedal_estimator.fit(X, y, queue=queue)

        self._save_attributes()

    def _onedal_predict(self, X, queue=None):
        X = validate_data(
            self, X, dtype=[np.float64, np.float32], accept_sparse="csr", reset=False
        )
        return self._onedal_estimator.predict(X, queue=queue)

    def _onedal_predict_proba(self, X, queue=None):
        X = validate_data(
            self, X, dtype=[np.float64, np.float32], accept_sparse="csr", reset=False
        )
        return self._onedal_estimator.predict_proba(X, queue=queue)

    def _onedal_kneighbors(
        self, X=None, n_neighbors=None, return_distance=True, queue=None
    ):
        X = validate_data(
            self, X, dtype=[np.float64, np.float32], accept_sparse="csr", reset=False
        )
        return self._onedal_estimator.kneighbors(
            X, n_neighbors, return_distance, queue=queue
        )

    def _onedal_score(self, X, y, sample_weight=None, queue=None):
        return accuracy_score(
            y, self._onedal_predict(X, queue=queue), sample_weight=sample_weight
        )

    def _save_attributes(self):
        self.classes_ = self._onedal_estimator.classes_
        self.n_features_in_ = self._onedal_estimator.n_features_in_
        self.n_samples_fit_ = self._onedal_estimator.n_samples_fit_
        self._fit_X = self._onedal_estimator._fit_X
        self._y = self._onedal_estimator._y
        self._fit_method = self._onedal_estimator._fit_method
        self.outputs_2d_ = self._onedal_estimator.outputs_2d_
        self._tree = self._onedal_estimator._tree

    fit.__doc__ = _sklearn_KNeighborsClassifier.fit.__doc__
    predict.__doc__ = _sklearn_KNeighborsClassifier.predict.__doc__
    predict_proba.__doc__ = _sklearn_KNeighborsClassifier.predict_proba.__doc__
    score.__doc__ = _sklearn_KNeighborsClassifier.score.__doc__
    kneighbors.__doc__ = _sklearn_KNeighborsClassifier.kneighbors.__doc__
<|MERGE_RESOLUTION|>--- conflicted
+++ resolved
@@ -1,213 +1,201 @@
-# ===============================================================================
-# Copyright 2021 Intel Corporation
-#
-# Licensed under the Apache License, Version 2.0 (the "License");
-# you may not use this file except in compliance with the License.
-# You may obtain a copy of the License at
-#
-#     http://www.apache.org/licenses/LICENSE-2.0
-#
-# Unless required by applicable law or agreed to in writing, software
-# distributed under the License is distributed on an "AS IS" BASIS,
-# WITHOUT WARRANTIES OR CONDITIONS OF ANY KIND, either express or implied.
-# See the License for the specific language governing permissions and
-# limitations under the License.
-# ===============================================================================
-import numpy as np
-from sklearn.metrics import accuracy_score
-from sklearn.neighbors._classification import (
-    KNeighborsClassifier as _sklearn_KNeighborsClassifier,
-)
-from sklearn.utils.validation import check_is_fitted
-
-from daal4py.sklearn._n_jobs_support import control_n_jobs
-from daal4py.sklearn._utils import sklearn_check_version
-from daal4py.sklearn.utils.validation import get_requires_y_tag
-from onedal.neighbors import KNeighborsClassifier as onedal_KNeighborsClassifier
-
-from .._device_offload import dispatch, wrap_output_data
-from ..utils.validation import check_feature_names
-from .common import KNeighborsDispatchingBase
-
-
-@control_n_jobs(
-    decorated_methods=["fit", "predict", "predict_proba", "kneighbors", "score"]
-)
-class KNeighborsClassifier(KNeighborsDispatchingBase, _sklearn_KNeighborsClassifier):
-    __doc__ = _sklearn_KNeighborsClassifier.__doc__
-    if sklearn_check_version("1.2"):
-        _parameter_constraints: dict = {
-            **_sklearn_KNeighborsClassifier._parameter_constraints
-        }
-
-    def __init__(
-        self,
-        n_neighbors=5,
-        *,
-        weights="uniform",
-        algorithm="auto",
-        leaf_size=30,
-        p=2,
-        metric="minkowski",
-        metric_params=None,
-        n_jobs=None,
-    ):
-        super().__init__(
-            n_neighbors=n_neighbors,
-            weights=weights,
-            algorithm=algorithm,
-            leaf_size=leaf_size,
-            metric=metric,
-            p=p,
-            metric_params=metric_params,
-            n_jobs=n_jobs,
-        )
-
-    def fit(self, X, y):
-        dispatch(
-            self,
-            "fit",
-            {
-                "onedal": self.__class__._onedal_fit,
-                "sklearn": _sklearn_KNeighborsClassifier.fit,
-            },
-            X,
-            y,
-        )
-        return self
-
-    @wrap_output_data
-    def predict(self, X):
-        check_is_fitted(self)
-<<<<<<< HEAD
-=======
-        check_feature_names(self, X, reset=False)
->>>>>>> c8fb137b
-        return dispatch(
-            self,
-            "predict",
-            {
-                "onedal": self.__class__._onedal_predict,
-                "sklearn": _sklearn_KNeighborsClassifier.predict,
-            },
-            X,
-        )
-
-    @wrap_output_data
-    def predict_proba(self, X):
-        check_is_fitted(self)
-<<<<<<< HEAD
-=======
-        check_feature_names(self, X, reset=False)
->>>>>>> c8fb137b
-        return dispatch(
-            self,
-            "predict_proba",
-            {
-                "onedal": self.__class__._onedal_predict_proba,
-                "sklearn": _sklearn_KNeighborsClassifier.predict_proba,
-            },
-            X,
-        )
-
-    @wrap_output_data
-    def score(self, X, y, sample_weight=None):
-        check_is_fitted(self)
-<<<<<<< HEAD
-=======
-        check_feature_names(self, X, reset=False)
->>>>>>> c8fb137b
-        return dispatch(
-            self,
-            "score",
-            {
-                "onedal": self.__class__._onedal_score,
-                "sklearn": _sklearn_KNeighborsClassifier.score,
-            },
-            X,
-            y,
-            sample_weight=sample_weight,
-        )
-
-    @wrap_output_data
-    def kneighbors(self, X=None, n_neighbors=None, return_distance=True):
-        check_is_fitted(self)
-<<<<<<< HEAD
-=======
-        if X is not None:
-            check_feature_names(self, X, reset=False)
->>>>>>> c8fb137b
-        return dispatch(
-            self,
-            "kneighbors",
-            {
-                "onedal": self.__class__._onedal_kneighbors,
-                "sklearn": _sklearn_KNeighborsClassifier.kneighbors,
-            },
-            X,
-            n_neighbors=n_neighbors,
-            return_distance=return_distance,
-        )
-
-    def _onedal_fit(self, X, y, queue=None):
-        X, y = validate_data(
-            self, X, y, dtype=[np.float64, np.float32], accept_sparse="csr"
-        )
-        onedal_params = {
-            "n_neighbors": self.n_neighbors,
-            "weights": self.weights,
-            "algorithm": self.algorithm,
-            "metric": self.effective_metric_,
-            "p": self.effective_metric_params_["p"],
-        }
-
-        self._onedal_estimator = onedal_KNeighborsClassifier(**onedal_params)
-        self._onedal_estimator.requires_y = get_requires_y_tag(self)
-        self._onedal_estimator.effective_metric_ = self.effective_metric_
-        self._onedal_estimator.effective_metric_params_ = self.effective_metric_params_
-        self._onedal_estimator.fit(X, y, queue=queue)
-
-        self._save_attributes()
-
-    def _onedal_predict(self, X, queue=None):
-        X = validate_data(
-            self, X, dtype=[np.float64, np.float32], accept_sparse="csr", reset=False
-        )
-        return self._onedal_estimator.predict(X, queue=queue)
-
-    def _onedal_predict_proba(self, X, queue=None):
-        X = validate_data(
-            self, X, dtype=[np.float64, np.float32], accept_sparse="csr", reset=False
-        )
-        return self._onedal_estimator.predict_proba(X, queue=queue)
-
-    def _onedal_kneighbors(
-        self, X=None, n_neighbors=None, return_distance=True, queue=None
-    ):
-        X = validate_data(
-            self, X, dtype=[np.float64, np.float32], accept_sparse="csr", reset=False
-        )
-        return self._onedal_estimator.kneighbors(
-            X, n_neighbors, return_distance, queue=queue
-        )
-
-    def _onedal_score(self, X, y, sample_weight=None, queue=None):
-        return accuracy_score(
-            y, self._onedal_predict(X, queue=queue), sample_weight=sample_weight
-        )
-
-    def _save_attributes(self):
-        self.classes_ = self._onedal_estimator.classes_
-        self.n_features_in_ = self._onedal_estimator.n_features_in_
-        self.n_samples_fit_ = self._onedal_estimator.n_samples_fit_
-        self._fit_X = self._onedal_estimator._fit_X
-        self._y = self._onedal_estimator._y
-        self._fit_method = self._onedal_estimator._fit_method
-        self.outputs_2d_ = self._onedal_estimator.outputs_2d_
-        self._tree = self._onedal_estimator._tree
-
-    fit.__doc__ = _sklearn_KNeighborsClassifier.fit.__doc__
-    predict.__doc__ = _sklearn_KNeighborsClassifier.predict.__doc__
-    predict_proba.__doc__ = _sklearn_KNeighborsClassifier.predict_proba.__doc__
-    score.__doc__ = _sklearn_KNeighborsClassifier.score.__doc__
-    kneighbors.__doc__ = _sklearn_KNeighborsClassifier.kneighbors.__doc__
+# ===============================================================================
+# Copyright 2021 Intel Corporation
+#
+# Licensed under the Apache License, Version 2.0 (the "License");
+# you may not use this file except in compliance with the License.
+# You may obtain a copy of the License at
+#
+#     http://www.apache.org/licenses/LICENSE-2.0
+#
+# Unless required by applicable law or agreed to in writing, software
+# distributed under the License is distributed on an "AS IS" BASIS,
+# WITHOUT WARRANTIES OR CONDITIONS OF ANY KIND, either express or implied.
+# See the License for the specific language governing permissions and
+# limitations under the License.
+# ===============================================================================
+import numpy as np
+from sklearn.metrics import accuracy_score
+from sklearn.neighbors._classification import (
+    KNeighborsClassifier as _sklearn_KNeighborsClassifier,
+)
+from sklearn.utils.validation import check_is_fitted
+
+from daal4py.sklearn._n_jobs_support import control_n_jobs
+from daal4py.sklearn._utils import sklearn_check_version
+from daal4py.sklearn.utils.validation import get_requires_y_tag
+from onedal.neighbors import KNeighborsClassifier as onedal_KNeighborsClassifier
+
+from .._device_offload import dispatch, wrap_output_data
+from ..utils.validation import check_feature_names
+from .common import KNeighborsDispatchingBase
+
+
+@control_n_jobs(
+    decorated_methods=["fit", "predict", "predict_proba", "kneighbors", "score"]
+)
+class KNeighborsClassifier(KNeighborsDispatchingBase, _sklearn_KNeighborsClassifier):
+    __doc__ = _sklearn_KNeighborsClassifier.__doc__
+    if sklearn_check_version("1.2"):
+        _parameter_constraints: dict = {
+            **_sklearn_KNeighborsClassifier._parameter_constraints
+        }
+
+    def __init__(
+        self,
+        n_neighbors=5,
+        *,
+        weights="uniform",
+        algorithm="auto",
+        leaf_size=30,
+        p=2,
+        metric="minkowski",
+        metric_params=None,
+        n_jobs=None,
+    ):
+        super().__init__(
+            n_neighbors=n_neighbors,
+            weights=weights,
+            algorithm=algorithm,
+            leaf_size=leaf_size,
+            metric=metric,
+            p=p,
+            metric_params=metric_params,
+            n_jobs=n_jobs,
+        )
+
+    def fit(self, X, y):
+        dispatch(
+            self,
+            "fit",
+            {
+                "onedal": self.__class__._onedal_fit,
+                "sklearn": _sklearn_KNeighborsClassifier.fit,
+            },
+            X,
+            y,
+        )
+        return self
+
+    @wrap_output_data
+    def predict(self, X):
+        check_is_fitted(self)
+        check_feature_names(self, X, reset=False)
+        return dispatch(
+            self,
+            "predict",
+            {
+                "onedal": self.__class__._onedal_predict,
+                "sklearn": _sklearn_KNeighborsClassifier.predict,
+            },
+            X,
+        )
+
+    @wrap_output_data
+    def predict_proba(self, X):
+        check_is_fitted(self)
+        check_feature_names(self, X, reset=False)
+        return dispatch(
+            self,
+            "predict_proba",
+            {
+                "onedal": self.__class__._onedal_predict_proba,
+                "sklearn": _sklearn_KNeighborsClassifier.predict_proba,
+            },
+            X,
+        )
+
+    @wrap_output_data
+    def score(self, X, y, sample_weight=None):
+        check_is_fitted(self)
+        check_feature_names(self, X, reset=False)
+        return dispatch(
+            self,
+            "score",
+            {
+                "onedal": self.__class__._onedal_score,
+                "sklearn": _sklearn_KNeighborsClassifier.score,
+            },
+            X,
+            y,
+            sample_weight=sample_weight,
+        )
+
+    @wrap_output_data
+    def kneighbors(self, X=None, n_neighbors=None, return_distance=True):
+        check_is_fitted(self)
+        if X is not None:
+            check_feature_names(self, X, reset=False)
+        return dispatch(
+            self,
+            "kneighbors",
+            {
+                "onedal": self.__class__._onedal_kneighbors,
+                "sklearn": _sklearn_KNeighborsClassifier.kneighbors,
+            },
+            X,
+            n_neighbors=n_neighbors,
+            return_distance=return_distance,
+        )
+
+    def _onedal_fit(self, X, y, queue=None):
+        X, y = validate_data(
+            self, X, y, dtype=[np.float64, np.float32], accept_sparse="csr"
+        )
+        onedal_params = {
+            "n_neighbors": self.n_neighbors,
+            "weights": self.weights,
+            "algorithm": self.algorithm,
+            "metric": self.effective_metric_,
+            "p": self.effective_metric_params_["p"],
+        }
+
+        self._onedal_estimator = onedal_KNeighborsClassifier(**onedal_params)
+        self._onedal_estimator.requires_y = get_requires_y_tag(self)
+        self._onedal_estimator.effective_metric_ = self.effective_metric_
+        self._onedal_estimator.effective_metric_params_ = self.effective_metric_params_
+        self._onedal_estimator.fit(X, y, queue=queue)
+
+        self._save_attributes()
+
+    def _onedal_predict(self, X, queue=None):
+        X = validate_data(
+            self, X, dtype=[np.float64, np.float32], accept_sparse="csr", reset=False
+        )
+        return self._onedal_estimator.predict(X, queue=queue)
+
+    def _onedal_predict_proba(self, X, queue=None):
+        X = validate_data(
+            self, X, dtype=[np.float64, np.float32], accept_sparse="csr", reset=False
+        )
+        return self._onedal_estimator.predict_proba(X, queue=queue)
+
+    def _onedal_kneighbors(
+        self, X=None, n_neighbors=None, return_distance=True, queue=None
+    ):
+        X = validate_data(
+            self, X, dtype=[np.float64, np.float32], accept_sparse="csr", reset=False
+        )
+        return self._onedal_estimator.kneighbors(
+            X, n_neighbors, return_distance, queue=queue
+        )
+
+    def _onedal_score(self, X, y, sample_weight=None, queue=None):
+        return accuracy_score(
+            y, self._onedal_predict(X, queue=queue), sample_weight=sample_weight
+        )
+
+    def _save_attributes(self):
+        self.classes_ = self._onedal_estimator.classes_
+        self.n_features_in_ = self._onedal_estimator.n_features_in_
+        self.n_samples_fit_ = self._onedal_estimator.n_samples_fit_
+        self._fit_X = self._onedal_estimator._fit_X
+        self._y = self._onedal_estimator._y
+        self._fit_method = self._onedal_estimator._fit_method
+        self.outputs_2d_ = self._onedal_estimator.outputs_2d_
+        self._tree = self._onedal_estimator._tree
+
+    fit.__doc__ = _sklearn_KNeighborsClassifier.fit.__doc__
+    predict.__doc__ = _sklearn_KNeighborsClassifier.predict.__doc__
+    predict_proba.__doc__ = _sklearn_KNeighborsClassifier.predict_proba.__doc__
+    score.__doc__ = _sklearn_KNeighborsClassifier.score.__doc__
+    kneighbors.__doc__ = _sklearn_KNeighborsClassifier.kneighbors.__doc__