# ===============================================================================
# Copyright 2021 Intel Corporation
#
# Licensed under the Apache License, Version 2.0 (the "License");
# you may not use this file except in compliance with the License.
# You may obtain a copy of the License at
#
#     http://www.apache.org/licenses/LICENSE-2.0
#
# Unless required by applicable law or agreed to in writing, software
# distributed under the License is distributed on an "AS IS" BASIS,
# WITHOUT WARRANTIES OR CONDITIONS OF ANY KIND, either express or implied.
# See the License for the specific language governing permissions and
# limitations under the License.
# ===============================================================================

import warnings

import numpy as np
import pytest
from numpy.testing import assert_allclose
from scipy.sparse import csr_matrix
from sklearn.datasets import load_breast_cancer, load_iris, make_classification
from sklearn.exceptions import ConvergenceWarning
from sklearn.linear_model import LogisticRegression as _sklearn_LogisticRegression
from sklearn.metrics import accuracy_score, log_loss
from sklearn.model_selection import train_test_split

from daal4py.sklearn._utils import daal_check_version
from onedal.tests.utils._dataframes_support import (
    _as_numpy,
    _convert_to_dataframe,
    get_dataframes_and_queues,
    get_queues,
)
from sklearnex import config_context


def prepare_input(X, y, dataframe, queue):
    X_train, X_test, y_train, y_test = train_test_split(
        X, y, train_size=0.8, random_state=42
    )
    X_train = _convert_to_dataframe(X_train, sycl_queue=queue, target_df=dataframe)
    y_train = _convert_to_dataframe(y_train, sycl_queue=queue, target_df=dataframe)
    X_test = _convert_to_dataframe(X_test, sycl_queue=queue, target_df=dataframe)
    return X_train, X_test, y_train, y_test


@pytest.mark.parametrize(
    "dataframe,queue", get_dataframes_and_queues(device_filter_="cpu")
)
def test_sklearnex_multiclass_classification(dataframe, queue):
    from sklearnex.linear_model import LogisticRegression

    X, y = load_iris(return_X_y=True)
    X_train, X_test, y_train, y_test = prepare_input(X, y, dataframe, queue=queue)

    logreg = LogisticRegression(fit_intercept=True, solver="lbfgs", max_iter=200).fit(
        X_train, y_train
    )

    if daal_check_version((2024, "P", 1)):
        assert "sklearnex" in logreg.__module__
    else:
        assert "daal4py" in logreg.__module__

    y_pred = _as_numpy(logreg.predict(X_test))
    assert accuracy_score(y_test, y_pred) > 0.99


@pytest.mark.parametrize(
    "dataframe,queue",
    get_dataframes_and_queues(),
)
def test_sklearnex_binary_classification(dataframe, queue):
    from sklearnex.linear_model import LogisticRegression

    X, y = load_breast_cancer(return_X_y=True)
    X_train, X_test, y_train, y_test = prepare_input(X, y, dataframe, queue=queue)

    with warnings.catch_warnings():
        warnings.simplefilter("ignore", category=ConvergenceWarning)
        logreg = LogisticRegression(
            fit_intercept=True, solver="newton-cg", max_iter=100
        ).fit(X_train, y_train)

    if daal_check_version((2024, "P", 1)):
        assert "sklearnex" in logreg.__module__
    else:
        assert "daal4py" in logreg.__module__
    if (
        dataframe != "numpy"
        and queue is not None
        and queue.sycl_device.is_gpu
        and daal_check_version((2024, "P", 1))
    ):
        # fit was done on gpu
        assert hasattr(logreg, "_onedal_estimator")

    y_pred = _as_numpy(logreg.predict(X_test))
    assert accuracy_score(y_test, y_pred) > 0.95


if daal_check_version((2024, "P", 700)):

    @pytest.mark.parametrize("queue", get_queues("gpu"))
    @pytest.mark.parametrize("dtype", [np.float32, np.float64])
    @pytest.mark.parametrize(
        "dims", [(3007, 17, 0.05), (50000, 100, 0.01), (512, 10, 0.5)]
    )
    def test_csr(queue, dtype, dims):
        from sklearnex.linear_model import LogisticRegression

        n, p, density = dims

        # Create sparse dataset for classification
        X, y = make_classification(n, p, random_state=42)
        X = X.astype(dtype)
        y = y.astype(dtype)
        np.random.seed(2007 + n + p)
        mask = np.random.binomial(1, density, (n, p))
        X = X * mask
        X_sp = csr_matrix(X)

        model = LogisticRegression(fit_intercept=True, solver="newton-cg")
        model_sp = LogisticRegression(fit_intercept=True, solver="newton-cg")

        with config_context(target_offload="gpu:0"):
            model.fit(X, y)
            pred = model.predict(X)
            prob = model.predict_proba(X)
            model_sp.fit(X_sp, y)
            pred_sp = model_sp.predict(X_sp)
            prob_sp = model_sp.predict_proba(X_sp)

        rtol = 2e-4
        assert_allclose(pred, pred_sp, rtol=rtol)
        assert_allclose(prob, prob_sp, rtol=rtol)
        assert_allclose(model.coef_, model_sp.coef_, rtol=rtol)
        assert_allclose(model.intercept_, model_sp.intercept_, rtol=rtol)


# Note: this is adapted from a test in scikit-learn:
# https://github.com/scikit-learn/scikit-learn/blob/9b7a86fb6d45905eec7b7afd01d3ae32643c8180/sklearn/linear_model/tests/test_logistic.py#L1494
# Here we don't always expect them to match exactly due to differences in numerical precision
# and how each library deals with large/small numbers, but oftentimes the results from oneDAL
# end up being better in terms of resulting function values (for the objective function being
# minimized), hence this test will try to look at function values if coefficients aren't
# sufficiently similar.
def test_logistic_regression_is_correct():
    from sklearnex.linear_model import LogisticRegression

    X = np.array([[-1, 0], [0, 1], [1, 1]])
    y = np.array([0, 1, 1])
    C = 3.0
    model_sklearn = _sklearn_LogisticRegression(C=C).fit(X, y)
    model_sklearnex = LogisticRegression(C=C).fit(X, y)

    try:
        np.testing.assert_allclose(model_sklearnex.coef_, model_sklearn.coef_)
        np.testing.assert_allclose(model_sklearnex.intercept_, model_sklearn.intercept_)
    except AssertionError:

        def logistic_model_function(predicted_probabilities, coefs):
            neg_log_likelihood = X.shape[0] * log_loss(y, predicted_probabilities)
            sum_squares_coefs = np.dot(coefs.reshape(-1), coefs.reshape(-1))
            return C * neg_log_likelihood + 0.5 * sum_squares_coefs

        fn_sklearn = logistic_model_function(
            model_sklearn.predict_proba(X)[:, 1], model_sklearn.coef_
        )
        fn_sklearnex = logistic_model_function(
            model_sklearnex.predict_proba(X)[:, 1], model_sklearnex.coef_
        )
        assert fn_sklearnex <= fn_sklearn


def test_multinomial_logistic_regression_is_correct():
    from sklearnex.linear_model import LogisticRegression

    X = np.array([[-1, 0], [0, 1], [1, 1]])
    y = np.array([2, 1, 0])
    C = 3.0
    with warnings.catch_warnings():
        warnings.simplefilter("ignore", category=FutureWarning)
        model_sklearn = _sklearn_LogisticRegression(C=C, multi_class="multinomial").fit(
            X, y
        )
        model_sklearnex = LogisticRegression(C=C, multi_class="multinomial").fit(X, y)

    try:
        np.testing.assert_allclose(model_sklearnex.coef_, model_sklearn.coef_)
        np.testing.assert_allclose(model_sklearnex.intercept_, model_sklearn.intercept_)
    except AssertionError:

        def logistic_model_function(predicted_probabilities, coefs):
            neg_log_likelihood = X.shape[0] * log_loss(y, predicted_probabilities)
            sum_squares_coefs = np.dot(coefs.reshape(-1), coefs.reshape(-1))
            return C * neg_log_likelihood + 0.5 * sum_squares_coefs

        fn_sklearn = logistic_model_function(
            model_sklearn.predict_proba(X), model_sklearn.coef_
        )
        fn_sklearnex = logistic_model_function(
            model_sklearnex.predict_proba(X), model_sklearnex.coef_
        )
        assert fn_sklearnex <= fn_sklearn


<<<<<<< HEAD
# Here, scikit-learn does a theoretically incorrect calculation in which
# they set the predictions for the 'negative' class as the negative of the
# predictions for the positive class instead of all-zeros. The idea is to
# match theirs, which is done by falling back. This test ensures that the
# predictions match with sklearn in case it isn't done during conformance tests.
@pytest.mark.parametrize("fit_intercept", [False, True])
@pytest.mark.parametrize("C", [1, 0.1])
@pytest.mark.allow_sklearn_fallback
def test_binary_multinomial_probabilities(fit_intercept, C):
    from sklearnex.linear_model import LogisticRegression

    # Adapted from this test:
    # https://github.com/scikit-learn/scikit-learn/blob/baf828ca126bcb2c0ad813226963621cafe38adb/sklearn/utils/estimator_checks.py#L963
    X = np.array(
        [
            [1, 3],
            [1, 3],
            [1, 3],
            [1, 3],
            [2, 1],
            [2, 1],
            [2, 1],
            [2, 1],
            [3, 3],
            [3, 3],
            [3, 3],
            [3, 3],
            [4, 1],
            [4, 1],
            [4, 1],
            [4, 1],
        ],
        dtype=np.float64,
    )
    y_binary = np.array([1, 1, 1, 1, 2, 2, 2, 2, 1, 1, 1, 1, 2, 2, 2, 2], dtype=int)

    with warnings.catch_warnings():
        warnings.simplefilter("ignore")
        model_sklearnex = LogisticRegression(
            C=C, fit_intercept=fit_intercept, multi_class="multinomial"
        ).fit(X, y_binary)
        model_sklearn = _sklearn_LogisticRegression(
            C=C, fit_intercept=fit_intercept, multi_class="multinomial"
        ).fit(X, y_binary)
    np.testing.assert_allclose(
        model_sklearnex.predict_proba(X),
        model_sklearn.predict_proba(X),
        rtol=1e-2,
        atol=1e-3,
    )


# Note: some solvers have an internal state, such as previous gradients,
# which is not preserved across warm starts and which influences the
# optimization routines. For these, a warm-started call with the coefficients
# from a previous iterations will not be equal to a cold-start call with
# one more iteration.
# Note2: usually, passing weights will cause the procedure to fall back to
# stock scikit-learn. We want to check that fallbacks also handle warm starts
# correctly when falling back.
@pytest.mark.parametrize("fit_intercept", [False, True])
@pytest.mark.parametrize("n_classes", [2, 3])
@pytest.mark.parametrize("multi_class", ["auto", "multinomial"])
@pytest.mark.parametrize("weighted", [False, True])
@pytest.mark.allow_sklearn_fallback
def test_warm_start_stateful(fit_intercept, n_classes, multi_class, weighted):
    from sklearnex.linear_model import LogisticRegression

    X, y = make_classification(
        random_state=123,
        n_classes=n_classes,
        n_clusters_per_class=1,
        n_features=2,
        n_redundant=0,
        # Note: oneDAL and scikit-learn deal with large numbers differently
        # in the calculations, so when comparing against sklearn, we want
        # to avoid ending up with large numbers in the computations.
        class_sep=0.25,
    )

    # Note1: these will throw warnings due to reaching the maximum
    # number of iterations without converging, which is expected
    # given that those are being severely limited for the tests.
    # Note2: this will first compare the results after one iteration, and
    # if those already differ too much (which can be the case given numerical
    # differences), will then skip the rest of test that checks the warm starts.
    with warnings.catch_warnings():
        warnings.simplefilter("ignore")
        model1 = _sklearn_LogisticRegression(
            solver="lbfgs",
            fit_intercept=fit_intercept,
            multi_class=multi_class,
            max_iter=1,
            warm_start=True,
        ).fit(
            X,
            y,
            np.ones(X.shape[0]) if weighted else None,
        )
        model2 = LogisticRegression(
            solver="lbfgs",
            fit_intercept=fit_intercept,
            multi_class=multi_class,
            max_iter=1,
            warm_start=True,
        ).fit(
            X,
            y,
            np.ones(X.shape[0]) if weighted else None,
        )

    try:
        np.testing.assert_allclose(model1.coef_, model2.coef_)
    except AssertionError:
        pytest.skip("Too large numerical differences for further comparisons")

    with warnings.catch_warnings():
        warnings.simplefilter("ignore")
        model1.fit(
            X,
            y,
            np.ones(X.shape[0]) if weighted else None,
        )
        model2.fit(
            X,
            y,
            np.ones(X.shape[0]) if weighted else None,
        )

    np.testing.assert_allclose(model1.coef_, model2.coef_)
    if fit_intercept:
        if n_classes == 2:
            np.testing.assert_allclose(model1.intercept_, model2.intercept_)
        else:
            # Note: softmax function is invariable to shifting by a constant
            intercepts1 = model1.intercept_ - model1.intercept_.mean()
            intercepts2 = model2.intercept_ - model2.intercept_.mean()
            np.testing.assert_allclose(intercepts1, intercepts2)


# Note: other solvers do not have any internal state and are supposed to yield the
# same result after one iteration given the current coefficients.
@pytest.mark.parametrize("fit_intercept", [False, True])
@pytest.mark.parametrize("multi_class", ["ovr", "multinomial"])
@pytest.mark.parametrize("weighted", [False, True])
@pytest.mark.allow_sklearn_fallback
def test_warm_start_binary(fit_intercept, multi_class, weighted):
    from sklearnex.linear_model import LogisticRegression

    X, y = make_classification(
        random_state=123,
        n_classes=2,
        n_clusters_per_class=1,
        n_features=2,
        n_redundant=0,
        class_sep=0.5,
    )

    with warnings.catch_warnings():
        warnings.simplefilter("ignore")
        model1 = LogisticRegression(
            random_state=123,
            solver="newton-cg",
            fit_intercept=fit_intercept,
            multi_class=multi_class,
            max_iter=2,
        ).fit(
            X,
            y,
            np.ones(X.shape[0]) if weighted else None,
        )
        model2 = (
            LogisticRegression(
                random_state=123,
                solver="newton-cg",
                fit_intercept=fit_intercept,
                multi_class=multi_class,
                max_iter=1,
                warm_start=True,
            )
            .fit(
                X,
                y,
                np.ones(X.shape[0]) if weighted else None,
            )
            .fit(
                X,
                y,
                np.ones(X.shape[0]) if weighted else None,
            )
        )

    np.testing.assert_allclose(model1.coef_, model2.coef_)
    if fit_intercept:
        np.testing.assert_allclose(model1.intercept_, model2.intercept_)


@pytest.mark.parametrize("fit_intercept", [False, True])
@pytest.mark.parametrize("multi_class", ["ovr", "multinomial"])
@pytest.mark.parametrize("weighted", [False, True])
@pytest.mark.allow_sklearn_fallback
def test_warm_start_multinomial(fit_intercept, multi_class, weighted):
    from sklearnex.linear_model import LogisticRegression

    X, y = make_classification(
        random_state=123,
        n_classes=3,
        n_clusters_per_class=1,
        n_features=2,
        n_redundant=0,
        class_sep=0.5,
    )

    with warnings.catch_warnings():
        warnings.simplefilter("ignore")
        model1 = LogisticRegression(
            random_state=123,
            solver="newton-cg",
            fit_intercept=fit_intercept,
            multi_class=multi_class,
            max_iter=2,
        ).fit(
            X,
            y,
            np.ones(X.shape[0]) if weighted else None,
        )
        model2 = (
            LogisticRegression(
                random_state=123,
                solver="newton-cg",
                fit_intercept=fit_intercept,
                multi_class=multi_class,
                max_iter=1,
                warm_start=True,
            )
            .fit(
                X,
                y,
                np.ones(X.shape[0]) if weighted else None,
            )
            .fit(
                X,
                y,
                np.ones(X.shape[0]) if weighted else None,
            )
        )

    np.testing.assert_allclose(model1.coef_, model2.coef_)
    if fit_intercept:
        # Note: softmax function is invariable to shifting by a constant
        intercepts1 = model1.intercept_ - model1.intercept_.mean()
        intercepts2 = model2.intercept_ - model2.intercept_.mean()
        np.testing.assert_allclose(intercepts1, intercepts2)


# This is a bit different from the others - it just aims to test that it
# is processing the regularization correctly under all circumstances, and
# that it is not multiplying or dividing the coefficients by two when it
# shouldn't do it.
# It has some overlap with the tests at the beginning, but it is only tested
# with oneDAL>=2025.8. After that version has been released and CIs updated
# to use it, the earlier tests 'test_logistic_regression_is_correct' and
# 'test_multinomial_logistic_regression_is_correct' can be removed.
@pytest.mark.skipif(
    not daal_check_version((2025, "P", 800)), reason="Bugs fixed in later oneDAL releases"
)
@pytest.mark.parametrize("multi_class", ["auto", "multinomial"])
@pytest.mark.parametrize("C", [1, 0.2, 20.0])
@pytest.mark.parametrize("solver", ["lbfgs", "newton-cg"])
@pytest.mark.parametrize("n_classes", [2, 3])
@pytest.mark.allow_sklearn_fallback
def test_custom_solvers_are_correct(multi_class, C, solver, n_classes):
    from sklearnex.linear_model import LogisticRegression

    X, y = make_classification(
        random_state=123,
        n_classes=n_classes,
        n_clusters_per_class=1,
        n_features=2,
        n_redundant=0,
        class_sep=0.25,
    )

    with warnings.catch_warnings():
        warnings.simplefilter("ignore")
        model_sklearn = _sklearn_LogisticRegression(
            C=C,
            multi_class=multi_class,
        ).fit(X, y)
        model_sklearnex = LogisticRegression(
            C=C, solver=solver, multi_class=multi_class, max_iter=int(1e7), tol=1e-20
        ).fit(X, y)
        model_sklearnex_refitted = (
            LogisticRegression(
                C=C,
                solver=solver,
                multi_class=multi_class,
                max_iter=int(1e7),
                tol=1e-20,
                warm_start=True,
            )
            .fit(X, y)
            .fit(X, y)
        )

    np.testing.assert_allclose(
        model_sklearnex.coef_, model_sklearn.coef_, rtol=1e-3, atol=5e-3
    )
    if n_classes == 2:
        np.testing.assert_allclose(
            model_sklearnex.intercept_, model_sklearn.intercept_, atol=1e-3
        )
    else:
        np.testing.assert_allclose(
            model_sklearnex.intercept_ - model_sklearnex.intercept_.mean(),
            model_sklearn.intercept_ - model_sklearn.intercept_.mean(),
            atol=1e-3,
        )
    np.testing.assert_allclose(
        model_sklearnex_refitted.coef_, model_sklearn.coef_, rtol=1e-3, atol=5e-3
    )
    if n_classes == 2:
        np.testing.assert_allclose(
            model_sklearnex_refitted.intercept_, model_sklearn.intercept_, atol=1e-3
        )
    else:
        np.testing.assert_allclose(
            model_sklearnex_refitted.intercept_
            - model_sklearnex_refitted.intercept_.mean(),
            model_sklearn.intercept_ - model_sklearn.intercept_.mean(),
            atol=1e-3,
        )

    np.testing.assert_allclose(
        model_sklearnex.predict_proba(X),
        model_sklearn.predict_proba(X),
        rtol=1e-3,
        atol=1e-3,
    )
    np.testing.assert_allclose(
        model_sklearnex_refitted.predict_proba(X),
        model_sklearn.predict_proba(X),
        rtol=1e-3,
        atol=1e-3,
    )

=======
@pytest.mark.parametrize(
    "dataframe,queue", get_dataframes_and_queues(device_filter_="gpu")
)
def test_gpu_logreg_prediction_shapes(dataframe, queue):
    if not queue or not queue.sycl_device.is_gpu:
        pytest.skip("Test for GPU-only code branch")
    from sklearnex.linear_model import LogisticRegression

    X, y = make_classification(random_state=123)
    X = _convert_to_dataframe(X, sycl_queue=queue, target_df=dataframe)
    y = _convert_to_dataframe(y, sycl_queue=queue, target_df=dataframe)

    model = LogisticRegression(solver="newton-cg").fit(X, y)
    pred = model.predict(X)
    pred_proba = model.predict_proba(X)
    pred_log_proba = model.predict_log_proba(X)

    np.testing.assert_array_equal(pred.shape, (X.shape[0],))
    np.testing.assert_array_equal(pred_proba.shape, (X.shape[0], 2))
    np.testing.assert_array_equal(pred_log_proba.shape, (X.shape[0], 2))

>>>>>>> 056fdeab
<|MERGE_RESOLUTION|>--- conflicted
+++ resolved
@@ -1,579 +1,576 @@
-# ===============================================================================
-# Copyright 2021 Intel Corporation
-#
-# Licensed under the Apache License, Version 2.0 (the "License");
-# you may not use this file except in compliance with the License.
-# You may obtain a copy of the License at
-#
-#     http://www.apache.org/licenses/LICENSE-2.0
-#
-# Unless required by applicable law or agreed to in writing, software
-# distributed under the License is distributed on an "AS IS" BASIS,
-# WITHOUT WARRANTIES OR CONDITIONS OF ANY KIND, either express or implied.
-# See the License for the specific language governing permissions and
-# limitations under the License.
-# ===============================================================================
-
-import warnings
-
-import numpy as np
-import pytest
-from numpy.testing import assert_allclose
-from scipy.sparse import csr_matrix
-from sklearn.datasets import load_breast_cancer, load_iris, make_classification
-from sklearn.exceptions import ConvergenceWarning
-from sklearn.linear_model import LogisticRegression as _sklearn_LogisticRegression
-from sklearn.metrics import accuracy_score, log_loss
-from sklearn.model_selection import train_test_split
-
-from daal4py.sklearn._utils import daal_check_version
-from onedal.tests.utils._dataframes_support import (
-    _as_numpy,
-    _convert_to_dataframe,
-    get_dataframes_and_queues,
-    get_queues,
-)
-from sklearnex import config_context
-
-
-def prepare_input(X, y, dataframe, queue):
-    X_train, X_test, y_train, y_test = train_test_split(
-        X, y, train_size=0.8, random_state=42
-    )
-    X_train = _convert_to_dataframe(X_train, sycl_queue=queue, target_df=dataframe)
-    y_train = _convert_to_dataframe(y_train, sycl_queue=queue, target_df=dataframe)
-    X_test = _convert_to_dataframe(X_test, sycl_queue=queue, target_df=dataframe)
-    return X_train, X_test, y_train, y_test
-
-
-@pytest.mark.parametrize(
-    "dataframe,queue", get_dataframes_and_queues(device_filter_="cpu")
-)
-def test_sklearnex_multiclass_classification(dataframe, queue):
-    from sklearnex.linear_model import LogisticRegression
-
-    X, y = load_iris(return_X_y=True)
-    X_train, X_test, y_train, y_test = prepare_input(X, y, dataframe, queue=queue)
-
-    logreg = LogisticRegression(fit_intercept=True, solver="lbfgs", max_iter=200).fit(
-        X_train, y_train
-    )
-
-    if daal_check_version((2024, "P", 1)):
-        assert "sklearnex" in logreg.__module__
-    else:
-        assert "daal4py" in logreg.__module__
-
-    y_pred = _as_numpy(logreg.predict(X_test))
-    assert accuracy_score(y_test, y_pred) > 0.99
-
-
-@pytest.mark.parametrize(
-    "dataframe,queue",
-    get_dataframes_and_queues(),
-)
-def test_sklearnex_binary_classification(dataframe, queue):
-    from sklearnex.linear_model import LogisticRegression
-
-    X, y = load_breast_cancer(return_X_y=True)
-    X_train, X_test, y_train, y_test = prepare_input(X, y, dataframe, queue=queue)
-
-    with warnings.catch_warnings():
-        warnings.simplefilter("ignore", category=ConvergenceWarning)
-        logreg = LogisticRegression(
-            fit_intercept=True, solver="newton-cg", max_iter=100
-        ).fit(X_train, y_train)
-
-    if daal_check_version((2024, "P", 1)):
-        assert "sklearnex" in logreg.__module__
-    else:
-        assert "daal4py" in logreg.__module__
-    if (
-        dataframe != "numpy"
-        and queue is not None
-        and queue.sycl_device.is_gpu
-        and daal_check_version((2024, "P", 1))
-    ):
-        # fit was done on gpu
-        assert hasattr(logreg, "_onedal_estimator")
-
-    y_pred = _as_numpy(logreg.predict(X_test))
-    assert accuracy_score(y_test, y_pred) > 0.95
-
-
-if daal_check_version((2024, "P", 700)):
-
-    @pytest.mark.parametrize("queue", get_queues("gpu"))
-    @pytest.mark.parametrize("dtype", [np.float32, np.float64])
-    @pytest.mark.parametrize(
-        "dims", [(3007, 17, 0.05), (50000, 100, 0.01), (512, 10, 0.5)]
-    )
-    def test_csr(queue, dtype, dims):
-        from sklearnex.linear_model import LogisticRegression
-
-        n, p, density = dims
-
-        # Create sparse dataset for classification
-        X, y = make_classification(n, p, random_state=42)
-        X = X.astype(dtype)
-        y = y.astype(dtype)
-        np.random.seed(2007 + n + p)
-        mask = np.random.binomial(1, density, (n, p))
-        X = X * mask
-        X_sp = csr_matrix(X)
-
-        model = LogisticRegression(fit_intercept=True, solver="newton-cg")
-        model_sp = LogisticRegression(fit_intercept=True, solver="newton-cg")
-
-        with config_context(target_offload="gpu:0"):
-            model.fit(X, y)
-            pred = model.predict(X)
-            prob = model.predict_proba(X)
-            model_sp.fit(X_sp, y)
-            pred_sp = model_sp.predict(X_sp)
-            prob_sp = model_sp.predict_proba(X_sp)
-
-        rtol = 2e-4
-        assert_allclose(pred, pred_sp, rtol=rtol)
-        assert_allclose(prob, prob_sp, rtol=rtol)
-        assert_allclose(model.coef_, model_sp.coef_, rtol=rtol)
-        assert_allclose(model.intercept_, model_sp.intercept_, rtol=rtol)
-
-
-# Note: this is adapted from a test in scikit-learn:
-# https://github.com/scikit-learn/scikit-learn/blob/9b7a86fb6d45905eec7b7afd01d3ae32643c8180/sklearn/linear_model/tests/test_logistic.py#L1494
-# Here we don't always expect them to match exactly due to differences in numerical precision
-# and how each library deals with large/small numbers, but oftentimes the results from oneDAL
-# end up being better in terms of resulting function values (for the objective function being
-# minimized), hence this test will try to look at function values if coefficients aren't
-# sufficiently similar.
-def test_logistic_regression_is_correct():
-    from sklearnex.linear_model import LogisticRegression
-
-    X = np.array([[-1, 0], [0, 1], [1, 1]])
-    y = np.array([0, 1, 1])
-    C = 3.0
-    model_sklearn = _sklearn_LogisticRegression(C=C).fit(X, y)
-    model_sklearnex = LogisticRegression(C=C).fit(X, y)
-
-    try:
-        np.testing.assert_allclose(model_sklearnex.coef_, model_sklearn.coef_)
-        np.testing.assert_allclose(model_sklearnex.intercept_, model_sklearn.intercept_)
-    except AssertionError:
-
-        def logistic_model_function(predicted_probabilities, coefs):
-            neg_log_likelihood = X.shape[0] * log_loss(y, predicted_probabilities)
-            sum_squares_coefs = np.dot(coefs.reshape(-1), coefs.reshape(-1))
-            return C * neg_log_likelihood + 0.5 * sum_squares_coefs
-
-        fn_sklearn = logistic_model_function(
-            model_sklearn.predict_proba(X)[:, 1], model_sklearn.coef_
-        )
-        fn_sklearnex = logistic_model_function(
-            model_sklearnex.predict_proba(X)[:, 1], model_sklearnex.coef_
-        )
-        assert fn_sklearnex <= fn_sklearn
-
-
-def test_multinomial_logistic_regression_is_correct():
-    from sklearnex.linear_model import LogisticRegression
-
-    X = np.array([[-1, 0], [0, 1], [1, 1]])
-    y = np.array([2, 1, 0])
-    C = 3.0
-    with warnings.catch_warnings():
-        warnings.simplefilter("ignore", category=FutureWarning)
-        model_sklearn = _sklearn_LogisticRegression(C=C, multi_class="multinomial").fit(
-            X, y
-        )
-        model_sklearnex = LogisticRegression(C=C, multi_class="multinomial").fit(X, y)
-
-    try:
-        np.testing.assert_allclose(model_sklearnex.coef_, model_sklearn.coef_)
-        np.testing.assert_allclose(model_sklearnex.intercept_, model_sklearn.intercept_)
-    except AssertionError:
-
-        def logistic_model_function(predicted_probabilities, coefs):
-            neg_log_likelihood = X.shape[0] * log_loss(y, predicted_probabilities)
-            sum_squares_coefs = np.dot(coefs.reshape(-1), coefs.reshape(-1))
-            return C * neg_log_likelihood + 0.5 * sum_squares_coefs
-
-        fn_sklearn = logistic_model_function(
-            model_sklearn.predict_proba(X), model_sklearn.coef_
-        )
-        fn_sklearnex = logistic_model_function(
-            model_sklearnex.predict_proba(X), model_sklearnex.coef_
-        )
-        assert fn_sklearnex <= fn_sklearn
-
-
-<<<<<<< HEAD
-# Here, scikit-learn does a theoretically incorrect calculation in which
-# they set the predictions for the 'negative' class as the negative of the
-# predictions for the positive class instead of all-zeros. The idea is to
-# match theirs, which is done by falling back. This test ensures that the
-# predictions match with sklearn in case it isn't done during conformance tests.
-@pytest.mark.parametrize("fit_intercept", [False, True])
-@pytest.mark.parametrize("C", [1, 0.1])
-@pytest.mark.allow_sklearn_fallback
-def test_binary_multinomial_probabilities(fit_intercept, C):
-    from sklearnex.linear_model import LogisticRegression
-
-    # Adapted from this test:
-    # https://github.com/scikit-learn/scikit-learn/blob/baf828ca126bcb2c0ad813226963621cafe38adb/sklearn/utils/estimator_checks.py#L963
-    X = np.array(
-        [
-            [1, 3],
-            [1, 3],
-            [1, 3],
-            [1, 3],
-            [2, 1],
-            [2, 1],
-            [2, 1],
-            [2, 1],
-            [3, 3],
-            [3, 3],
-            [3, 3],
-            [3, 3],
-            [4, 1],
-            [4, 1],
-            [4, 1],
-            [4, 1],
-        ],
-        dtype=np.float64,
-    )
-    y_binary = np.array([1, 1, 1, 1, 2, 2, 2, 2, 1, 1, 1, 1, 2, 2, 2, 2], dtype=int)
-
-    with warnings.catch_warnings():
-        warnings.simplefilter("ignore")
-        model_sklearnex = LogisticRegression(
-            C=C, fit_intercept=fit_intercept, multi_class="multinomial"
-        ).fit(X, y_binary)
-        model_sklearn = _sklearn_LogisticRegression(
-            C=C, fit_intercept=fit_intercept, multi_class="multinomial"
-        ).fit(X, y_binary)
-    np.testing.assert_allclose(
-        model_sklearnex.predict_proba(X),
-        model_sklearn.predict_proba(X),
-        rtol=1e-2,
-        atol=1e-3,
-    )
-
-
-# Note: some solvers have an internal state, such as previous gradients,
-# which is not preserved across warm starts and which influences the
-# optimization routines. For these, a warm-started call with the coefficients
-# from a previous iterations will not be equal to a cold-start call with
-# one more iteration.
-# Note2: usually, passing weights will cause the procedure to fall back to
-# stock scikit-learn. We want to check that fallbacks also handle warm starts
-# correctly when falling back.
-@pytest.mark.parametrize("fit_intercept", [False, True])
-@pytest.mark.parametrize("n_classes", [2, 3])
-@pytest.mark.parametrize("multi_class", ["auto", "multinomial"])
-@pytest.mark.parametrize("weighted", [False, True])
-@pytest.mark.allow_sklearn_fallback
-def test_warm_start_stateful(fit_intercept, n_classes, multi_class, weighted):
-    from sklearnex.linear_model import LogisticRegression
-
-    X, y = make_classification(
-        random_state=123,
-        n_classes=n_classes,
-        n_clusters_per_class=1,
-        n_features=2,
-        n_redundant=0,
-        # Note: oneDAL and scikit-learn deal with large numbers differently
-        # in the calculations, so when comparing against sklearn, we want
-        # to avoid ending up with large numbers in the computations.
-        class_sep=0.25,
-    )
-
-    # Note1: these will throw warnings due to reaching the maximum
-    # number of iterations without converging, which is expected
-    # given that those are being severely limited for the tests.
-    # Note2: this will first compare the results after one iteration, and
-    # if those already differ too much (which can be the case given numerical
-    # differences), will then skip the rest of test that checks the warm starts.
-    with warnings.catch_warnings():
-        warnings.simplefilter("ignore")
-        model1 = _sklearn_LogisticRegression(
-            solver="lbfgs",
-            fit_intercept=fit_intercept,
-            multi_class=multi_class,
-            max_iter=1,
-            warm_start=True,
-        ).fit(
-            X,
-            y,
-            np.ones(X.shape[0]) if weighted else None,
-        )
-        model2 = LogisticRegression(
-            solver="lbfgs",
-            fit_intercept=fit_intercept,
-            multi_class=multi_class,
-            max_iter=1,
-            warm_start=True,
-        ).fit(
-            X,
-            y,
-            np.ones(X.shape[0]) if weighted else None,
-        )
-
-    try:
-        np.testing.assert_allclose(model1.coef_, model2.coef_)
-    except AssertionError:
-        pytest.skip("Too large numerical differences for further comparisons")
-
-    with warnings.catch_warnings():
-        warnings.simplefilter("ignore")
-        model1.fit(
-            X,
-            y,
-            np.ones(X.shape[0]) if weighted else None,
-        )
-        model2.fit(
-            X,
-            y,
-            np.ones(X.shape[0]) if weighted else None,
-        )
-
-    np.testing.assert_allclose(model1.coef_, model2.coef_)
-    if fit_intercept:
-        if n_classes == 2:
-            np.testing.assert_allclose(model1.intercept_, model2.intercept_)
-        else:
-            # Note: softmax function is invariable to shifting by a constant
-            intercepts1 = model1.intercept_ - model1.intercept_.mean()
-            intercepts2 = model2.intercept_ - model2.intercept_.mean()
-            np.testing.assert_allclose(intercepts1, intercepts2)
-
-
-# Note: other solvers do not have any internal state and are supposed to yield the
-# same result after one iteration given the current coefficients.
-@pytest.mark.parametrize("fit_intercept", [False, True])
-@pytest.mark.parametrize("multi_class", ["ovr", "multinomial"])
-@pytest.mark.parametrize("weighted", [False, True])
-@pytest.mark.allow_sklearn_fallback
-def test_warm_start_binary(fit_intercept, multi_class, weighted):
-    from sklearnex.linear_model import LogisticRegression
-
-    X, y = make_classification(
-        random_state=123,
-        n_classes=2,
-        n_clusters_per_class=1,
-        n_features=2,
-        n_redundant=0,
-        class_sep=0.5,
-    )
-
-    with warnings.catch_warnings():
-        warnings.simplefilter("ignore")
-        model1 = LogisticRegression(
-            random_state=123,
-            solver="newton-cg",
-            fit_intercept=fit_intercept,
-            multi_class=multi_class,
-            max_iter=2,
-        ).fit(
-            X,
-            y,
-            np.ones(X.shape[0]) if weighted else None,
-        )
-        model2 = (
-            LogisticRegression(
-                random_state=123,
-                solver="newton-cg",
-                fit_intercept=fit_intercept,
-                multi_class=multi_class,
-                max_iter=1,
-                warm_start=True,
-            )
-            .fit(
-                X,
-                y,
-                np.ones(X.shape[0]) if weighted else None,
-            )
-            .fit(
-                X,
-                y,
-                np.ones(X.shape[0]) if weighted else None,
-            )
-        )
-
-    np.testing.assert_allclose(model1.coef_, model2.coef_)
-    if fit_intercept:
-        np.testing.assert_allclose(model1.intercept_, model2.intercept_)
-
-
-@pytest.mark.parametrize("fit_intercept", [False, True])
-@pytest.mark.parametrize("multi_class", ["ovr", "multinomial"])
-@pytest.mark.parametrize("weighted", [False, True])
-@pytest.mark.allow_sklearn_fallback
-def test_warm_start_multinomial(fit_intercept, multi_class, weighted):
-    from sklearnex.linear_model import LogisticRegression
-
-    X, y = make_classification(
-        random_state=123,
-        n_classes=3,
-        n_clusters_per_class=1,
-        n_features=2,
-        n_redundant=0,
-        class_sep=0.5,
-    )
-
-    with warnings.catch_warnings():
-        warnings.simplefilter("ignore")
-        model1 = LogisticRegression(
-            random_state=123,
-            solver="newton-cg",
-            fit_intercept=fit_intercept,
-            multi_class=multi_class,
-            max_iter=2,
-        ).fit(
-            X,
-            y,
-            np.ones(X.shape[0]) if weighted else None,
-        )
-        model2 = (
-            LogisticRegression(
-                random_state=123,
-                solver="newton-cg",
-                fit_intercept=fit_intercept,
-                multi_class=multi_class,
-                max_iter=1,
-                warm_start=True,
-            )
-            .fit(
-                X,
-                y,
-                np.ones(X.shape[0]) if weighted else None,
-            )
-            .fit(
-                X,
-                y,
-                np.ones(X.shape[0]) if weighted else None,
-            )
-        )
-
-    np.testing.assert_allclose(model1.coef_, model2.coef_)
-    if fit_intercept:
-        # Note: softmax function is invariable to shifting by a constant
-        intercepts1 = model1.intercept_ - model1.intercept_.mean()
-        intercepts2 = model2.intercept_ - model2.intercept_.mean()
-        np.testing.assert_allclose(intercepts1, intercepts2)
-
-
-# This is a bit different from the others - it just aims to test that it
-# is processing the regularization correctly under all circumstances, and
-# that it is not multiplying or dividing the coefficients by two when it
-# shouldn't do it.
-# It has some overlap with the tests at the beginning, but it is only tested
-# with oneDAL>=2025.8. After that version has been released and CIs updated
-# to use it, the earlier tests 'test_logistic_regression_is_correct' and
-# 'test_multinomial_logistic_regression_is_correct' can be removed.
-@pytest.mark.skipif(
-    not daal_check_version((2025, "P", 800)), reason="Bugs fixed in later oneDAL releases"
-)
-@pytest.mark.parametrize("multi_class", ["auto", "multinomial"])
-@pytest.mark.parametrize("C", [1, 0.2, 20.0])
-@pytest.mark.parametrize("solver", ["lbfgs", "newton-cg"])
-@pytest.mark.parametrize("n_classes", [2, 3])
-@pytest.mark.allow_sklearn_fallback
-def test_custom_solvers_are_correct(multi_class, C, solver, n_classes):
-    from sklearnex.linear_model import LogisticRegression
-
-    X, y = make_classification(
-        random_state=123,
-        n_classes=n_classes,
-        n_clusters_per_class=1,
-        n_features=2,
-        n_redundant=0,
-        class_sep=0.25,
-    )
-
-    with warnings.catch_warnings():
-        warnings.simplefilter("ignore")
-        model_sklearn = _sklearn_LogisticRegression(
-            C=C,
-            multi_class=multi_class,
-        ).fit(X, y)
-        model_sklearnex = LogisticRegression(
-            C=C, solver=solver, multi_class=multi_class, max_iter=int(1e7), tol=1e-20
-        ).fit(X, y)
-        model_sklearnex_refitted = (
-            LogisticRegression(
-                C=C,
-                solver=solver,
-                multi_class=multi_class,
-                max_iter=int(1e7),
-                tol=1e-20,
-                warm_start=True,
-            )
-            .fit(X, y)
-            .fit(X, y)
-        )
-
-    np.testing.assert_allclose(
-        model_sklearnex.coef_, model_sklearn.coef_, rtol=1e-3, atol=5e-3
-    )
-    if n_classes == 2:
-        np.testing.assert_allclose(
-            model_sklearnex.intercept_, model_sklearn.intercept_, atol=1e-3
-        )
-    else:
-        np.testing.assert_allclose(
-            model_sklearnex.intercept_ - model_sklearnex.intercept_.mean(),
-            model_sklearn.intercept_ - model_sklearn.intercept_.mean(),
-            atol=1e-3,
-        )
-    np.testing.assert_allclose(
-        model_sklearnex_refitted.coef_, model_sklearn.coef_, rtol=1e-3, atol=5e-3
-    )
-    if n_classes == 2:
-        np.testing.assert_allclose(
-            model_sklearnex_refitted.intercept_, model_sklearn.intercept_, atol=1e-3
-        )
-    else:
-        np.testing.assert_allclose(
-            model_sklearnex_refitted.intercept_
-            - model_sklearnex_refitted.intercept_.mean(),
-            model_sklearn.intercept_ - model_sklearn.intercept_.mean(),
-            atol=1e-3,
-        )
-
-    np.testing.assert_allclose(
-        model_sklearnex.predict_proba(X),
-        model_sklearn.predict_proba(X),
-        rtol=1e-3,
-        atol=1e-3,
-    )
-    np.testing.assert_allclose(
-        model_sklearnex_refitted.predict_proba(X),
-        model_sklearn.predict_proba(X),
-        rtol=1e-3,
-        atol=1e-3,
-    )
-
-=======
-@pytest.mark.parametrize(
-    "dataframe,queue", get_dataframes_and_queues(device_filter_="gpu")
-)
-def test_gpu_logreg_prediction_shapes(dataframe, queue):
-    if not queue or not queue.sycl_device.is_gpu:
-        pytest.skip("Test for GPU-only code branch")
-    from sklearnex.linear_model import LogisticRegression
-
-    X, y = make_classification(random_state=123)
-    X = _convert_to_dataframe(X, sycl_queue=queue, target_df=dataframe)
-    y = _convert_to_dataframe(y, sycl_queue=queue, target_df=dataframe)
-
-    model = LogisticRegression(solver="newton-cg").fit(X, y)
-    pred = model.predict(X)
-    pred_proba = model.predict_proba(X)
-    pred_log_proba = model.predict_log_proba(X)
-
-    np.testing.assert_array_equal(pred.shape, (X.shape[0],))
-    np.testing.assert_array_equal(pred_proba.shape, (X.shape[0], 2))
-    np.testing.assert_array_equal(pred_log_proba.shape, (X.shape[0], 2))
-
->>>>>>> 056fdeab
+# ===============================================================================
+# Copyright 2021 Intel Corporation
+#
+# Licensed under the Apache License, Version 2.0 (the "License");
+# you may not use this file except in compliance with the License.
+# You may obtain a copy of the License at
+#
+#     http://www.apache.org/licenses/LICENSE-2.0
+#
+# Unless required by applicable law or agreed to in writing, software
+# distributed under the License is distributed on an "AS IS" BASIS,
+# WITHOUT WARRANTIES OR CONDITIONS OF ANY KIND, either express or implied.
+# See the License for the specific language governing permissions and
+# limitations under the License.
+# ===============================================================================
+
+import warnings
+
+import numpy as np
+import pytest
+from numpy.testing import assert_allclose
+from scipy.sparse import csr_matrix
+from sklearn.datasets import load_breast_cancer, load_iris, make_classification
+from sklearn.exceptions import ConvergenceWarning
+from sklearn.linear_model import LogisticRegression as _sklearn_LogisticRegression
+from sklearn.metrics import accuracy_score, log_loss
+from sklearn.model_selection import train_test_split
+
+from daal4py.sklearn._utils import daal_check_version
+from onedal.tests.utils._dataframes_support import (
+    _as_numpy,
+    _convert_to_dataframe,
+    get_dataframes_and_queues,
+    get_queues,
+)
+from sklearnex import config_context
+
+
+def prepare_input(X, y, dataframe, queue):
+    X_train, X_test, y_train, y_test = train_test_split(
+        X, y, train_size=0.8, random_state=42
+    )
+    X_train = _convert_to_dataframe(X_train, sycl_queue=queue, target_df=dataframe)
+    y_train = _convert_to_dataframe(y_train, sycl_queue=queue, target_df=dataframe)
+    X_test = _convert_to_dataframe(X_test, sycl_queue=queue, target_df=dataframe)
+    return X_train, X_test, y_train, y_test
+
+
+@pytest.mark.parametrize(
+    "dataframe,queue", get_dataframes_and_queues(device_filter_="cpu")
+)
+def test_sklearnex_multiclass_classification(dataframe, queue):
+    from sklearnex.linear_model import LogisticRegression
+
+    X, y = load_iris(return_X_y=True)
+    X_train, X_test, y_train, y_test = prepare_input(X, y, dataframe, queue=queue)
+
+    logreg = LogisticRegression(fit_intercept=True, solver="lbfgs", max_iter=200).fit(
+        X_train, y_train
+    )
+
+    if daal_check_version((2024, "P", 1)):
+        assert "sklearnex" in logreg.__module__
+    else:
+        assert "daal4py" in logreg.__module__
+
+    y_pred = _as_numpy(logreg.predict(X_test))
+    assert accuracy_score(y_test, y_pred) > 0.99
+
+
+@pytest.mark.parametrize(
+    "dataframe,queue",
+    get_dataframes_and_queues(),
+)
+def test_sklearnex_binary_classification(dataframe, queue):
+    from sklearnex.linear_model import LogisticRegression
+
+    X, y = load_breast_cancer(return_X_y=True)
+    X_train, X_test, y_train, y_test = prepare_input(X, y, dataframe, queue=queue)
+
+    with warnings.catch_warnings():
+        warnings.simplefilter("ignore", category=ConvergenceWarning)
+        logreg = LogisticRegression(
+            fit_intercept=True, solver="newton-cg", max_iter=100
+        ).fit(X_train, y_train)
+
+    if daal_check_version((2024, "P", 1)):
+        assert "sklearnex" in logreg.__module__
+    else:
+        assert "daal4py" in logreg.__module__
+    if (
+        dataframe != "numpy"
+        and queue is not None
+        and queue.sycl_device.is_gpu
+        and daal_check_version((2024, "P", 1))
+    ):
+        # fit was done on gpu
+        assert hasattr(logreg, "_onedal_estimator")
+
+    y_pred = _as_numpy(logreg.predict(X_test))
+    assert accuracy_score(y_test, y_pred) > 0.95
+
+
+if daal_check_version((2024, "P", 700)):
+
+    @pytest.mark.parametrize("queue", get_queues("gpu"))
+    @pytest.mark.parametrize("dtype", [np.float32, np.float64])
+    @pytest.mark.parametrize(
+        "dims", [(3007, 17, 0.05), (50000, 100, 0.01), (512, 10, 0.5)]
+    )
+    def test_csr(queue, dtype, dims):
+        from sklearnex.linear_model import LogisticRegression
+
+        n, p, density = dims
+
+        # Create sparse dataset for classification
+        X, y = make_classification(n, p, random_state=42)
+        X = X.astype(dtype)
+        y = y.astype(dtype)
+        np.random.seed(2007 + n + p)
+        mask = np.random.binomial(1, density, (n, p))
+        X = X * mask
+        X_sp = csr_matrix(X)
+
+        model = LogisticRegression(fit_intercept=True, solver="newton-cg")
+        model_sp = LogisticRegression(fit_intercept=True, solver="newton-cg")
+
+        with config_context(target_offload="gpu:0"):
+            model.fit(X, y)
+            pred = model.predict(X)
+            prob = model.predict_proba(X)
+            model_sp.fit(X_sp, y)
+            pred_sp = model_sp.predict(X_sp)
+            prob_sp = model_sp.predict_proba(X_sp)
+
+        rtol = 2e-4
+        assert_allclose(pred, pred_sp, rtol=rtol)
+        assert_allclose(prob, prob_sp, rtol=rtol)
+        assert_allclose(model.coef_, model_sp.coef_, rtol=rtol)
+        assert_allclose(model.intercept_, model_sp.intercept_, rtol=rtol)
+
+
+# Note: this is adapted from a test in scikit-learn:
+# https://github.com/scikit-learn/scikit-learn/blob/9b7a86fb6d45905eec7b7afd01d3ae32643c8180/sklearn/linear_model/tests/test_logistic.py#L1494
+# Here we don't always expect them to match exactly due to differences in numerical precision
+# and how each library deals with large/small numbers, but oftentimes the results from oneDAL
+# end up being better in terms of resulting function values (for the objective function being
+# minimized), hence this test will try to look at function values if coefficients aren't
+# sufficiently similar.
+def test_logistic_regression_is_correct():
+    from sklearnex.linear_model import LogisticRegression
+
+    X = np.array([[-1, 0], [0, 1], [1, 1]])
+    y = np.array([0, 1, 1])
+    C = 3.0
+    model_sklearn = _sklearn_LogisticRegression(C=C).fit(X, y)
+    model_sklearnex = LogisticRegression(C=C).fit(X, y)
+
+    try:
+        np.testing.assert_allclose(model_sklearnex.coef_, model_sklearn.coef_)
+        np.testing.assert_allclose(model_sklearnex.intercept_, model_sklearn.intercept_)
+    except AssertionError:
+
+        def logistic_model_function(predicted_probabilities, coefs):
+            neg_log_likelihood = X.shape[0] * log_loss(y, predicted_probabilities)
+            sum_squares_coefs = np.dot(coefs.reshape(-1), coefs.reshape(-1))
+            return C * neg_log_likelihood + 0.5 * sum_squares_coefs
+
+        fn_sklearn = logistic_model_function(
+            model_sklearn.predict_proba(X)[:, 1], model_sklearn.coef_
+        )
+        fn_sklearnex = logistic_model_function(
+            model_sklearnex.predict_proba(X)[:, 1], model_sklearnex.coef_
+        )
+        assert fn_sklearnex <= fn_sklearn
+
+
+def test_multinomial_logistic_regression_is_correct():
+    from sklearnex.linear_model import LogisticRegression
+
+    X = np.array([[-1, 0], [0, 1], [1, 1]])
+    y = np.array([2, 1, 0])
+    C = 3.0
+    with warnings.catch_warnings():
+        warnings.simplefilter("ignore", category=FutureWarning)
+        model_sklearn = _sklearn_LogisticRegression(C=C, multi_class="multinomial").fit(
+            X, y
+        )
+        model_sklearnex = LogisticRegression(C=C, multi_class="multinomial").fit(X, y)
+
+    try:
+        np.testing.assert_allclose(model_sklearnex.coef_, model_sklearn.coef_)
+        np.testing.assert_allclose(model_sklearnex.intercept_, model_sklearn.intercept_)
+    except AssertionError:
+
+        def logistic_model_function(predicted_probabilities, coefs):
+            neg_log_likelihood = X.shape[0] * log_loss(y, predicted_probabilities)
+            sum_squares_coefs = np.dot(coefs.reshape(-1), coefs.reshape(-1))
+            return C * neg_log_likelihood + 0.5 * sum_squares_coefs
+
+        fn_sklearn = logistic_model_function(
+            model_sklearn.predict_proba(X), model_sklearn.coef_
+        )
+        fn_sklearnex = logistic_model_function(
+            model_sklearnex.predict_proba(X), model_sklearnex.coef_
+        )
+        assert fn_sklearnex <= fn_sklearn
+
+
+# Here, scikit-learn does a theoretically incorrect calculation in which
+# they set the predictions for the 'negative' class as the negative of the
+# predictions for the positive class instead of all-zeros. The idea is to
+# match theirs, which is done by falling back. This test ensures that the
+# predictions match with sklearn in case it isn't done during conformance tests.
+@pytest.mark.parametrize("fit_intercept", [False, True])
+@pytest.mark.parametrize("C", [1, 0.1])
+@pytest.mark.allow_sklearn_fallback
+def test_binary_multinomial_probabilities(fit_intercept, C):
+    from sklearnex.linear_model import LogisticRegression
+
+    # Adapted from this test:
+    # https://github.com/scikit-learn/scikit-learn/blob/baf828ca126bcb2c0ad813226963621cafe38adb/sklearn/utils/estimator_checks.py#L963
+    X = np.array(
+        [
+            [1, 3],
+            [1, 3],
+            [1, 3],
+            [1, 3],
+            [2, 1],
+            [2, 1],
+            [2, 1],
+            [2, 1],
+            [3, 3],
+            [3, 3],
+            [3, 3],
+            [3, 3],
+            [4, 1],
+            [4, 1],
+            [4, 1],
+            [4, 1],
+        ],
+        dtype=np.float64,
+    )
+    y_binary = np.array([1, 1, 1, 1, 2, 2, 2, 2, 1, 1, 1, 1, 2, 2, 2, 2], dtype=int)
+
+    with warnings.catch_warnings():
+        warnings.simplefilter("ignore")
+        model_sklearnex = LogisticRegression(
+            C=C, fit_intercept=fit_intercept, multi_class="multinomial"
+        ).fit(X, y_binary)
+        model_sklearn = _sklearn_LogisticRegression(
+            C=C, fit_intercept=fit_intercept, multi_class="multinomial"
+        ).fit(X, y_binary)
+    np.testing.assert_allclose(
+        model_sklearnex.predict_proba(X),
+        model_sklearn.predict_proba(X),
+        rtol=1e-2,
+        atol=1e-3,
+    )
+
+
+# Note: some solvers have an internal state, such as previous gradients,
+# which is not preserved across warm starts and which influences the
+# optimization routines. For these, a warm-started call with the coefficients
+# from a previous iterations will not be equal to a cold-start call with
+# one more iteration.
+# Note2: usually, passing weights will cause the procedure to fall back to
+# stock scikit-learn. We want to check that fallbacks also handle warm starts
+# correctly when falling back.
+@pytest.mark.parametrize("fit_intercept", [False, True])
+@pytest.mark.parametrize("n_classes", [2, 3])
+@pytest.mark.parametrize("multi_class", ["auto", "multinomial"])
+@pytest.mark.parametrize("weighted", [False, True])
+@pytest.mark.allow_sklearn_fallback
+def test_warm_start_stateful(fit_intercept, n_classes, multi_class, weighted):
+    from sklearnex.linear_model import LogisticRegression
+
+    X, y = make_classification(
+        random_state=123,
+        n_classes=n_classes,
+        n_clusters_per_class=1,
+        n_features=2,
+        n_redundant=0,
+        # Note: oneDAL and scikit-learn deal with large numbers differently
+        # in the calculations, so when comparing against sklearn, we want
+        # to avoid ending up with large numbers in the computations.
+        class_sep=0.25,
+    )
+
+    # Note1: these will throw warnings due to reaching the maximum
+    # number of iterations without converging, which is expected
+    # given that those are being severely limited for the tests.
+    # Note2: this will first compare the results after one iteration, and
+    # if those already differ too much (which can be the case given numerical
+    # differences), will then skip the rest of test that checks the warm starts.
+    with warnings.catch_warnings():
+        warnings.simplefilter("ignore")
+        model1 = _sklearn_LogisticRegression(
+            solver="lbfgs",
+            fit_intercept=fit_intercept,
+            multi_class=multi_class,
+            max_iter=1,
+            warm_start=True,
+        ).fit(
+            X,
+            y,
+            np.ones(X.shape[0]) if weighted else None,
+        )
+        model2 = LogisticRegression(
+            solver="lbfgs",
+            fit_intercept=fit_intercept,
+            multi_class=multi_class,
+            max_iter=1,
+            warm_start=True,
+        ).fit(
+            X,
+            y,
+            np.ones(X.shape[0]) if weighted else None,
+        )
+
+    try:
+        np.testing.assert_allclose(model1.coef_, model2.coef_)
+    except AssertionError:
+        pytest.skip("Too large numerical differences for further comparisons")
+
+    with warnings.catch_warnings():
+        warnings.simplefilter("ignore")
+        model1.fit(
+            X,
+            y,
+            np.ones(X.shape[0]) if weighted else None,
+        )
+        model2.fit(
+            X,
+            y,
+            np.ones(X.shape[0]) if weighted else None,
+        )
+
+    np.testing.assert_allclose(model1.coef_, model2.coef_)
+    if fit_intercept:
+        if n_classes == 2:
+            np.testing.assert_allclose(model1.intercept_, model2.intercept_)
+        else:
+            # Note: softmax function is invariable to shifting by a constant
+            intercepts1 = model1.intercept_ - model1.intercept_.mean()
+            intercepts2 = model2.intercept_ - model2.intercept_.mean()
+            np.testing.assert_allclose(intercepts1, intercepts2)
+
+
+# Note: other solvers do not have any internal state and are supposed to yield the
+# same result after one iteration given the current coefficients.
+@pytest.mark.parametrize("fit_intercept", [False, True])
+@pytest.mark.parametrize("multi_class", ["ovr", "multinomial"])
+@pytest.mark.parametrize("weighted", [False, True])
+@pytest.mark.allow_sklearn_fallback
+def test_warm_start_binary(fit_intercept, multi_class, weighted):
+    from sklearnex.linear_model import LogisticRegression
+
+    X, y = make_classification(
+        random_state=123,
+        n_classes=2,
+        n_clusters_per_class=1,
+        n_features=2,
+        n_redundant=0,
+        class_sep=0.5,
+    )
+
+    with warnings.catch_warnings():
+        warnings.simplefilter("ignore")
+        model1 = LogisticRegression(
+            random_state=123,
+            solver="newton-cg",
+            fit_intercept=fit_intercept,
+            multi_class=multi_class,
+            max_iter=2,
+        ).fit(
+            X,
+            y,
+            np.ones(X.shape[0]) if weighted else None,
+        )
+        model2 = (
+            LogisticRegression(
+                random_state=123,
+                solver="newton-cg",
+                fit_intercept=fit_intercept,
+                multi_class=multi_class,
+                max_iter=1,
+                warm_start=True,
+            )
+            .fit(
+                X,
+                y,
+                np.ones(X.shape[0]) if weighted else None,
+            )
+            .fit(
+                X,
+                y,
+                np.ones(X.shape[0]) if weighted else None,
+            )
+        )
+
+    np.testing.assert_allclose(model1.coef_, model2.coef_)
+    if fit_intercept:
+        np.testing.assert_allclose(model1.intercept_, model2.intercept_)
+
+
+@pytest.mark.parametrize("fit_intercept", [False, True])
+@pytest.mark.parametrize("multi_class", ["ovr", "multinomial"])
+@pytest.mark.parametrize("weighted", [False, True])
+@pytest.mark.allow_sklearn_fallback
+def test_warm_start_multinomial(fit_intercept, multi_class, weighted):
+    from sklearnex.linear_model import LogisticRegression
+
+    X, y = make_classification(
+        random_state=123,
+        n_classes=3,
+        n_clusters_per_class=1,
+        n_features=2,
+        n_redundant=0,
+        class_sep=0.5,
+    )
+
+    with warnings.catch_warnings():
+        warnings.simplefilter("ignore")
+        model1 = LogisticRegression(
+            random_state=123,
+            solver="newton-cg",
+            fit_intercept=fit_intercept,
+            multi_class=multi_class,
+            max_iter=2,
+        ).fit(
+            X,
+            y,
+            np.ones(X.shape[0]) if weighted else None,
+        )
+        model2 = (
+            LogisticRegression(
+                random_state=123,
+                solver="newton-cg",
+                fit_intercept=fit_intercept,
+                multi_class=multi_class,
+                max_iter=1,
+                warm_start=True,
+            )
+            .fit(
+                X,
+                y,
+                np.ones(X.shape[0]) if weighted else None,
+            )
+            .fit(
+                X,
+                y,
+                np.ones(X.shape[0]) if weighted else None,
+            )
+        )
+
+    np.testing.assert_allclose(model1.coef_, model2.coef_)
+    if fit_intercept:
+        # Note: softmax function is invariable to shifting by a constant
+        intercepts1 = model1.intercept_ - model1.intercept_.mean()
+        intercepts2 = model2.intercept_ - model2.intercept_.mean()
+        np.testing.assert_allclose(intercepts1, intercepts2)
+
+
+# This is a bit different from the others - it just aims to test that it
+# is processing the regularization correctly under all circumstances, and
+# that it is not multiplying or dividing the coefficients by two when it
+# shouldn't do it.
+# It has some overlap with the tests at the beginning, but it is only tested
+# with oneDAL>=2025.8. After that version has been released and CIs updated
+# to use it, the earlier tests 'test_logistic_regression_is_correct' and
+# 'test_multinomial_logistic_regression_is_correct' can be removed.
+@pytest.mark.skipif(
+    not daal_check_version((2025, "P", 800)), reason="Bugs fixed in later oneDAL releases"
+)
+@pytest.mark.parametrize("multi_class", ["auto", "multinomial"])
+@pytest.mark.parametrize("C", [1, 0.2, 20.0])
+@pytest.mark.parametrize("solver", ["lbfgs", "newton-cg"])
+@pytest.mark.parametrize("n_classes", [2, 3])
+@pytest.mark.allow_sklearn_fallback
+def test_custom_solvers_are_correct(multi_class, C, solver, n_classes):
+    from sklearnex.linear_model import LogisticRegression
+
+    X, y = make_classification(
+        random_state=123,
+        n_classes=n_classes,
+        n_clusters_per_class=1,
+        n_features=2,
+        n_redundant=0,
+        class_sep=0.25,
+    )
+
+    with warnings.catch_warnings():
+        warnings.simplefilter("ignore")
+        model_sklearn = _sklearn_LogisticRegression(
+            C=C,
+            multi_class=multi_class,
+        ).fit(X, y)
+        model_sklearnex = LogisticRegression(
+            C=C, solver=solver, multi_class=multi_class, max_iter=int(1e7), tol=1e-20
+        ).fit(X, y)
+        model_sklearnex_refitted = (
+            LogisticRegression(
+                C=C,
+                solver=solver,
+                multi_class=multi_class,
+                max_iter=int(1e7),
+                tol=1e-20,
+                warm_start=True,
+            )
+            .fit(X, y)
+            .fit(X, y)
+        )
+
+    np.testing.assert_allclose(
+        model_sklearnex.coef_, model_sklearn.coef_, rtol=1e-3, atol=5e-3
+    )
+    if n_classes == 2:
+        np.testing.assert_allclose(
+            model_sklearnex.intercept_, model_sklearn.intercept_, atol=1e-3
+        )
+    else:
+        np.testing.assert_allclose(
+            model_sklearnex.intercept_ - model_sklearnex.intercept_.mean(),
+            model_sklearn.intercept_ - model_sklearn.intercept_.mean(),
+            atol=1e-3,
+        )
+    np.testing.assert_allclose(
+        model_sklearnex_refitted.coef_, model_sklearn.coef_, rtol=1e-3, atol=5e-3
+    )
+    if n_classes == 2:
+        np.testing.assert_allclose(
+            model_sklearnex_refitted.intercept_, model_sklearn.intercept_, atol=1e-3
+        )
+    else:
+        np.testing.assert_allclose(
+            model_sklearnex_refitted.intercept_
+            - model_sklearnex_refitted.intercept_.mean(),
+            model_sklearn.intercept_ - model_sklearn.intercept_.mean(),
+            atol=1e-3,
+        )
+
+    np.testing.assert_allclose(
+        model_sklearnex.predict_proba(X),
+        model_sklearn.predict_proba(X),
+        rtol=1e-3,
+        atol=1e-3,
+    )
+    np.testing.assert_allclose(
+        model_sklearnex_refitted.predict_proba(X),
+        model_sklearn.predict_proba(X),
+        rtol=1e-3,
+        atol=1e-3,
+    )
+
+
+@pytest.mark.parametrize(
+    "dataframe,queue", get_dataframes_and_queues(device_filter_="gpu")
+)
+def test_gpu_logreg_prediction_shapes(dataframe, queue):
+    if not queue or not queue.sycl_device.is_gpu:
+        pytest.skip("Test for GPU-only code branch")
+    from sklearnex.linear_model import LogisticRegression
+
+    X, y = make_classification(random_state=123)
+    X = _convert_to_dataframe(X, sycl_queue=queue, target_df=dataframe)
+    y = _convert_to_dataframe(y, sycl_queue=queue, target_df=dataframe)
+
+    model = LogisticRegression(solver="newton-cg").fit(X, y)
+    pred = model.predict(X)
+    pred_proba = model.predict_proba(X)
+    pred_log_proba = model.predict_log_proba(X)
+
+    np.testing.assert_array_equal(pred.shape, (X.shape[0],))
+    np.testing.assert_array_equal(pred_proba.shape, (X.shape[0], 2))
+    np.testing.assert_array_equal(pred_log_proba.shape, (X.shape[0], 2))