# ===============================================================================
# Copyright 2024 Intel Corporation
#
# Licensed under the Apache License, Version 2.0 (the "License");
# you may not use this file except in compliance with the License.
# You may obtain a copy of the License at
#
#     http://www.apache.org/licenses/LICENSE-2.0
#
# Unless required by applicable law or agreed to in writing, software
# distributed under the License is distributed on an "AS IS" BASIS,
# WITHOUT WARRANTIES OR CONDITIONS OF ANY KIND, either express or implied.
# See the License for the specific language governing permissions and
# limitations under the License.
# ===============================================================================

import numpy as np
import pytest
from numpy.testing import assert_allclose

from onedal.tests.utils._dataframes_support import (
    _as_numpy,
    _convert_to_dataframe,
    get_dataframes_and_queues,
)
from sklearnex.linear_model import IncrementalLinearRegression


@pytest.mark.parametrize("dataframe,queue", get_dataframes_and_queues())
@pytest.mark.parametrize("fit_intercept", [True, False])
@pytest.mark.parametrize("macro_block", [None, 1024])
@pytest.mark.parametrize("dtype", [np.float32, np.float64])
def test_sklearnex_fit_on_gold_data(dataframe, queue, fit_intercept, macro_block, dtype):
    X = np.array([[1], [2]])
    X = X.astype(dtype=dtype)
    X_df = _convert_to_dataframe(X, sycl_queue=queue, target_df=dataframe)
    y = np.array([1, 2])
    y = y.astype(dtype=dtype)
    y_df = _convert_to_dataframe(y, sycl_queue=queue, target_df=dataframe)

    inclin = IncrementalLinearRegression(fit_intercept=fit_intercept)
    if macro_block is not None:
        hparams = inclin.get_hyperparameters("fit")
        hparams.cpu_macro_block = macro_block
        hparams.gpu_macro_block = macro_block
    inclin.fit(X_df, y_df)

    y_pred = inclin.predict(X_df)
<<<<<<< HEAD
    y_pred_as_numpy = _as_numpy(y_pred)

    tol = 2e-6 if y_pred_as_numpy.dtype == np.float32 else 1e-7
    assert_allclose(inclin.coef_, [1], atol=tol)
    if fit_intercept:
        assert_allclose(inclin.intercept_, [0], atol=tol)
    assert_allclose(y_pred_as_numpy, y, atol=tol)
=======
    np_y_pred = _as_numpy(y_pred)

    tol = 2e-6 if dtype == np.float32 else 1e-7
    assert_allclose(inclin.coef_, [1], atol=tol)
    if fit_intercept:
        assert_allclose(inclin.intercept_, [0], atol=tol)
    assert_allclose(np_y_pred, y, atol=tol)
>>>>>>> 4fd45689


@pytest.mark.parametrize("dataframe,queue", get_dataframes_and_queues())
@pytest.mark.parametrize("fit_intercept", [True, False])
@pytest.mark.parametrize("macro_block", [None, 1024])
@pytest.mark.parametrize("dtype", [np.float32, np.float64])
def test_sklearnex_partial_fit_on_gold_data(
    dataframe, queue, fit_intercept, macro_block, dtype
):
    X = np.array([[1], [2], [3], [4]])
    X = X.astype(dtype=dtype)
    y = X + 3
    y = y.astype(dtype=dtype)
    X_split = np.array_split(X, 2)
    y_split = np.array_split(y, 2)

    inclin = IncrementalLinearRegression()
    if macro_block is not None:
        hparams = inclin.get_hyperparameters("fit")
        hparams.cpu_macro_block = macro_block
        hparams.gpu_macro_block = macro_block
    for i in range(2):
        X_split_df = _convert_to_dataframe(
            X_split[i], sycl_queue=queue, target_df=dataframe
        )
        y_split_df = _convert_to_dataframe(
            y_split[i], sycl_queue=queue, target_df=dataframe
        )
        inclin.partial_fit(X_split_df, y_split_df)

    X_df = _convert_to_dataframe(X, sycl_queue=queue, target_df=dataframe)
    y_pred = inclin.predict(X_df)
<<<<<<< HEAD
    y_pred_as_numpy = _as_numpy(y_pred)

    assert inclin.n_features_in_ == 1
    tol = 2e-6 if y_pred_as_numpy.dtype == np.float32 else 1e-7
=======
    np_y_pred = _as_numpy(y_pred)

    assert inclin.n_features_in_ == 1
    tol = 2e-6 if dtype == np.float32 else 1e-7
>>>>>>> 4fd45689
    assert_allclose(inclin.coef_, [[1]], atol=tol)
    if fit_intercept:
        assert_allclose(inclin.intercept_, 3, atol=tol)

<<<<<<< HEAD
    assert_allclose(y_pred_as_numpy, y, atol=tol)
=======
    assert_allclose(np_y_pred, y, atol=tol)
>>>>>>> 4fd45689


@pytest.mark.parametrize("dataframe,queue", get_dataframes_and_queues())
@pytest.mark.parametrize("fit_intercept", [True, False])
@pytest.mark.parametrize("macro_block", [None, 1024])
@pytest.mark.parametrize("dtype", [np.float32, np.float64])
def test_sklearnex_partial_fit_multitarget_on_gold_data(
    dataframe, queue, fit_intercept, macro_block, dtype
):
    X = np.array([[1, 1], [1, 2], [2, 2], [2, 3]])
    X = X.astype(dtype=dtype)
    y = np.dot(X, [1, 2]) + 3
    y = y.astype(dtype=dtype)
    X_split = np.array_split(X, 2)
    y_split = np.array_split(y, 2)

    inclin = IncrementalLinearRegression()
    if macro_block is not None:
        hparams = inclin.get_hyperparameters("fit")
        hparams.cpu_macro_block = macro_block
        hparams.gpu_macro_block = macro_block
    for i in range(2):
        X_split_df = _convert_to_dataframe(
            X_split[i], sycl_queue=queue, target_df=dataframe
        )
        y_split_df = _convert_to_dataframe(
            y_split[i], sycl_queue=queue, target_df=dataframe
        )
        inclin.partial_fit(X_split_df, y_split_df)

    X_df = _convert_to_dataframe(X, sycl_queue=queue, target_df=dataframe)
    y_pred = inclin.predict(X_df)
<<<<<<< HEAD
    y_pred_as_numpy = _as_numpy(y_pred)

    assert inclin.n_features_in_ == 2
    tol = 7e-6 if y_pred_as_numpy.dtype == np.float32 else 1e-7
=======
    np_y_pred = _as_numpy(y_pred)

    assert inclin.n_features_in_ == 2
    tol = 7e-6 if dtype == np.float32 else 1e-7
>>>>>>> 4fd45689
    assert_allclose(inclin.coef_, [1.0, 2.0], atol=tol)
    if fit_intercept:
        assert_allclose(inclin.intercept_, 3.0, atol=tol)

<<<<<<< HEAD
    assert_allclose(y_pred_as_numpy, y, atol=tol)
=======
    assert_allclose(np_y_pred, y, atol=tol)
>>>>>>> 4fd45689


@pytest.mark.parametrize("dataframe,queue", get_dataframes_and_queues())
@pytest.mark.parametrize("fit_intercept", [True, False])
@pytest.mark.parametrize("num_samples", [100, 1000])
@pytest.mark.parametrize("num_features", [5, 10])
@pytest.mark.parametrize("num_targets", [1, 2])
@pytest.mark.parametrize("num_blocks", [1, 10])
@pytest.mark.parametrize("macro_block", [None, 1024])
@pytest.mark.parametrize("dtype", [np.float32, np.float64])
def test_sklearnex_partial_fit_on_random_data(
    dataframe,
    queue,
    fit_intercept,
    num_samples,
    num_features,
    num_targets,
    num_blocks,
    macro_block,
    dtype,
):
    seed = 42
    gen = np.random.default_rng(seed)
    intercept = gen.random(size=num_targets, dtype=dtype)
    coef = gen.random(size=(num_targets, num_features), dtype=dtype).T

    X = gen.random(size=(num_samples, num_features), dtype=dtype)
    if fit_intercept:
        y = X @ coef + intercept[np.newaxis, :]
    else:
        y = X @ coef

    X_split = np.array_split(X, num_blocks)
    y_split = np.array_split(y, num_blocks)

    inclin = IncrementalLinearRegression(fit_intercept=fit_intercept)
    if macro_block is not None:
        hparams = inclin.get_hyperparameters("fit")
        hparams.cpu_macro_block = macro_block
        hparams.gpu_macro_block = macro_block
    for i in range(num_blocks):
        X_split_df = _convert_to_dataframe(
            X_split[i], sycl_queue=queue, target_df=dataframe
        )
        y_split_df = _convert_to_dataframe(
            y_split[i], sycl_queue=queue, target_df=dataframe
        )
        inclin.partial_fit(X_split_df, y_split_df)

    tol = 1e-4 if inclin.coef_.dtype == np.float32 else 1e-7
    assert_allclose(coef, inclin.coef_.T, atol=tol)

    if fit_intercept:
        assert_allclose(intercept, inclin.intercept_, atol=tol)

    X_test = gen.random(size=(num_samples, num_features), dtype=dtype)
    if fit_intercept:
        expected_y_pred = X_test @ coef + intercept[np.newaxis, :]
    else:
        expected_y_pred = X_test @ coef

    X_test_df = _convert_to_dataframe(X_test, sycl_queue=queue, target_df=dataframe)

    y_pred = inclin.predict(X_test_df)

    assert_allclose(expected_y_pred, _as_numpy(y_pred), atol=tol)<|MERGE_RESOLUTION|>--- conflicted
+++ resolved
@@ -46,15 +46,6 @@
     inclin.fit(X_df, y_df)
 
     y_pred = inclin.predict(X_df)
-<<<<<<< HEAD
-    y_pred_as_numpy = _as_numpy(y_pred)
-
-    tol = 2e-6 if y_pred_as_numpy.dtype == np.float32 else 1e-7
-    assert_allclose(inclin.coef_, [1], atol=tol)
-    if fit_intercept:
-        assert_allclose(inclin.intercept_, [0], atol=tol)
-    assert_allclose(y_pred_as_numpy, y, atol=tol)
-=======
     np_y_pred = _as_numpy(y_pred)
 
     tol = 2e-6 if dtype == np.float32 else 1e-7
@@ -62,7 +53,6 @@
     if fit_intercept:
         assert_allclose(inclin.intercept_, [0], atol=tol)
     assert_allclose(np_y_pred, y, atol=tol)
->>>>>>> 4fd45689
 
 
 @pytest.mark.parametrize("dataframe,queue", get_dataframes_and_queues())
@@ -95,26 +85,15 @@
 
     X_df = _convert_to_dataframe(X, sycl_queue=queue, target_df=dataframe)
     y_pred = inclin.predict(X_df)
-<<<<<<< HEAD
-    y_pred_as_numpy = _as_numpy(y_pred)
-
-    assert inclin.n_features_in_ == 1
-    tol = 2e-6 if y_pred_as_numpy.dtype == np.float32 else 1e-7
-=======
     np_y_pred = _as_numpy(y_pred)
 
     assert inclin.n_features_in_ == 1
     tol = 2e-6 if dtype == np.float32 else 1e-7
->>>>>>> 4fd45689
     assert_allclose(inclin.coef_, [[1]], atol=tol)
     if fit_intercept:
         assert_allclose(inclin.intercept_, 3, atol=tol)
 
-<<<<<<< HEAD
-    assert_allclose(y_pred_as_numpy, y, atol=tol)
-=======
     assert_allclose(np_y_pred, y, atol=tol)
->>>>>>> 4fd45689
 
 
 @pytest.mark.parametrize("dataframe,queue", get_dataframes_and_queues())
@@ -147,26 +126,15 @@
 
     X_df = _convert_to_dataframe(X, sycl_queue=queue, target_df=dataframe)
     y_pred = inclin.predict(X_df)
-<<<<<<< HEAD
-    y_pred_as_numpy = _as_numpy(y_pred)
-
-    assert inclin.n_features_in_ == 2
-    tol = 7e-6 if y_pred_as_numpy.dtype == np.float32 else 1e-7
-=======
     np_y_pred = _as_numpy(y_pred)
 
     assert inclin.n_features_in_ == 2
     tol = 7e-6 if dtype == np.float32 else 1e-7
->>>>>>> 4fd45689
     assert_allclose(inclin.coef_, [1.0, 2.0], atol=tol)
     if fit_intercept:
         assert_allclose(inclin.intercept_, 3.0, atol=tol)
 
-<<<<<<< HEAD
-    assert_allclose(y_pred_as_numpy, y, atol=tol)
-=======
     assert_allclose(np_y_pred, y, atol=tol)
->>>>>>> 4fd45689
 
 
 @pytest.mark.parametrize("dataframe,queue", get_dataframes_and_queues())
