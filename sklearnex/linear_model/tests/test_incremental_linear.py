# ===============================================================================
# Copyright 2024 Intel Corporation
#
# Licensed under the Apache License, Version 2.0 (the "License");
# you may not use this file except in compliance with the License.
# You may obtain a copy of the License at
#
#     http://www.apache.org/licenses/LICENSE-2.0
#
# Unless required by applicable law or agreed to in writing, software
# distributed under the License is distributed on an "AS IS" BASIS,
# WITHOUT WARRANTIES OR CONDITIONS OF ANY KIND, either express or implied.
# See the License for the specific language governing permissions and
# limitations under the License.
# ===============================================================================

import numpy as np
import pytest
from numpy.testing import assert_allclose

from onedal.tests.utils._dataframes_support import (
    _as_numpy,
    _convert_to_dataframe,
    get_dataframes_and_queues,
)
from sklearnex.linear_model import IncrementalLinearRegression
from sklearnex.tests.utils import _IS_INTEL


@pytest.mark.parametrize("dataframe,queue", get_dataframes_and_queues())
@pytest.mark.parametrize("fit_intercept", [True, False])
@pytest.mark.parametrize("macro_block", [None, 1024])
@pytest.mark.parametrize("dtype", [np.float32, np.float64])
def test_sklearnex_fit_on_gold_data(dataframe, queue, fit_intercept, macro_block, dtype):
    X = np.array([[1], [2]])
    X = X.astype(dtype=dtype)
    X_df = _convert_to_dataframe(X, sycl_queue=queue, target_df=dataframe)
    y = np.array([[1], [2]])
    y = y.astype(dtype=dtype)
    y_df = _convert_to_dataframe(y, sycl_queue=queue, target_df=dataframe)

    inclin = IncrementalLinearRegression(fit_intercept=fit_intercept)
    if macro_block is not None:
        hparams = IncrementalLinearRegression.get_hyperparameters("fit")
        hparams.cpu_macro_block = macro_block
        hparams.gpu_macro_block = macro_block
    inclin.fit(X_df, y_df)

    y_pred = inclin.predict(X_df)
    np_y_pred = _as_numpy(y_pred)

<<<<<<< HEAD
    tol = 2e-6 if y_pred.dtype == np.float32 else 1e-7
=======
    tol = 5e-5 if dtype == np.float32 else 1e-7
>>>>>>> 48b70a1d
    assert_allclose(inclin.coef_, [1], atol=tol)
    if fit_intercept:
        assert_allclose(inclin.intercept_, [0], atol=tol)
    assert_allclose(np_y_pred, y, atol=tol)


@pytest.mark.parametrize("dataframe,queue", get_dataframes_and_queues())
@pytest.mark.parametrize("fit_intercept", [True, False])
@pytest.mark.parametrize("macro_block", [None, 1024])
@pytest.mark.parametrize("dtype", [np.float32, np.float64])
def test_sklearnex_partial_fit_on_gold_data(
    dataframe, queue, fit_intercept, macro_block, dtype
):
    X = np.array([[1], [2], [3], [4]])
    X = X.astype(dtype=dtype)
    y = X + 3
    y = y.astype(dtype=dtype)
    X_split = np.array_split(X, 2)
    y_split = np.array_split(y, 2)

    inclin = IncrementalLinearRegression()
    if macro_block is not None:
        hparams = IncrementalLinearRegression.get_hyperparameters("fit")
        hparams.cpu_macro_block = macro_block
        hparams.gpu_macro_block = macro_block
    for i in range(2):
        X_split_df = _convert_to_dataframe(
            X_split[i], sycl_queue=queue, target_df=dataframe
        )
        y_split_df = _convert_to_dataframe(
            y_split[i], sycl_queue=queue, target_df=dataframe
        )
        inclin.partial_fit(X_split_df, y_split_df)

    X_df = _convert_to_dataframe(X, sycl_queue=queue, target_df=dataframe)
    y_pred = inclin.predict(X_df)
    np_y_pred = _as_numpy(y_pred)

    assert inclin.n_features_in_ == 1
    tol = 1e-5 if y_pred.dtype == np.float32 else 1e-7
    assert_allclose(inclin.coef_, [[1]], atol=tol)
    if fit_intercept:
        assert_allclose(inclin.intercept_, 3, atol=tol)

    assert_allclose(np_y_pred, y, atol=tol)


@pytest.mark.parametrize("dataframe,queue", get_dataframes_and_queues())
@pytest.mark.parametrize("fit_intercept", [True, False])
@pytest.mark.parametrize("macro_block", [None, 1024])
@pytest.mark.parametrize("dtype", [np.float32, np.float64])
def test_sklearnex_partial_fit_multitarget_on_gold_data(
    dataframe, queue, fit_intercept, macro_block, dtype
):
    X = np.array([[1, 1], [1, 2], [2, 2], [2, 3]])
    X = X.astype(dtype=dtype)
    y = np.dot(X, [1, 2]) + 3
    y = y.astype(dtype=dtype)
    X_split = np.array_split(X, 2)
    y_split = np.array_split(y, 2)

    inclin = IncrementalLinearRegression()
    if macro_block is not None:
        hparams = IncrementalLinearRegression.get_hyperparameters("fit")
        hparams.cpu_macro_block = macro_block
        hparams.gpu_macro_block = macro_block
    for i in range(2):
        X_split_df = _convert_to_dataframe(
            X_split[i], sycl_queue=queue, target_df=dataframe
        )
        y_split_df = _convert_to_dataframe(
            y_split[i], sycl_queue=queue, target_df=dataframe
        )
        inclin.partial_fit(X_split_df, y_split_df)

    X_df = _convert_to_dataframe(X, sycl_queue=queue, target_df=dataframe)
    y_pred = inclin.predict(X_df)
    np_y_pred = _as_numpy(y_pred)

    assert inclin.n_features_in_ == 2
    tol = 1e-7
    if y_pred.dtype == np.float32:
        tol = 7e-6 if _IS_INTEL else 2e-5

    assert_allclose(inclin.coef_, [1.0, 2.0], atol=tol)
    if fit_intercept:
        assert_allclose(inclin.intercept_, 3.0, atol=tol)

    assert_allclose(np_y_pred, y, atol=tol)


@pytest.mark.parametrize("dataframe,queue", get_dataframes_and_queues())
@pytest.mark.parametrize("fit_intercept", [True, False])
@pytest.mark.parametrize("num_samples", [100, 1000])
@pytest.mark.parametrize("num_features", [5, 10])
@pytest.mark.parametrize("num_targets", [1, 2])
@pytest.mark.parametrize("num_blocks", [1, 10])
@pytest.mark.parametrize("macro_block", [None, 1024])
@pytest.mark.parametrize("dtype", [np.float32, np.float64])
def test_sklearnex_partial_fit_on_random_data(
    dataframe,
    queue,
    fit_intercept,
    num_samples,
    num_features,
    num_targets,
    num_blocks,
    macro_block,
    dtype,
):
    seed = 42
    gen = np.random.default_rng(seed)
    intercept = gen.random(size=num_targets, dtype=dtype)
    coef = gen.random(size=(num_targets, num_features), dtype=dtype).T

    X = gen.random(size=(num_samples, num_features), dtype=dtype)
    if fit_intercept:
        y = X @ coef + intercept[np.newaxis, :]
    else:
        y = X @ coef

    X_split = np.array_split(X, num_blocks)
    y_split = np.array_split(y, num_blocks)

    inclin = IncrementalLinearRegression(fit_intercept=fit_intercept)
    if macro_block is not None:
        hparams = IncrementalLinearRegression.get_hyperparameters("fit")
        hparams.cpu_macro_block = macro_block
        hparams.gpu_macro_block = macro_block
    for i in range(num_blocks):
        X_split_df = _convert_to_dataframe(
            X_split[i], sycl_queue=queue, target_df=dataframe
        )
        y_split_df = _convert_to_dataframe(
            y_split[i], sycl_queue=queue, target_df=dataframe
        )
        inclin.partial_fit(X_split_df, y_split_df)

    tol = 1e-4 if inclin.coef_.dtype == np.float32 else 1e-7
    assert_allclose(coef.T.squeeze(), inclin.coef_, atol=tol)

    if fit_intercept:
        assert_allclose(intercept, inclin.intercept_, atol=tol)

    X_test = gen.random(size=(num_samples, num_features), dtype=dtype)
    if fit_intercept:
        expected_y_pred = (X_test @ coef + intercept[np.newaxis, :]).squeeze()
    else:
        expected_y_pred = (X_test @ coef).squeeze()

    X_test_df = _convert_to_dataframe(X_test, sycl_queue=queue, target_df=dataframe)

    y_pred = inclin.predict(X_test_df)

    assert_allclose(expected_y_pred, _as_numpy(y_pred), atol=tol)<|MERGE_RESOLUTION|>--- conflicted
+++ resolved
@@ -49,11 +49,7 @@
     y_pred = inclin.predict(X_df)
     np_y_pred = _as_numpy(y_pred)
 
-<<<<<<< HEAD
-    tol = 2e-6 if y_pred.dtype == np.float32 else 1e-7
-=======
-    tol = 5e-5 if dtype == np.float32 else 1e-7
->>>>>>> 48b70a1d
+    tol = 5e-5 if y_pred.dtype == np.float32 else 1e-7
     assert_allclose(inclin.coef_, [1], atol=tol)
     if fit_intercept:
         assert_allclose(inclin.intercept_, [0], atol=tol)
