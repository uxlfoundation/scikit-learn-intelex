# ===============================================================================
# Copyright 2024 Intel Corporation
#
# Licensed under the Apache License, Version 2.0 (the "License");
# you may not use this file except in compliance with the License.
# You may obtain a copy of the License at
#
#     http://www.apache.org/licenses/LICENSE-2.0
#
# Unless required by applicable law or agreed to in writing, software
# distributed under the License is distributed on an "AS IS" BASIS,
# WITHOUT WARRANTIES OR CONDITIONS OF ANY KIND, either express or implied.
# See the License for the specific language governing permissions and
# limitations under the License.
# ===============================================================================

import logging

from daal4py.sklearn._utils import daal_check_version, sklearn_check_version

if daal_check_version((2024, "P", 600)):
    import numbers

    import numpy as np
    import scipy.sparse as sp
    from sklearn.linear_model import Ridge as _sklearn_Ridge
    from sklearn.metrics import r2_score
    from sklearn.utils.validation import check_is_fitted

    from daal4py.sklearn._n_jobs_support import control_n_jobs

    if not sklearn_check_version("1.2"):
        from sklearn.linear_model._base import _deprecate_normalize
    if sklearn_check_version("1.1") and not sklearn_check_version("1.2"):
        from sklearn.utils import check_scalar

    from onedal.linear_model import Ridge as onedal_Ridge
    from onedal.utils.validation import _num_features, _num_samples

    from .._device_offload import dispatch, wrap_output_data
    from .._utils import PatchingConditionsChain
<<<<<<< HEAD
    from ..utils._array_api import get_namespace
=======
    from ..base import oneDALEstimator
>>>>>>> 1c892680
    from ..utils.validation import validate_data

    @control_n_jobs(decorated_methods=["fit", "predict", "score"])
    class Ridge(oneDALEstimator, _sklearn_Ridge):
        __doc__ = _sklearn_Ridge.__doc__

        if sklearn_check_version("1.2"):
            _parameter_constraints: dict = {**_sklearn_Ridge._parameter_constraints}

            def __init__(
                self,
                alpha=1.0,
                fit_intercept=True,
                copy_X=True,
                max_iter=None,
                tol=1e-4,
                solver="auto",
                positive=False,
                random_state=None,
            ):
                super().__init__(
                    alpha=alpha,
                    fit_intercept=fit_intercept,
                    copy_X=copy_X,
                    max_iter=max_iter,
                    tol=tol,
                    solver=solver,
                    positive=positive,
                    random_state=random_state,
                )

        else:

            def __init__(
                self,
                alpha=1.0,
                fit_intercept=True,
                normalize="deprecated",
                copy_X=True,
                max_iter=None,
                tol=1e-3,
                solver="auto",
                positive=False,
                random_state=None,
            ):
                super().__init__(
                    alpha=alpha,
                    fit_intercept=fit_intercept,
                    normalize=normalize,
                    copy_X=copy_X,
                    max_iter=max_iter,
                    solver=solver,
                    tol=tol,
                    positive=positive,
                    random_state=random_state,
                )

        _onedal_Ridge = staticmethod(onedal_Ridge)

        def fit(self, X, y, sample_weight=None):
            if sklearn_check_version("1.2"):
                self._validate_params()

            # It is necessary to properly update coefs for predict if we
            # fallback to sklearn in dispatch
            if hasattr(self, "_onedal_estimator"):
                del self._onedal_estimator

            dispatch(
                self,
                "fit",
                {
                    "onedal": self.__class__._onedal_fit,
                    "sklearn": _sklearn_Ridge.fit,
                },
                X,
                y,
                sample_weight,
            )
            return self

        @wrap_output_data
        def predict(self, X):
            check_is_fitted(self)

            return dispatch(
                self,
                "predict",
                {
                    "onedal": self.__class__._onedal_predict,
                    "sklearn": _sklearn_Ridge.predict,
                },
                X,
            )

        @wrap_output_data
        def score(self, X, y, sample_weight=None):
            check_is_fitted(self)

            return dispatch(
                self,
                "score",
                {
                    "onedal": self.__class__._onedal_score,
                    "sklearn": _sklearn_Ridge.score,
                },
                X,
                y,
                sample_weight=sample_weight,
            )

        def _onedal_fit_supported(self, patching_status, method_name, *data):
            assert method_name == "fit"
            assert len(data) == 3
            X, y, sample_weight = data

            normalize_is_set = (
                hasattr(self, "normalize")
                and self.normalize
                and self.normalize != "deprecated"
            )
            positive_is_set = hasattr(self, "positive") and self.positive

            patching_status.and_conditions(
                [
                    (
                        self.solver == "auto",
                        f"'{self.solver}' solver is not supported. "
                        "Only 'auto' solver is supported.",
                    ),
                    (
                        not sp.issparse(X) and not sp.issparse(y),
                        "Sparse input is not supported.",
                    ),
                    (sample_weight is None, "Sample weight is not supported."),
                    (not normalize_is_set, "Normalization is not supported."),
                    (
                        not positive_is_set,
                        "Forced positive coefficients are not supported.",
                    ),
                    (
                        isinstance(self.alpha, numbers.Real),
                        "Non-scalar alpha is not supported yet.",
                    ),
                ]
            )

            return patching_status

        def _onedal_predict_supported(self, patching_status, method_name, *data):
            assert method_name in ["predict", "score"]
            assert len(data) <= 2

            n_samples = _num_samples(data[0])
            model_is_sparse = sp.issparse(self.coef_) or (
                self.fit_intercept and sp.issparse(self.intercept_)
            )
            patching_status.and_conditions(
                [
                    (
                        self.solver == "auto",
                        f"'{self.solver}' solver is not supported. "
                        "Only 'auto' solver is supported.",
                    ),
                    (n_samples > 0, "Number of samples is less than 1."),
                    (not sp.issparse(data[0]), "Sparse input is not supported."),
                    (not model_is_sparse, "Sparse coefficients are not supported."),
                ]
            )

            return patching_status

        def _onedal_gpu_supported(self, method_name, *data):
            patching_status = PatchingConditionsChain(
                f"sklearn.linear_model.{self.__class__.__name__}.{method_name}"
            )

            if method_name == "fit":
                if not daal_check_version((2025, "P", 200)):
                    n_samples = _num_samples(data[0])
                    n_features = _num_features(data[0], fallback_1d=True)
                    is_underdetermined = n_samples < (
                        n_features + int(self.fit_intercept)
                    )
                    is_zero_alpha = isinstance(self.alpha, numbers.Real) and np.isclose(
                        self.alpha, 0, atol=1e-5
                    )

                    patching_status.and_condition(
                        not is_underdetermined or not is_zero_alpha,
                        "The shape of X (fitting) does not satisfy oneDAL requirements:"
                        "Number of features + 1 >= number of samples and alpha = 0.",
                    )

                return self._onedal_fit_supported(patching_status, method_name, *data)

            if method_name in ["predict", "score"]:
                return self._onedal_predict_supported(patching_status, method_name, *data)

            raise RuntimeError(
                f"Unknown method {method_name} in {self.__class__.__name__}"
            )

        def _onedal_cpu_supported(self, method_name, *data):
            patching_status = PatchingConditionsChain(
                f"sklearn.linear_model.{self.__class__.__name__}.{method_name}"
            )

            if method_name == "fit":
                if not daal_check_version((2025, "P", 100)):
                    n_samples = _num_samples(data[0])
                    n_features = _num_features(data[0], fallback_1d=True)
                    is_underdetermined = n_samples < (
                        n_features + int(self.fit_intercept)
                    )
                    is_zero_alpha = isinstance(self.alpha, numbers.Real) and np.isclose(
                        self.alpha, 0, atol=1e-5
                    )

                    patching_status.and_condition(
                        not is_underdetermined or not is_zero_alpha,
                        "The shape of X (fitting) does not satisfy oneDAL requirements:"
                        "Number of features + 1 >= number of samples and alpha = 0.",
                    )
                return self._onedal_fit_supported(patching_status, method_name, *data)

            if method_name in ["predict", "score"]:
                return self._onedal_predict_supported(patching_status, method_name, *data)

            raise RuntimeError(
                f"Unknown method {method_name} in {self.__class__.__name__}"
            )

        def _initialize_onedal_estimator(self):
            onedal_params = {
                "fit_intercept": self.fit_intercept,
                "alpha": self.alpha,
                "copy_X": self.copy_X,
            }
            self._onedal_estimator = self._onedal_Ridge(**onedal_params)

        def _onedal_fit(self, X, y, sample_weight, queue=None):
            # `Sample weight` is not supported. Expected to be None value.
            assert sample_weight is None

            xp, _ = get_namespace(X)

            if sklearn_check_version("1.2"):
                self._validate_params()
            elif sklearn_check_version("1.1"):
                if self.max_iter is not None:
                    self.max_iter = check_scalar(
                        self.max_iter, "max_iter", target_type=numbers.Integral, min_val=1
                    )
                self.tol = check_scalar(
                    self.tol, "tol", target_type=numbers.Real, min_val=0.0
                )
                if self.alpha is not None and np.isscalar(self.alpha):
                    self.alpha = check_scalar(
                        self.alpha,
                        "alpha",
                        target_type=numbers.Real,
                        min_val=0.0,
                        include_boundaries="left",
                    )

            X, y = validate_data(
                self,
                X=X,
                y=y,
<<<<<<< HEAD
                dtype=[xp.float64, xp.float32],
=======
                dtype=[np.float64, np.float32],
>>>>>>> 1c892680
                accept_sparse=["csr", "csc", "coo"],
                y_numeric=True,
                multi_output=True,
            )

            if not sklearn_check_version("1.2"):
                self._normalize = _deprecate_normalize(
                    self.normalize,
                    default=False,
                    estimator_name=self.__class__.__name__,
                )

            self._initialize_onedal_estimator()
            self._onedal_estimator.fit(X, y, queue=queue)
            self._save_attributes()

            if sklearn_check_version("1.6"):
                if y.ndim == 1 or y.shape[1] == 1:
                    self.coef_ = self.coef_.ravel()
                    self.intercept_ = self.intercept_[0]
            else:
                if self.coef_.shape[0] == 1 and y.ndim == 1:
                    self.coef_ = self.coef_.ravel()
                    self.intercept_ = self.intercept_[0]

        def _onedal_predict(self, X, queue=None):
            xp, _ = get_namespace(X)
            X = validate_data(
                self, X, accept_sparse=False, dtype=[xp.float64, xp.float32], reset=False
            )

            if not hasattr(self, "_onedal_estimator"):
                self._initialize_onedal_estimator()
                self._onedal_estimator.coef_ = self.coef_
                self._onedal_estimator.intercept_ = self.intercept_

            res = self._onedal_estimator.predict(X, queue=queue)
            return res

        def _onedal_score(self, X, y, sample_weight=None, queue=None):
            return r2_score(
                y, self._onedal_predict(X, queue=queue), sample_weight=sample_weight
            )

        @property
        def coef_(self):
            return self._coef

        @coef_.setter
        def coef_(self, value):
            if hasattr(self, "_onedal_estimator"):
                self._onedal_estimator.coef_ = value
                # checking if the model is already fitted and if so, deleting the model
                if hasattr(self._onedal_estimator, "_onedal_model"):
                    del self._onedal_estimator._onedal_model
            self._coef = value

        @property
        def intercept_(self):
            return self._intercept

        @intercept_.setter
        def intercept_(self, value):
            if hasattr(self, "_onedal_estimator"):
                self._onedal_estimator.intercept_ = value
                # checking if the model is already fitted and if so, deleting the model
                if hasattr(self._onedal_estimator, "_onedal_model"):
                    del self._onedal_estimator._onedal_model
            self._intercept = value

        def _save_attributes(self):
            self.n_features_in_ = self._onedal_estimator.n_features_in_
            self._coef = self._onedal_estimator.coef_
            self._intercept = self._onedal_estimator.intercept_

        fit.__doc__ = _sklearn_Ridge.fit.__doc__
        predict.__doc__ = _sklearn_Ridge.predict.__doc__
        score.__doc__ = _sklearn_Ridge.score.__doc__

else:
    from daal4py.sklearn.linear_model import Ridge
    from onedal._device_offload import support_input_format

    Ridge.fit = support_input_format(Ridge.fit)
    Ridge.predict = support_input_format(Ridge.predict)
    Ridge.score = support_input_format(Ridge.score)

    logging.warning("Ridge requires oneDAL version >= 2024.6 but it was not found")
<|MERGE_RESOLUTION|>--- conflicted
+++ resolved
@@ -1,409 +1,402 @@
-# ===============================================================================
-# Copyright 2024 Intel Corporation
-#
-# Licensed under the Apache License, Version 2.0 (the "License");
-# you may not use this file except in compliance with the License.
-# You may obtain a copy of the License at
-#
-#     http://www.apache.org/licenses/LICENSE-2.0
-#
-# Unless required by applicable law or agreed to in writing, software
-# distributed under the License is distributed on an "AS IS" BASIS,
-# WITHOUT WARRANTIES OR CONDITIONS OF ANY KIND, either express or implied.
-# See the License for the specific language governing permissions and
-# limitations under the License.
-# ===============================================================================
-
-import logging
-
-from daal4py.sklearn._utils import daal_check_version, sklearn_check_version
-
-if daal_check_version((2024, "P", 600)):
-    import numbers
-
-    import numpy as np
-    import scipy.sparse as sp
-    from sklearn.linear_model import Ridge as _sklearn_Ridge
-    from sklearn.metrics import r2_score
-    from sklearn.utils.validation import check_is_fitted
-
-    from daal4py.sklearn._n_jobs_support import control_n_jobs
-
-    if not sklearn_check_version("1.2"):
-        from sklearn.linear_model._base import _deprecate_normalize
-    if sklearn_check_version("1.1") and not sklearn_check_version("1.2"):
-        from sklearn.utils import check_scalar
-
-    from onedal.linear_model import Ridge as onedal_Ridge
-    from onedal.utils.validation import _num_features, _num_samples
-
-    from .._device_offload import dispatch, wrap_output_data
-    from .._utils import PatchingConditionsChain
-<<<<<<< HEAD
-    from ..utils._array_api import get_namespace
-=======
-    from ..base import oneDALEstimator
->>>>>>> 1c892680
-    from ..utils.validation import validate_data
-
-    @control_n_jobs(decorated_methods=["fit", "predict", "score"])
-    class Ridge(oneDALEstimator, _sklearn_Ridge):
-        __doc__ = _sklearn_Ridge.__doc__
-
-        if sklearn_check_version("1.2"):
-            _parameter_constraints: dict = {**_sklearn_Ridge._parameter_constraints}
-
-            def __init__(
-                self,
-                alpha=1.0,
-                fit_intercept=True,
-                copy_X=True,
-                max_iter=None,
-                tol=1e-4,
-                solver="auto",
-                positive=False,
-                random_state=None,
-            ):
-                super().__init__(
-                    alpha=alpha,
-                    fit_intercept=fit_intercept,
-                    copy_X=copy_X,
-                    max_iter=max_iter,
-                    tol=tol,
-                    solver=solver,
-                    positive=positive,
-                    random_state=random_state,
-                )
-
-        else:
-
-            def __init__(
-                self,
-                alpha=1.0,
-                fit_intercept=True,
-                normalize="deprecated",
-                copy_X=True,
-                max_iter=None,
-                tol=1e-3,
-                solver="auto",
-                positive=False,
-                random_state=None,
-            ):
-                super().__init__(
-                    alpha=alpha,
-                    fit_intercept=fit_intercept,
-                    normalize=normalize,
-                    copy_X=copy_X,
-                    max_iter=max_iter,
-                    solver=solver,
-                    tol=tol,
-                    positive=positive,
-                    random_state=random_state,
-                )
-
-        _onedal_Ridge = staticmethod(onedal_Ridge)
-
-        def fit(self, X, y, sample_weight=None):
-            if sklearn_check_version("1.2"):
-                self._validate_params()
-
-            # It is necessary to properly update coefs for predict if we
-            # fallback to sklearn in dispatch
-            if hasattr(self, "_onedal_estimator"):
-                del self._onedal_estimator
-
-            dispatch(
-                self,
-                "fit",
-                {
-                    "onedal": self.__class__._onedal_fit,
-                    "sklearn": _sklearn_Ridge.fit,
-                },
-                X,
-                y,
-                sample_weight,
-            )
-            return self
-
-        @wrap_output_data
-        def predict(self, X):
-            check_is_fitted(self)
-
-            return dispatch(
-                self,
-                "predict",
-                {
-                    "onedal": self.__class__._onedal_predict,
-                    "sklearn": _sklearn_Ridge.predict,
-                },
-                X,
-            )
-
-        @wrap_output_data
-        def score(self, X, y, sample_weight=None):
-            check_is_fitted(self)
-
-            return dispatch(
-                self,
-                "score",
-                {
-                    "onedal": self.__class__._onedal_score,
-                    "sklearn": _sklearn_Ridge.score,
-                },
-                X,
-                y,
-                sample_weight=sample_weight,
-            )
-
-        def _onedal_fit_supported(self, patching_status, method_name, *data):
-            assert method_name == "fit"
-            assert len(data) == 3
-            X, y, sample_weight = data
-
-            normalize_is_set = (
-                hasattr(self, "normalize")
-                and self.normalize
-                and self.normalize != "deprecated"
-            )
-            positive_is_set = hasattr(self, "positive") and self.positive
-
-            patching_status.and_conditions(
-                [
-                    (
-                        self.solver == "auto",
-                        f"'{self.solver}' solver is not supported. "
-                        "Only 'auto' solver is supported.",
-                    ),
-                    (
-                        not sp.issparse(X) and not sp.issparse(y),
-                        "Sparse input is not supported.",
-                    ),
-                    (sample_weight is None, "Sample weight is not supported."),
-                    (not normalize_is_set, "Normalization is not supported."),
-                    (
-                        not positive_is_set,
-                        "Forced positive coefficients are not supported.",
-                    ),
-                    (
-                        isinstance(self.alpha, numbers.Real),
-                        "Non-scalar alpha is not supported yet.",
-                    ),
-                ]
-            )
-
-            return patching_status
-
-        def _onedal_predict_supported(self, patching_status, method_name, *data):
-            assert method_name in ["predict", "score"]
-            assert len(data) <= 2
-
-            n_samples = _num_samples(data[0])
-            model_is_sparse = sp.issparse(self.coef_) or (
-                self.fit_intercept and sp.issparse(self.intercept_)
-            )
-            patching_status.and_conditions(
-                [
-                    (
-                        self.solver == "auto",
-                        f"'{self.solver}' solver is not supported. "
-                        "Only 'auto' solver is supported.",
-                    ),
-                    (n_samples > 0, "Number of samples is less than 1."),
-                    (not sp.issparse(data[0]), "Sparse input is not supported."),
-                    (not model_is_sparse, "Sparse coefficients are not supported."),
-                ]
-            )
-
-            return patching_status
-
-        def _onedal_gpu_supported(self, method_name, *data):
-            patching_status = PatchingConditionsChain(
-                f"sklearn.linear_model.{self.__class__.__name__}.{method_name}"
-            )
-
-            if method_name == "fit":
-                if not daal_check_version((2025, "P", 200)):
-                    n_samples = _num_samples(data[0])
-                    n_features = _num_features(data[0], fallback_1d=True)
-                    is_underdetermined = n_samples < (
-                        n_features + int(self.fit_intercept)
-                    )
-                    is_zero_alpha = isinstance(self.alpha, numbers.Real) and np.isclose(
-                        self.alpha, 0, atol=1e-5
-                    )
-
-                    patching_status.and_condition(
-                        not is_underdetermined or not is_zero_alpha,
-                        "The shape of X (fitting) does not satisfy oneDAL requirements:"
-                        "Number of features + 1 >= number of samples and alpha = 0.",
-                    )
-
-                return self._onedal_fit_supported(patching_status, method_name, *data)
-
-            if method_name in ["predict", "score"]:
-                return self._onedal_predict_supported(patching_status, method_name, *data)
-
-            raise RuntimeError(
-                f"Unknown method {method_name} in {self.__class__.__name__}"
-            )
-
-        def _onedal_cpu_supported(self, method_name, *data):
-            patching_status = PatchingConditionsChain(
-                f"sklearn.linear_model.{self.__class__.__name__}.{method_name}"
-            )
-
-            if method_name == "fit":
-                if not daal_check_version((2025, "P", 100)):
-                    n_samples = _num_samples(data[0])
-                    n_features = _num_features(data[0], fallback_1d=True)
-                    is_underdetermined = n_samples < (
-                        n_features + int(self.fit_intercept)
-                    )
-                    is_zero_alpha = isinstance(self.alpha, numbers.Real) and np.isclose(
-                        self.alpha, 0, atol=1e-5
-                    )
-
-                    patching_status.and_condition(
-                        not is_underdetermined or not is_zero_alpha,
-                        "The shape of X (fitting) does not satisfy oneDAL requirements:"
-                        "Number of features + 1 >= number of samples and alpha = 0.",
-                    )
-                return self._onedal_fit_supported(patching_status, method_name, *data)
-
-            if method_name in ["predict", "score"]:
-                return self._onedal_predict_supported(patching_status, method_name, *data)
-
-            raise RuntimeError(
-                f"Unknown method {method_name} in {self.__class__.__name__}"
-            )
-
-        def _initialize_onedal_estimator(self):
-            onedal_params = {
-                "fit_intercept": self.fit_intercept,
-                "alpha": self.alpha,
-                "copy_X": self.copy_X,
-            }
-            self._onedal_estimator = self._onedal_Ridge(**onedal_params)
-
-        def _onedal_fit(self, X, y, sample_weight, queue=None):
-            # `Sample weight` is not supported. Expected to be None value.
-            assert sample_weight is None
-
-            xp, _ = get_namespace(X)
-
-            if sklearn_check_version("1.2"):
-                self._validate_params()
-            elif sklearn_check_version("1.1"):
-                if self.max_iter is not None:
-                    self.max_iter = check_scalar(
-                        self.max_iter, "max_iter", target_type=numbers.Integral, min_val=1
-                    )
-                self.tol = check_scalar(
-                    self.tol, "tol", target_type=numbers.Real, min_val=0.0
-                )
-                if self.alpha is not None and np.isscalar(self.alpha):
-                    self.alpha = check_scalar(
-                        self.alpha,
-                        "alpha",
-                        target_type=numbers.Real,
-                        min_val=0.0,
-                        include_boundaries="left",
-                    )
-
-            X, y = validate_data(
-                self,
-                X=X,
-                y=y,
-<<<<<<< HEAD
-                dtype=[xp.float64, xp.float32],
-=======
-                dtype=[np.float64, np.float32],
->>>>>>> 1c892680
-                accept_sparse=["csr", "csc", "coo"],
-                y_numeric=True,
-                multi_output=True,
-            )
-
-            if not sklearn_check_version("1.2"):
-                self._normalize = _deprecate_normalize(
-                    self.normalize,
-                    default=False,
-                    estimator_name=self.__class__.__name__,
-                )
-
-            self._initialize_onedal_estimator()
-            self._onedal_estimator.fit(X, y, queue=queue)
-            self._save_attributes()
-
-            if sklearn_check_version("1.6"):
-                if y.ndim == 1 or y.shape[1] == 1:
-                    self.coef_ = self.coef_.ravel()
-                    self.intercept_ = self.intercept_[0]
-            else:
-                if self.coef_.shape[0] == 1 and y.ndim == 1:
-                    self.coef_ = self.coef_.ravel()
-                    self.intercept_ = self.intercept_[0]
-
-        def _onedal_predict(self, X, queue=None):
-            xp, _ = get_namespace(X)
-            X = validate_data(
-                self, X, accept_sparse=False, dtype=[xp.float64, xp.float32], reset=False
-            )
-
-            if not hasattr(self, "_onedal_estimator"):
-                self._initialize_onedal_estimator()
-                self._onedal_estimator.coef_ = self.coef_
-                self._onedal_estimator.intercept_ = self.intercept_
-
-            res = self._onedal_estimator.predict(X, queue=queue)
-            return res
-
-        def _onedal_score(self, X, y, sample_weight=None, queue=None):
-            return r2_score(
-                y, self._onedal_predict(X, queue=queue), sample_weight=sample_weight
-            )
-
-        @property
-        def coef_(self):
-            return self._coef
-
-        @coef_.setter
-        def coef_(self, value):
-            if hasattr(self, "_onedal_estimator"):
-                self._onedal_estimator.coef_ = value
-                # checking if the model is already fitted and if so, deleting the model
-                if hasattr(self._onedal_estimator, "_onedal_model"):
-                    del self._onedal_estimator._onedal_model
-            self._coef = value
-
-        @property
-        def intercept_(self):
-            return self._intercept
-
-        @intercept_.setter
-        def intercept_(self, value):
-            if hasattr(self, "_onedal_estimator"):
-                self._onedal_estimator.intercept_ = value
-                # checking if the model is already fitted and if so, deleting the model
-                if hasattr(self._onedal_estimator, "_onedal_model"):
-                    del self._onedal_estimator._onedal_model
-            self._intercept = value
-
-        def _save_attributes(self):
-            self.n_features_in_ = self._onedal_estimator.n_features_in_
-            self._coef = self._onedal_estimator.coef_
-            self._intercept = self._onedal_estimator.intercept_
-
-        fit.__doc__ = _sklearn_Ridge.fit.__doc__
-        predict.__doc__ = _sklearn_Ridge.predict.__doc__
-        score.__doc__ = _sklearn_Ridge.score.__doc__
-
-else:
-    from daal4py.sklearn.linear_model import Ridge
-    from onedal._device_offload import support_input_format
-
-    Ridge.fit = support_input_format(Ridge.fit)
-    Ridge.predict = support_input_format(Ridge.predict)
-    Ridge.score = support_input_format(Ridge.score)
-
-    logging.warning("Ridge requires oneDAL version >= 2024.6 but it was not found")
+# ===============================================================================
+# Copyright 2024 Intel Corporation
+#
+# Licensed under the Apache License, Version 2.0 (the "License");
+# you may not use this file except in compliance with the License.
+# You may obtain a copy of the License at
+#
+#     http://www.apache.org/licenses/LICENSE-2.0
+#
+# Unless required by applicable law or agreed to in writing, software
+# distributed under the License is distributed on an "AS IS" BASIS,
+# WITHOUT WARRANTIES OR CONDITIONS OF ANY KIND, either express or implied.
+# See the License for the specific language governing permissions and
+# limitations under the License.
+# ===============================================================================
+
+import logging
+
+from daal4py.sklearn._utils import daal_check_version, sklearn_check_version
+
+if daal_check_version((2024, "P", 600)):
+    import numbers
+
+    import numpy as np
+    import scipy.sparse as sp
+    from sklearn.linear_model import Ridge as _sklearn_Ridge
+    from sklearn.metrics import r2_score
+    from sklearn.utils.validation import check_is_fitted
+
+    from daal4py.sklearn._n_jobs_support import control_n_jobs
+
+    if not sklearn_check_version("1.2"):
+        from sklearn.linear_model._base import _deprecate_normalize
+    if sklearn_check_version("1.1") and not sklearn_check_version("1.2"):
+        from sklearn.utils import check_scalar
+
+    from onedal.linear_model import Ridge as onedal_Ridge
+    from onedal.utils.validation import _num_features, _num_samples
+
+    from .._device_offload import dispatch, wrap_output_data
+    from .._utils import PatchingConditionsChain
+    from ..base import oneDALEstimator
+    from ..utils._array_api import get_namespace
+    from ..utils.validation import validate_data
+
+    @control_n_jobs(decorated_methods=["fit", "predict", "score"])
+    class Ridge(oneDALEstimator, _sklearn_Ridge):
+        __doc__ = _sklearn_Ridge.__doc__
+
+        if sklearn_check_version("1.2"):
+            _parameter_constraints: dict = {**_sklearn_Ridge._parameter_constraints}
+
+            def __init__(
+                self,
+                alpha=1.0,
+                fit_intercept=True,
+                copy_X=True,
+                max_iter=None,
+                tol=1e-4,
+                solver="auto",
+                positive=False,
+                random_state=None,
+            ):
+                super().__init__(
+                    alpha=alpha,
+                    fit_intercept=fit_intercept,
+                    copy_X=copy_X,
+                    max_iter=max_iter,
+                    tol=tol,
+                    solver=solver,
+                    positive=positive,
+                    random_state=random_state,
+                )
+
+        else:
+
+            def __init__(
+                self,
+                alpha=1.0,
+                fit_intercept=True,
+                normalize="deprecated",
+                copy_X=True,
+                max_iter=None,
+                tol=1e-3,
+                solver="auto",
+                positive=False,
+                random_state=None,
+            ):
+                super().__init__(
+                    alpha=alpha,
+                    fit_intercept=fit_intercept,
+                    normalize=normalize,
+                    copy_X=copy_X,
+                    max_iter=max_iter,
+                    solver=solver,
+                    tol=tol,
+                    positive=positive,
+                    random_state=random_state,
+                )
+
+        _onedal_Ridge = staticmethod(onedal_Ridge)
+
+        def fit(self, X, y, sample_weight=None):
+            if sklearn_check_version("1.2"):
+                self._validate_params()
+
+            # It is necessary to properly update coefs for predict if we
+            # fallback to sklearn in dispatch
+            if hasattr(self, "_onedal_estimator"):
+                del self._onedal_estimator
+
+            dispatch(
+                self,
+                "fit",
+                {
+                    "onedal": self.__class__._onedal_fit,
+                    "sklearn": _sklearn_Ridge.fit,
+                },
+                X,
+                y,
+                sample_weight,
+            )
+            return self
+
+        @wrap_output_data
+        def predict(self, X):
+            check_is_fitted(self)
+
+            return dispatch(
+                self,
+                "predict",
+                {
+                    "onedal": self.__class__._onedal_predict,
+                    "sklearn": _sklearn_Ridge.predict,
+                },
+                X,
+            )
+
+        @wrap_output_data
+        def score(self, X, y, sample_weight=None):
+            check_is_fitted(self)
+
+            return dispatch(
+                self,
+                "score",
+                {
+                    "onedal": self.__class__._onedal_score,
+                    "sklearn": _sklearn_Ridge.score,
+                },
+                X,
+                y,
+                sample_weight=sample_weight,
+            )
+
+        def _onedal_fit_supported(self, patching_status, method_name, *data):
+            assert method_name == "fit"
+            assert len(data) == 3
+            X, y, sample_weight = data
+
+            normalize_is_set = (
+                hasattr(self, "normalize")
+                and self.normalize
+                and self.normalize != "deprecated"
+            )
+            positive_is_set = hasattr(self, "positive") and self.positive
+
+            patching_status.and_conditions(
+                [
+                    (
+                        self.solver == "auto",
+                        f"'{self.solver}' solver is not supported. "
+                        "Only 'auto' solver is supported.",
+                    ),
+                    (
+                        not sp.issparse(X) and not sp.issparse(y),
+                        "Sparse input is not supported.",
+                    ),
+                    (sample_weight is None, "Sample weight is not supported."),
+                    (not normalize_is_set, "Normalization is not supported."),
+                    (
+                        not positive_is_set,
+                        "Forced positive coefficients are not supported.",
+                    ),
+                    (
+                        isinstance(self.alpha, numbers.Real),
+                        "Non-scalar alpha is not supported yet.",
+                    ),
+                ]
+            )
+
+            return patching_status
+
+        def _onedal_predict_supported(self, patching_status, method_name, *data):
+            assert method_name in ["predict", "score"]
+            assert len(data) <= 2
+
+            n_samples = _num_samples(data[0])
+            model_is_sparse = sp.issparse(self.coef_) or (
+                self.fit_intercept and sp.issparse(self.intercept_)
+            )
+            patching_status.and_conditions(
+                [
+                    (
+                        self.solver == "auto",
+                        f"'{self.solver}' solver is not supported. "
+                        "Only 'auto' solver is supported.",
+                    ),
+                    (n_samples > 0, "Number of samples is less than 1."),
+                    (not sp.issparse(data[0]), "Sparse input is not supported."),
+                    (not model_is_sparse, "Sparse coefficients are not supported."),
+                ]
+            )
+
+            return patching_status
+
+        def _onedal_gpu_supported(self, method_name, *data):
+            patching_status = PatchingConditionsChain(
+                f"sklearn.linear_model.{self.__class__.__name__}.{method_name}"
+            )
+
+            if method_name == "fit":
+                if not daal_check_version((2025, "P", 200)):
+                    n_samples = _num_samples(data[0])
+                    n_features = _num_features(data[0], fallback_1d=True)
+                    is_underdetermined = n_samples < (
+                        n_features + int(self.fit_intercept)
+                    )
+                    is_zero_alpha = isinstance(self.alpha, numbers.Real) and np.isclose(
+                        self.alpha, 0, atol=1e-5
+                    )
+
+                    patching_status.and_condition(
+                        not is_underdetermined or not is_zero_alpha,
+                        "The shape of X (fitting) does not satisfy oneDAL requirements:"
+                        "Number of features + 1 >= number of samples and alpha = 0.",
+                    )
+
+                return self._onedal_fit_supported(patching_status, method_name, *data)
+
+            if method_name in ["predict", "score"]:
+                return self._onedal_predict_supported(patching_status, method_name, *data)
+
+            raise RuntimeError(
+                f"Unknown method {method_name} in {self.__class__.__name__}"
+            )
+
+        def _onedal_cpu_supported(self, method_name, *data):
+            patching_status = PatchingConditionsChain(
+                f"sklearn.linear_model.{self.__class__.__name__}.{method_name}"
+            )
+
+            if method_name == "fit":
+                if not daal_check_version((2025, "P", 100)):
+                    n_samples = _num_samples(data[0])
+                    n_features = _num_features(data[0], fallback_1d=True)
+                    is_underdetermined = n_samples < (
+                        n_features + int(self.fit_intercept)
+                    )
+                    is_zero_alpha = isinstance(self.alpha, numbers.Real) and np.isclose(
+                        self.alpha, 0, atol=1e-5
+                    )
+
+                    patching_status.and_condition(
+                        not is_underdetermined or not is_zero_alpha,
+                        "The shape of X (fitting) does not satisfy oneDAL requirements:"
+                        "Number of features + 1 >= number of samples and alpha = 0.",
+                    )
+                return self._onedal_fit_supported(patching_status, method_name, *data)
+
+            if method_name in ["predict", "score"]:
+                return self._onedal_predict_supported(patching_status, method_name, *data)
+
+            raise RuntimeError(
+                f"Unknown method {method_name} in {self.__class__.__name__}"
+            )
+
+        def _initialize_onedal_estimator(self):
+            onedal_params = {
+                "fit_intercept": self.fit_intercept,
+                "alpha": self.alpha,
+                "copy_X": self.copy_X,
+            }
+            self._onedal_estimator = self._onedal_Ridge(**onedal_params)
+
+        def _onedal_fit(self, X, y, sample_weight, queue=None):
+            # `Sample weight` is not supported. Expected to be None value.
+            assert sample_weight is None
+
+            xp, _ = get_namespace(X)
+
+            if sklearn_check_version("1.2"):
+                self._validate_params()
+            elif sklearn_check_version("1.1"):
+                if self.max_iter is not None:
+                    self.max_iter = check_scalar(
+                        self.max_iter, "max_iter", target_type=numbers.Integral, min_val=1
+                    )
+                self.tol = check_scalar(
+                    self.tol, "tol", target_type=numbers.Real, min_val=0.0
+                )
+                if self.alpha is not None and np.isscalar(self.alpha):
+                    self.alpha = check_scalar(
+                        self.alpha,
+                        "alpha",
+                        target_type=numbers.Real,
+                        min_val=0.0,
+                        include_boundaries="left",
+                    )
+
+            X, y = validate_data(
+                self,
+                X=X,
+                y=y,
+                dtype=[xp.float64, xp.float32],
+                accept_sparse=["csr", "csc", "coo"],
+                y_numeric=True,
+                multi_output=True,
+            )
+
+            if not sklearn_check_version("1.2"):
+                self._normalize = _deprecate_normalize(
+                    self.normalize,
+                    default=False,
+                    estimator_name=self.__class__.__name__,
+                )
+
+            self._initialize_onedal_estimator()
+            self._onedal_estimator.fit(X, y, queue=queue)
+            self._save_attributes()
+
+            if sklearn_check_version("1.6"):
+                if y.ndim == 1 or y.shape[1] == 1:
+                    self.coef_ = self.coef_.ravel()
+                    self.intercept_ = self.intercept_[0]
+            else:
+                if self.coef_.shape[0] == 1 and y.ndim == 1:
+                    self.coef_ = self.coef_.ravel()
+                    self.intercept_ = self.intercept_[0]
+
+        def _onedal_predict(self, X, queue=None):
+            xp, _ = get_namespace(X)
+            X = validate_data(
+                self, X, accept_sparse=False, dtype=[xp.float64, xp.float32], reset=False
+            )
+
+            if not hasattr(self, "_onedal_estimator"):
+                self._initialize_onedal_estimator()
+                self._onedal_estimator.coef_ = self.coef_
+                self._onedal_estimator.intercept_ = self.intercept_
+
+            res = self._onedal_estimator.predict(X, queue=queue)
+            return res
+
+        def _onedal_score(self, X, y, sample_weight=None, queue=None):
+            return r2_score(
+                y, self._onedal_predict(X, queue=queue), sample_weight=sample_weight
+            )
+
+        @property
+        def coef_(self):
+            return self._coef
+
+        @coef_.setter
+        def coef_(self, value):
+            if hasattr(self, "_onedal_estimator"):
+                self._onedal_estimator.coef_ = value
+                # checking if the model is already fitted and if so, deleting the model
+                if hasattr(self._onedal_estimator, "_onedal_model"):
+                    del self._onedal_estimator._onedal_model
+            self._coef = value
+
+        @property
+        def intercept_(self):
+            return self._intercept
+
+        @intercept_.setter
+        def intercept_(self, value):
+            if hasattr(self, "_onedal_estimator"):
+                self._onedal_estimator.intercept_ = value
+                # checking if the model is already fitted and if so, deleting the model
+                if hasattr(self._onedal_estimator, "_onedal_model"):
+                    del self._onedal_estimator._onedal_model
+            self._intercept = value
+
+        def _save_attributes(self):
+            self.n_features_in_ = self._onedal_estimator.n_features_in_
+            self._coef = self._onedal_estimator.coef_
+            self._intercept = self._onedal_estimator.intercept_
+
+        fit.__doc__ = _sklearn_Ridge.fit.__doc__
+        predict.__doc__ = _sklearn_Ridge.predict.__doc__
+        score.__doc__ = _sklearn_Ridge.score.__doc__
+
+else:
+    from daal4py.sklearn.linear_model import Ridge
+    from onedal._device_offload import support_input_format
+
+    Ridge.fit = support_input_format(Ridge.fit)
+    Ridge.predict = support_input_format(Ridge.predict)
+    Ridge.score = support_input_format(Ridge.score)
+
+    logging.warning("Ridge requires oneDAL version >= 2024.6 but it was not found")