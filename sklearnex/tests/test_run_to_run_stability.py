--- conflicted
+++ resolved
@@ -1,323 +1,319 @@
-# ===============================================================================
-# Copyright 2020 Intel Corporation
-#
-# Licensed under the Apache License, Version 2.0 (the "License");
-# you may not use this file except in compliance with the License.
-# You may obtain a copy of the License at
-#
-#     http://www.apache.org/licenses/LICENSE-2.0
-#
-# Unless required by applicable law or agreed to in writing, software
-# distributed under the License is distributed on an "AS IS" BASIS,
-# WITHOUT WARRANTIES OR CONDITIONS OF ANY KIND, either express or implied.
-# See the License for the specific language governing permissions and
-# limitations under the License.
-# ===============================================================================
-
-import random
-from collections.abc import Iterable
-from functools import partial
-from numbers import Number
-
-import numpy as np
-import pytest
-from numpy.testing import assert_allclose
-from scipy import sparse
-from sklearn.datasets import (
-    load_breast_cancer,
-    load_diabetes,
-    load_iris,
-    make_classification,
-    make_regression,
-)
-
-import daal4py as d4p
-from daal4py.sklearn._utils import daal_check_version
-from onedal.tests.utils._dataframes_support import _as_numpy, get_dataframes_and_queues
-from sklearnex.cluster import DBSCAN, KMeans
-from sklearnex.decomposition import PCA
-from sklearnex.metrics import pairwise_distances, roc_auc_score
-from sklearnex.model_selection import train_test_split
-from sklearnex.neighbors import (
-    KNeighborsClassifier,
-    KNeighborsRegressor,
-    NearestNeighbors,
-)
-from sklearnex.svm import SVC
-from sklearnex.tests.utils import (
-    _IS_INTEL,
-    PATCHED_MODELS,
-    SPECIAL_INSTANCES,
-    call_method,
-    gen_dataset,
-    gen_models_info,
-    sklearn_clone_dict,
-)
-
-# to reproduce errors even in CI
-d4p.daalinit(nthreads=100)
-
-_dataset_dict = {
-    "classification": [
-        partial(load_iris, return_X_y=True),
-        partial(load_breast_cancer, return_X_y=True),
-    ],
-    "regression": [
-        partial(load_diabetes, return_X_y=True),
-        partial(
-            make_regression, n_samples=500, n_features=10, noise=64.0, random_state=42
-        ),
-    ],
-}
-
-
-def eval_method(X, y, est, method):
-    res = []
-    est.fit(X, y)
-
-    if method:
-        res = call_method(est, method, X, y)
-
-    if not isinstance(res, Iterable):
-        results = [_as_numpy(res)] if res is not est else []
-    else:
-        results = [_as_numpy(i) for i in res]
-
-    attributes = [method] * len(results)
-
-    # if estimator follows sklearn design rules, then set attributes should have a
-    # trailing underscore
-    attributes += [
-        i
-        for i in dir(est)
-        if hasattr(est, i) and not i.startswith("_") and i.endswith("_")
-    ]
-    results += [getattr(est, i) for i in attributes if i != method]
-    return results, attributes
-
-
-def _run_test(estimator, method, datasets):
-
-    for X, y in datasets:
-        baseline, attributes = eval_method(X, y, estimator, method)
-
-        for i in range(10):
-            res, _ = eval_method(X, y, estimator, method)
-
-            for r, b, n in zip(res, baseline, attributes):
-                if (
-                    isinstance(b, Number)
-                    or hasattr(b, "__array__")
-                    or hasattr(b, "__array_namespace__")
-                    or hasattr(b, "__sycl_usm_ndarray__")
-                ):
-                    assert_allclose(
-                        r, b, rtol=0.0, atol=0.0, err_msg=str(n + " is incorrect")
-                    )
-
-
-_sparse_instances = [SVC()]
-if daal_check_version((2024, "P", 700)):  # Test for > 2024.7.0
-    _sparse_instances.extend(
-        [
-            KMeans(),
-            KMeans(init="random"),
-            KMeans(init="k-means++"),
-        ]
-    )
-SPARSE_INSTANCES = sklearn_clone_dict({str(i): i for i in _sparse_instances})
-
-STABILITY_INSTANCES = sklearn_clone_dict(
-    {
-        str(i): i
-        for i in [
-            KNeighborsClassifier(algorithm="brute", weights="distance"),
-            KNeighborsClassifier(algorithm="kd_tree", weights="distance"),
-            KNeighborsClassifier(algorithm="kd_tree"),
-            KNeighborsRegressor(algorithm="brute", weights="distance"),
-            KNeighborsRegressor(algorithm="kd_tree", weights="distance"),
-            KNeighborsRegressor(algorithm="kd_tree"),
-            NearestNeighbors(algorithm="kd_tree"),
-            DBSCAN(algorithm="brute"),
-            PCA(n_components=0.5, svd_solver="covariance_eigh"),
-            KMeans(init="random"),
-        ]
-    }
-)
-
-
-def _skip_neighbors(estimator, method):
-    if (
-        not _IS_INTEL
-        and ("Neighbors" in estimator or "LocalOutlierFactor" in estimator)
-        and method
-        in ["score", "predict", "kneighbors", "kneighbors_graph", "predict_proba"]
-    ):
-        pytest.skip(f"{estimator} shows instability on non-Intel(R) hardware")
-
-
-@pytest.mark.parametrize("dataframe, queue", get_dataframes_and_queues("numpy,array_api"))
-@pytest.mark.parametrize("estimator, method", gen_models_info(PATCHED_MODELS))
-def test_standard_estimator_stability(estimator, method, dataframe, queue):
-    if estimator in ["LogisticRegression", "TSNE"]:
-        pytest.skip(f"stability not guaranteed for {estimator}")
-    if estimator in ["KMeans", "PCA"] and "score" in method and queue == None:
-        pytest.xfail(f"variation observed in {estimator}.score")
-    if estimator in ["IncrementalEmpiricalCovariance"] and method == "mahalanobis":
-        pytest.skip("allowed fallback to sklearn occurs")
-    _skip_neighbors(estimator, method)
-
-    if "NearestNeighbors" in estimator and "radius" in method:
-        pytest.skip(f"RadiusNeighbors estimator not implemented in sklearnex")
-
-    est = PATCHED_MODELS[estimator]()
-
-    if method and not hasattr(est, method):
-        pytest.skip(f"sklearn available_if prevents testing {estimator}.{method}")
-
-    params = est.get_params().copy()
-    if "random_state" in params:
-        params["random_state"] = 0
-        est.set_params(**params)
-
-    datasets = gen_dataset(est, datasets=_dataset_dict, queue=queue, target_df=dataframe)
-    _run_test(est, method, datasets)
-
-
-@pytest.mark.allow_sklearn_fallback
-@pytest.mark.parametrize("dataframe, queue", get_dataframes_and_queues("numpy,array_api"))
-@pytest.mark.parametrize("estimator, method", gen_models_info(SPECIAL_INSTANCES))
-def test_special_estimator_stability(estimator, method, dataframe, queue):
-    if queue is None and estimator in ["LogisticRegression(solver='newton-cg')"]:
-        pytest.skip(f"stability not guaranteed for {estimator}")
-    if "KMeans" in estimator and method == "score" and queue == None:
-<<<<<<< HEAD
-        pytest.xfail(f"variation observed in KMeans.score")
-=======
-        pytest.skip(f"variation observed in KMeans.score")
-    if estimator == "BasicStatistics()" and queue == None:
-        pytest.skip(f"BasicStatistics not deterministic")
->>>>>>> 963298b3
-    if "NearestNeighbors" in estimator and "radius" in method:
-        pytest.skip(f"RadiusNeighbors estimator not implemented in sklearnex")
-    _skip_neighbors(estimator, method)
-
-    est = SPECIAL_INSTANCES[estimator]
-
-    if method and not hasattr(est, method):
-        pytest.skip(f"sklearn available_if prevents testing {estimator}.{method}")
-
-    params = est.get_params().copy()
-    if "random_state" in params:
-        params["random_state"] = 0
-        est.set_params(**params)
-
-    datasets = gen_dataset(est, datasets=_dataset_dict, queue=queue, target_df=dataframe)
-    _run_test(est, method, datasets)
-
-
-@pytest.mark.parametrize("dataframe, queue", get_dataframes_and_queues("numpy,array_api"))
-@pytest.mark.parametrize("estimator, method", gen_models_info(SPARSE_INSTANCES))
-def test_sparse_estimator_stability(estimator, method, dataframe, queue):
-    if "KMeans" in estimator and method in "score" and queue == None:
-        pytest.xfail(f"variation observed in KMeans.{method}")
-    if (
-        not daal_check_version((2025, "P", 0))
-        and "KMeans()" in estimator
-        and queue == None
-    ):
-        pytest.xfail(f"variation observed in KMeans.{method} in 2024.7 oneDAL")
-    if "NearestNeighbors" in estimator and "radius" in method:
-        pytest.skip(f"RadiusNeighbors estimator not implemented in sklearnex")
-    _skip_neighbors(estimator, method)
-
-    est = SPARSE_INSTANCES[estimator]
-
-    if method and not hasattr(est, method):
-        pytest.skip(f"sklearn available_if prevents testing {estimator}.{method}")
-
-    params = est.get_params().copy()
-    if "random_state" in params:
-        params["random_state"] = 0
-        est.set_params(**params)
-
-    datasets = gen_dataset(
-        est, sparse=True, datasets=_dataset_dict, queue=queue, target_df=dataframe
-    )
-    _run_test(est, method, datasets)
-
-
-@pytest.mark.parametrize("dataframe, queue", get_dataframes_and_queues("numpy,array_api"))
-@pytest.mark.parametrize("estimator, method", gen_models_info(STABILITY_INSTANCES))
-def test_other_estimator_stability(estimator, method, dataframe, queue):
-    if "KMeans" in estimator and method == "score" and queue == None:
-        pytest.xfail(f"variation observed in KMeans.score")
-    if "NearestNeighbors" in estimator and "radius" in method:
-        pytest.skip(f"RadiusNeighbors estimator not implemented in sklearnex")
-    _skip_neighbors(estimator, method)
-
-    est = STABILITY_INSTANCES[estimator]
-
-    if method and not hasattr(est, method):
-        pytest.skip(f"sklearn available_if prevents testing {estimator}.{method}")
-
-    params = est.get_params().copy()
-    if "random_state" in params:
-        params["random_state"] = 0
-        est.set_params(**params)
-
-    datasets = gen_dataset(est, datasets=_dataset_dict, queue=queue, target_df=dataframe)
-    _run_test(est, method, datasets)
-
-
-@pytest.mark.parametrize("features", range(5, 10))
-def test_train_test_split(features):
-    X, y = make_classification(
-        n_samples=4000,
-        n_features=features,
-        n_informative=features,
-        n_redundant=0,
-        n_clusters_per_class=8,
-        random_state=0,
-    )
-    (
-        baseline_X_train,
-        baseline_X_test,
-        baseline_y_train,
-        baseline_y_test,
-    ) = train_test_split(X, y, test_size=0.33, random_state=0)
-    baseline = [baseline_X_train, baseline_X_test, baseline_y_train, baseline_y_test]
-    for _ in range(10):
-        X_train, X_test, y_train, y_test = train_test_split(
-            X, y, test_size=0.33, random_state=0
-        )
-        res = [X_train, X_test, y_train, y_test]
-        for a, b in zip(res, baseline):
-            np.testing.assert_allclose(
-                a, b, rtol=0.0, atol=0.0, err_msg=str("train_test_split is incorrect")
-            )
-
-
-@pytest.mark.parametrize("metric", ["cosine", "correlation"])
-def test_pairwise_distances(metric):
-    X = np.random.rand(1000)
-    X = np.array(X, dtype=np.float64)
-    baseline = pairwise_distances(X.reshape(1, -1), metric=metric)
-    for _ in range(5):
-        res = pairwise_distances(X.reshape(1, -1), metric=metric)
-        for a, b in zip(res, baseline):
-            np.testing.assert_allclose(
-                a, b, rtol=0.0, atol=0.0, err_msg=str("pairwise_distances is incorrect")
-            )
-
-
-@pytest.mark.parametrize("array_size", [100, 1000, 10000])
-def test_roc_auc(array_size):
-    a = [random.randint(0, 1) for i in range(array_size)]
-    b = [random.randint(0, 1) for i in range(array_size)]
-    baseline = roc_auc_score(a, b)
-    for _ in range(5):
-        res = roc_auc_score(a, b)
-        np.testing.assert_allclose(
-            baseline, res, rtol=0.0, atol=0.0, err_msg=str("roc_auc is incorrect")
-        )
+# ===============================================================================
+# Copyright 2020 Intel Corporation
+#
+# Licensed under the Apache License, Version 2.0 (the "License");
+# you may not use this file except in compliance with the License.
+# You may obtain a copy of the License at
+#
+#     http://www.apache.org/licenses/LICENSE-2.0
+#
+# Unless required by applicable law or agreed to in writing, software
+# distributed under the License is distributed on an "AS IS" BASIS,
+# WITHOUT WARRANTIES OR CONDITIONS OF ANY KIND, either express or implied.
+# See the License for the specific language governing permissions and
+# limitations under the License.
+# ===============================================================================
+
+import random
+from collections.abc import Iterable
+from functools import partial
+from numbers import Number
+
+import numpy as np
+import pytest
+from numpy.testing import assert_allclose
+from scipy import sparse
+from sklearn.datasets import (
+    load_breast_cancer,
+    load_diabetes,
+    load_iris,
+    make_classification,
+    make_regression,
+)
+
+import daal4py as d4p
+from daal4py.sklearn._utils import daal_check_version
+from onedal.tests.utils._dataframes_support import _as_numpy, get_dataframes_and_queues
+from sklearnex.cluster import DBSCAN, KMeans
+from sklearnex.decomposition import PCA
+from sklearnex.metrics import pairwise_distances, roc_auc_score
+from sklearnex.model_selection import train_test_split
+from sklearnex.neighbors import (
+    KNeighborsClassifier,
+    KNeighborsRegressor,
+    NearestNeighbors,
+)
+from sklearnex.svm import SVC
+from sklearnex.tests.utils import (
+    _IS_INTEL,
+    PATCHED_MODELS,
+    SPECIAL_INSTANCES,
+    call_method,
+    gen_dataset,
+    gen_models_info,
+    sklearn_clone_dict,
+)
+
+# to reproduce errors even in CI
+d4p.daalinit(nthreads=100)
+
+_dataset_dict = {
+    "classification": [
+        partial(load_iris, return_X_y=True),
+        partial(load_breast_cancer, return_X_y=True),
+    ],
+    "regression": [
+        partial(load_diabetes, return_X_y=True),
+        partial(
+            make_regression, n_samples=500, n_features=10, noise=64.0, random_state=42
+        ),
+    ],
+}
+
+
+def eval_method(X, y, est, method):
+    res = []
+    est.fit(X, y)
+
+    if method:
+        res = call_method(est, method, X, y)
+
+    if not isinstance(res, Iterable):
+        results = [_as_numpy(res)] if res is not est else []
+    else:
+        results = [_as_numpy(i) for i in res]
+
+    attributes = [method] * len(results)
+
+    # if estimator follows sklearn design rules, then set attributes should have a
+    # trailing underscore
+    attributes += [
+        i
+        for i in dir(est)
+        if hasattr(est, i) and not i.startswith("_") and i.endswith("_")
+    ]
+    results += [getattr(est, i) for i in attributes if i != method]
+    return results, attributes
+
+
+def _run_test(estimator, method, datasets):
+
+    for X, y in datasets:
+        baseline, attributes = eval_method(X, y, estimator, method)
+
+        for i in range(10):
+            res, _ = eval_method(X, y, estimator, method)
+
+            for r, b, n in zip(res, baseline, attributes):
+                if (
+                    isinstance(b, Number)
+                    or hasattr(b, "__array__")
+                    or hasattr(b, "__array_namespace__")
+                    or hasattr(b, "__sycl_usm_ndarray__")
+                ):
+                    assert_allclose(
+                        r, b, rtol=0.0, atol=0.0, err_msg=str(n + " is incorrect")
+                    )
+
+
+_sparse_instances = [SVC()]
+if daal_check_version((2024, "P", 700)):  # Test for > 2024.7.0
+    _sparse_instances.extend(
+        [
+            KMeans(),
+            KMeans(init="random"),
+            KMeans(init="k-means++"),
+        ]
+    )
+SPARSE_INSTANCES = sklearn_clone_dict({str(i): i for i in _sparse_instances})
+
+STABILITY_INSTANCES = sklearn_clone_dict(
+    {
+        str(i): i
+        for i in [
+            KNeighborsClassifier(algorithm="brute", weights="distance"),
+            KNeighborsClassifier(algorithm="kd_tree", weights="distance"),
+            KNeighborsClassifier(algorithm="kd_tree"),
+            KNeighborsRegressor(algorithm="brute", weights="distance"),
+            KNeighborsRegressor(algorithm="kd_tree", weights="distance"),
+            KNeighborsRegressor(algorithm="kd_tree"),
+            NearestNeighbors(algorithm="kd_tree"),
+            DBSCAN(algorithm="brute"),
+            PCA(n_components=0.5, svd_solver="covariance_eigh"),
+            KMeans(init="random"),
+        ]
+    }
+)
+
+
+def _skip_neighbors(estimator, method):
+    if (
+        not _IS_INTEL
+        and ("Neighbors" in estimator or "LocalOutlierFactor" in estimator)
+        and method
+        in ["score", "predict", "kneighbors", "kneighbors_graph", "predict_proba"]
+    ):
+        pytest.skip(f"{estimator} shows instability on non-Intel(R) hardware")
+
+
+@pytest.mark.parametrize("dataframe, queue", get_dataframes_and_queues("numpy,array_api"))
+@pytest.mark.parametrize("estimator, method", gen_models_info(PATCHED_MODELS))
+def test_standard_estimator_stability(estimator, method, dataframe, queue):
+    if estimator in ["LogisticRegression", "TSNE"]:
+        pytest.skip(f"stability not guaranteed for {estimator}")
+    if estimator in ["KMeans", "PCA"] and "score" in method and queue == None:
+        pytest.xfail(f"variation observed in {estimator}.score")
+    if estimator in ["IncrementalEmpiricalCovariance"] and method == "mahalanobis":
+        pytest.skip("allowed fallback to sklearn occurs")
+    _skip_neighbors(estimator, method)
+
+    if "NearestNeighbors" in estimator and "radius" in method:
+        pytest.skip(f"RadiusNeighbors estimator not implemented in sklearnex")
+
+    est = PATCHED_MODELS[estimator]()
+
+    if method and not hasattr(est, method):
+        pytest.skip(f"sklearn available_if prevents testing {estimator}.{method}")
+
+    params = est.get_params().copy()
+    if "random_state" in params:
+        params["random_state"] = 0
+        est.set_params(**params)
+
+    datasets = gen_dataset(est, datasets=_dataset_dict, queue=queue, target_df=dataframe)
+    _run_test(est, method, datasets)
+
+
+@pytest.mark.allow_sklearn_fallback
+@pytest.mark.parametrize("dataframe, queue", get_dataframes_and_queues("numpy,array_api"))
+@pytest.mark.parametrize("estimator, method", gen_models_info(SPECIAL_INSTANCES))
+def test_special_estimator_stability(estimator, method, dataframe, queue):
+    if queue is None and estimator in ["LogisticRegression(solver='newton-cg')"]:
+        pytest.skip(f"stability not guaranteed for {estimator}")
+    if "KMeans" in estimator and method == "score" and queue == None:
+        pytest.xfail(f"variation observed in KMeans.score")
+    if estimator == "BasicStatistics()" and queue == None:
+        pytest.xfail(f"BasicStatistics not deterministic")
+    if "NearestNeighbors" in estimator and "radius" in method:
+        pytest.skip(f"RadiusNeighbors estimator not implemented in sklearnex")
+    _skip_neighbors(estimator, method)
+
+    est = SPECIAL_INSTANCES[estimator]
+
+    if method and not hasattr(est, method):
+        pytest.skip(f"sklearn available_if prevents testing {estimator}.{method}")
+
+    params = est.get_params().copy()
+    if "random_state" in params:
+        params["random_state"] = 0
+        est.set_params(**params)
+
+    datasets = gen_dataset(est, datasets=_dataset_dict, queue=queue, target_df=dataframe)
+    _run_test(est, method, datasets)
+
+
+@pytest.mark.parametrize("dataframe, queue", get_dataframes_and_queues("numpy,array_api"))
+@pytest.mark.parametrize("estimator, method", gen_models_info(SPARSE_INSTANCES))
+def test_sparse_estimator_stability(estimator, method, dataframe, queue):
+    if "KMeans" in estimator and method in "score" and queue == None:
+        pytest.xfail(f"variation observed in KMeans.{method}")
+    if (
+        not daal_check_version((2025, "P", 0))
+        and "KMeans()" in estimator
+        and queue == None
+    ):
+        pytest.xfail(f"variation observed in KMeans.{method} in 2024.7 oneDAL")
+    if "NearestNeighbors" in estimator and "radius" in method:
+        pytest.skip(f"RadiusNeighbors estimator not implemented in sklearnex")
+    _skip_neighbors(estimator, method)
+
+    est = SPARSE_INSTANCES[estimator]
+
+    if method and not hasattr(est, method):
+        pytest.skip(f"sklearn available_if prevents testing {estimator}.{method}")
+
+    params = est.get_params().copy()
+    if "random_state" in params:
+        params["random_state"] = 0
+        est.set_params(**params)
+
+    datasets = gen_dataset(
+        est, sparse=True, datasets=_dataset_dict, queue=queue, target_df=dataframe
+    )
+    _run_test(est, method, datasets)
+
+
+@pytest.mark.parametrize("dataframe, queue", get_dataframes_and_queues("numpy,array_api"))
+@pytest.mark.parametrize("estimator, method", gen_models_info(STABILITY_INSTANCES))
+def test_other_estimator_stability(estimator, method, dataframe, queue):
+    if "KMeans" in estimator and method == "score" and queue == None:
+        pytest.xfail(f"variation observed in KMeans.score")
+    if "NearestNeighbors" in estimator and "radius" in method:
+        pytest.skip(f"RadiusNeighbors estimator not implemented in sklearnex")
+    _skip_neighbors(estimator, method)
+
+    est = STABILITY_INSTANCES[estimator]
+
+    if method and not hasattr(est, method):
+        pytest.skip(f"sklearn available_if prevents testing {estimator}.{method}")
+
+    params = est.get_params().copy()
+    if "random_state" in params:
+        params["random_state"] = 0
+        est.set_params(**params)
+
+    datasets = gen_dataset(est, datasets=_dataset_dict, queue=queue, target_df=dataframe)
+    _run_test(est, method, datasets)
+
+
+@pytest.mark.parametrize("features", range(5, 10))
+def test_train_test_split(features):
+    X, y = make_classification(
+        n_samples=4000,
+        n_features=features,
+        n_informative=features,
+        n_redundant=0,
+        n_clusters_per_class=8,
+        random_state=0,
+    )
+    (
+        baseline_X_train,
+        baseline_X_test,
+        baseline_y_train,
+        baseline_y_test,
+    ) = train_test_split(X, y, test_size=0.33, random_state=0)
+    baseline = [baseline_X_train, baseline_X_test, baseline_y_train, baseline_y_test]
+    for _ in range(10):
+        X_train, X_test, y_train, y_test = train_test_split(
+            X, y, test_size=0.33, random_state=0
+        )
+        res = [X_train, X_test, y_train, y_test]
+        for a, b in zip(res, baseline):
+            np.testing.assert_allclose(
+                a, b, rtol=0.0, atol=0.0, err_msg=str("train_test_split is incorrect")
+            )
+
+
+@pytest.mark.parametrize("metric", ["cosine", "correlation"])
+def test_pairwise_distances(metric):
+    X = np.random.rand(1000)
+    X = np.array(X, dtype=np.float64)
+    baseline = pairwise_distances(X.reshape(1, -1), metric=metric)
+    for _ in range(5):
+        res = pairwise_distances(X.reshape(1, -1), metric=metric)
+        for a, b in zip(res, baseline):
+            np.testing.assert_allclose(
+                a, b, rtol=0.0, atol=0.0, err_msg=str("pairwise_distances is incorrect")
+            )
+
+
+@pytest.mark.parametrize("array_size", [100, 1000, 10000])
+def test_roc_auc(array_size):
+    a = [random.randint(0, 1) for i in range(array_size)]
+    b = [random.randint(0, 1) for i in range(array_size)]
+    baseline = roc_auc_score(a, b)
+    for _ in range(5):
+        res = roc_auc_score(a, b)
+        np.testing.assert_allclose(
+            baseline, res, rtol=0.0, atol=0.0, err_msg=str("roc_auc is incorrect")
+        )