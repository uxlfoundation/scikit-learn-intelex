--- conflicted
+++ resolved
@@ -31,18 +31,6 @@
 from sklearnex.metrics import pairwise_distances, roc_auc_score
 from sklearnex.model_selection import train_test_split
 from sklearnex.preview.decomposition import PCA as PreviewPCA
-<<<<<<< HEAD
-from sklearnex.preview.ensemble import ExtraTreesClassifier as PreviewExtraTreesClassifier
-from sklearnex.preview.ensemble import ExtraTreesRegressor as PreviewExtraTreesRegressor
-from sklearnex.preview.ensemble import (
-    RandomForestClassifier as PreviewRandomForestClassifier,
-)
-from sklearnex.preview.ensemble import (
-    RandomForestRegressor as PreviewRandomForestRegressor,
-)
-=======
-from sklearnex.preview.linear_model import LinearRegression as PreviewLinearRegression
->>>>>>> d437d549
 from sklearnex.utils import _assert_all_finite
 
 
@@ -112,14 +100,6 @@
 )
 estimators = [
     PreviewPCA,
-<<<<<<< HEAD
-    PreviewRandomForestClassifier,
-    PreviewRandomForestRegressor,
-    PreviewExtraTreesClassifier,
-    PreviewExtraTreesRegressor,
-=======
-    PreviewLinearRegression,
->>>>>>> d437d549
     TrainTestSplitEstimator,
     FiniteCheckEstimator,
     CosineDistancesEstimator,
