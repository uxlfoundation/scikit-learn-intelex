# ==============================================================================
# Copyright 2021 Intel Corporation
#
# Licensed under the Apache License, Version 2.0 (the "License");
# you may not use this file except in compliance with the License.
# You may obtain a copy of the License at
#
#     http://www.apache.org/licenses/LICENSE-2.0
#
# Unless required by applicable law or agreed to in writing, software
# distributed under the License is distributed on an "AS IS" BASIS,
# WITHOUT WARRANTIES OR CONDITIONS OF ANY KIND, either express or implied.
# See the License for the specific language governing permissions and
# limitations under the License.
# ==============================================================================

import gc
import logging
import os
import tracemalloc
import types
from inspect import isclass

import numpy as np
import pandas as pd
import pytest
from scipy.stats import pearsonr
from sklearn.base import BaseEstimator, clone
from sklearn.datasets import make_classification
from sklearn.model_selection import KFold

from onedal import _is_dpc_backend
from onedal.tests.utils._dataframes_support import (
    _convert_to_dataframe,
    get_dataframes_and_queues,
)
from onedal.tests.utils._device_selection import get_queues, is_dpctl_available
from sklearnex import config_context
from sklearnex.tests._utils import PATCHED_FUNCTIONS, PATCHED_MODELS, SPECIAL_INSTANCES
from sklearnex.utils import get_namespace

if _is_dpc_backend:
    from onedal import _backend


CPU_BANNED_LIST = (
    "TSNE",  # too slow for using in testing on common data size
    "config_context",  # does not malloc
    "get_config",  # does not malloc
    "set_config",  # does not malloc
    "SVC(probability=True)",  # F numpy (investigate _fit_proba)
    "NuSVC(probability=True)",  # F numpy (investigate _fit_proba)
    "IncrementalEmpiricalCovariance",  # dataframe_f issues
    "IncrementalLinearRegression",  # TODO fix memory leak issue in private CI for data_shape = (1000, 100), data_transform_function = dataframe_f
<<<<<<< HEAD
=======
    "IncrementalPCA",  # TODO fix memory leak issue in private CI for data_shape = (1000, 100), data_transform_function = dataframe_f
    "TSNE",  # too slow for using in testing on common data size
>>>>>>> ea79e8f2
)

GPU_BANNED_LIST = (
    "TSNE",  # too slow for using in testing on common data size
    "RandomForestRegressor",  # too slow for using in testing on common data size
    "KMeans",  # does not support GPU offloading
    "config_context",  # does not malloc
    "get_config",  # does not malloc
    "set_config",  # does not malloc
    "Ridge",  # does not support GPU offloading (fails silently)
    "ElasticNet",  # does not support GPU offloading (fails silently)
    "Lasso",  # does not support GPU offloading (fails silently)
    "SVR",  # does not support GPU offloading (fails silently)
    "NuSVR",  # does not support GPU offloading (fails silently)
    "NuSVC",  # does not support GPU offloading (fails silently)
    "LinearRegression",  # Falls back to sklearn due to dataset, must look why
    "LogisticRegression",  # default parameters not supported, see solver=newton-cg
    "NuSVC(probability=True)",  # does not support GPU offloading (fails silently)
)


def gen_functions(functions):
    func_dict = functions.copy()

    roc_auc_score = func_dict.pop("roc_auc_score")
    func_dict["roc_auc_score"] = lambda x, y: roc_auc_score(y, y)

    pairwise_distances = func_dict.pop("pairwise_distances")
    func_dict["pairwise_distances(metric='cosine')"] = lambda x, y: pairwise_distances(
        x, metric="cosine"
    )
    func_dict["pairwise_distances(metric='correlation')"] = (
        lambda x, y: pairwise_distances(x, metric="correlation")
    )

    _assert_all_finite = func_dict.pop("_assert_all_finite")
    func_dict["_assert_all_finite"] = lambda x, y: [
        _assert_all_finite(x),
        _assert_all_finite(y),
    ]
    return func_dict


FUNCTIONS = gen_functions(PATCHED_FUNCTIONS)

CPU_ESTIMATORS = {
    k: v
    for k, v in {**PATCHED_MODELS, **SPECIAL_INSTANCES, **FUNCTIONS}.items()
    if not k in CPU_BANNED_LIST
}

GPU_ESTIMATORS = {
    k: v
    for k, v in {**PATCHED_MODELS, **SPECIAL_INSTANCES}.items()
    if not k in GPU_BANNED_LIST
}

data_shapes = [
    pytest.param((1000, 100), id="(1000, 100)"),
    pytest.param((2000, 50), id="(2000, 50)"),
]

EXTRA_MEMORY_THRESHOLD = 0.15
N_SPLITS = 10
ORDER_DICT = {"F": np.asfortranarray, "C": np.ascontiguousarray}


def gen_clsf_data(n_samples, n_features):
    data, label = make_classification(
        n_classes=2, n_samples=n_samples, n_features=n_features, random_state=777
    )
    return (
        data,
        label,
        data.size * data.dtype.itemsize + label.size * label.dtype.itemsize,
    )


def get_traced_memory(queue=None):
    if _is_dpc_backend and queue and queue.sycl_device.is_gpu:
        return _backend.get_used_memory(queue)
    else:
        return tracemalloc.get_traced_memory()[0]


def take(x, index, axis=0, queue=None):
    xp, array_api = get_namespace(x)
    if array_api:
        return xp.take(x, xp.asarray(index, device=queue), axis=axis)
    else:
        return x.take(index, axis=axis)


def split_train_inference(kf, x, y, estimator, queue=None):
    mem_tracks = []
    for train_index, test_index in kf.split(x):
        x_train = take(x, train_index, queue=queue)
        y_train = take(y, train_index, queue=queue)
        x_test = take(x, test_index, queue=queue)
        y_test = take(y, test_index, queue=queue)

        if isclass(estimator) and issubclass(estimator, BaseEstimator):
            alg = estimator()
            flag = True
        elif isinstance(estimator, BaseEstimator):
            alg = clone(estimator)
            flag = True
        else:
            flag = False

        if flag:
            alg.fit(x_train, y_train)
            if hasattr(alg, "predict"):
                alg.predict(x_test)
            elif hasattr(alg, "transform"):
                alg.transform(x_test)
            elif hasattr(alg, "kneighbors"):
                alg.kneighbors(x_test)
            del alg
        else:
            estimator(x_train, y_train)

        del x_train, x_test, y_train, y_test, flag
        mem_tracks.append(get_traced_memory(queue))
    return mem_tracks


def _kfold_function_template(estimator, dataframe, data_shape, queue=None, func=None):
    tracemalloc.start()

    n_samples, n_features = data_shape
    X, y, data_memory_size = gen_clsf_data(n_samples, n_features)
    kf = KFold(n_splits=N_SPLITS)
    if func:
        X = func(X)

    X = _convert_to_dataframe(X, sycl_queue=queue, target_df=dataframe)
    y = _convert_to_dataframe(y, sycl_queue=queue, target_df=dataframe)

    mem_before = get_traced_memory(queue)
    mem_tracks = split_train_inference(kf, X, y, estimator, queue=queue)
    mem_iter_diffs = np.array(mem_tracks[1:]) - np.array(mem_tracks[:-1])
    mem_incr_mean, mem_incr_std = mem_iter_diffs.mean(), mem_iter_diffs.std()
    mem_incr_mean, mem_incr_std = round(mem_incr_mean), round(mem_incr_std)
    mem_iter_corr, _ = pearsonr(mem_tracks, list(range(len(mem_tracks))))
    if mem_iter_corr > 0.95:
        logging.warning(
            "Memory usage is steadily increasing with iterations "
            "(Pearson correlation coefficient between "
            f"memory tracks and iterations is {mem_iter_corr})\n"
            "Memory usage increase per iteration: "
            f"{mem_incr_mean}±{mem_incr_std} bytes"
        )
    mem_before_gc = get_traced_memory(queue)
    mem_diff = mem_before_gc - mem_before
    if isinstance(estimator, BaseEstimator):
        name = str(estimator)
    else:
        name = estimator.__name__

    message = (
        "Size of extra allocated memory {} using garbage collector "
        f"is greater than {EXTRA_MEMORY_THRESHOLD * 100}% of input data"
        f"\n\tAlgorithm: {name}"
        f"\n\tInput data size: {data_memory_size} bytes"
        "\n\tExtra allocated memory size: {} bytes"
        " / {} %"
    )
    if mem_diff >= EXTRA_MEMORY_THRESHOLD * data_memory_size:
        logging.warning(
            message.format(
                "before", mem_diff, round((mem_diff) / data_memory_size * 100, 2)
            )
        )
    gc.collect()
    mem_after = get_traced_memory(queue)
    tracemalloc.stop()
    mem_diff = mem_after - mem_before

    # GPU offloading with SYCL contains a program/kernel cache which should
    # be controllable via a KernelPorgramCache object in the SYCL context.
    # The programs and kernels are stored on the GPU, but cannot be cleared
    # as this class is not available for access in all oneDAL DPC++ runtimes.
    # Therefore, until this is implemented this test must be skipped for gpu
    # as it looks like a memory leak (at least there is no way to discern a
    # leak on the first run).
    if queue is None or queue.sycl_device.is_cpu:
        assert mem_diff < EXTRA_MEMORY_THRESHOLD * data_memory_size, message.format(
            "after", mem_diff, round((mem_diff) / data_memory_size * 100, 2)
        )


# disable fallback check as logging impacts memory use


@pytest.mark.allow_sklearn_fallback
@pytest.mark.parametrize("order", ["F", "C"])
@pytest.mark.parametrize(
    "dataframe,queue", get_dataframes_and_queues("numpy,pandas,dpctl", "cpu")
)
@pytest.mark.parametrize("estimator", CPU_ESTIMATORS.keys())
@pytest.mark.parametrize("data_shape", data_shapes)
def test_memory_leaks(estimator, dataframe, queue, order, data_shape):
    func = ORDER_DICT[order]
    if estimator == "_assert_all_finite" and queue is not None:
        pytest.skip(f"{estimator} is not designed for device offloading")

    _kfold_function_template(
        CPU_ESTIMATORS[estimator], dataframe, data_shape, queue, func
    )


@pytest.mark.skipif(
    os.getenv("ZES_ENABLE_SYSMAN") is None or not is_dpctl_available("gpu"),
    reason="SYCL device memory leak check requires the level zero sysman",
)
@pytest.mark.parametrize("queue", get_queues("gpu"))
@pytest.mark.parametrize("estimator", GPU_ESTIMATORS.keys())
@pytest.mark.parametrize("order", ["F", "C"])
@pytest.mark.parametrize("data_shape", data_shapes)
def test_gpu_memory_leaks(estimator, queue, order, data_shape):
    func = ORDER_DICT[order]
    if "ExtraTrees" in estimator and data_shape == (2000, 50):
        pytest.skip("Avoid a segmentation fault in Extra Trees algorithms")

    with config_context(target_offload=queue):
        _kfold_function_template(GPU_ESTIMATORS[estimator], None, data_shape, queue, func)<|MERGE_RESOLUTION|>--- conflicted
+++ resolved
@@ -52,11 +52,8 @@
     "NuSVC(probability=True)",  # F numpy (investigate _fit_proba)
     "IncrementalEmpiricalCovariance",  # dataframe_f issues
     "IncrementalLinearRegression",  # TODO fix memory leak issue in private CI for data_shape = (1000, 100), data_transform_function = dataframe_f
-<<<<<<< HEAD
-=======
     "IncrementalPCA",  # TODO fix memory leak issue in private CI for data_shape = (1000, 100), data_transform_function = dataframe_f
     "TSNE",  # too slow for using in testing on common data size
->>>>>>> ea79e8f2
 )
 
 GPU_BANNED_LIST = (
