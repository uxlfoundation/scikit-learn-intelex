--- conflicted
+++ resolved
@@ -131,44 +131,6 @@
 ORDER_DICT = {"F": np.asfortranarray, "C": np.ascontiguousarray}
 
 
-<<<<<<< HEAD
-if backend.is_dpc:
-
-    from sklearn.utils.validation import check_is_fitted
-
-    from onedal.datatypes import from_table, to_table
-
-    class DummyEstimatorWithTableConversions(BaseEstimator):
-
-        def fit(self, X, y=None):
-            sua_iface, xp, _ = _get_sycl_namespace(X)
-            X_table = to_table(X)
-            y_table = to_table(y)
-            # The presence of the fitted attributes (ending with a trailing
-            # underscore) is required for the correct check. The cleanup of
-            # the memory will occur at the estimator instance deletion.
-            self.x_attr_ = from_table(
-                X_table, sua_iface=sua_iface, sycl_queue=X.sycl_queue, xp=xp
-            )
-            self.y_attr_ = from_table(
-                y_table, sua_iface=sua_iface, sycl_queue=X.sycl_queue, xp=xp
-            )
-            return self
-
-        def predict(self, X):
-            # Checks if the estimator is fitted by verifying the presence of
-            # fitted attributes (ending with a trailing underscore).
-            check_is_fitted(self)
-            sua_iface, xp, _ = _get_sycl_namespace(X)
-            X_table = to_table(X)
-            returned_X = from_table(
-                X_table, sua_iface=sua_iface, sycl_queue=X.sycl_queue, xp=xp
-            )
-            return returned_X
-
-
-=======
->>>>>>> e1e8b0f9
 def gen_clsf_data(n_samples, n_features, dtype=None):
     data, label = make_classification(
         n_classes=2, n_samples=n_samples, n_features=n_features, random_state=777
