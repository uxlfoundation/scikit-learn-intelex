# ==============================================================================
# Copyright 2021 Intel Corporation
#
# Licensed under the Apache License, Version 2.0 (the "License");
# you may not use this file except in compliance with the License.
# You may obtain a copy of the License at
#
#     http://www.apache.org/licenses/LICENSE-2.0
#
# Unless required by applicable law or agreed to in writing, software
# distributed under the License is distributed on an "AS IS" BASIS,
# WITHOUT WARRANTIES OR CONDITIONS OF ANY KIND, either express or implied.
# See the License for the specific language governing permissions and
# limitations under the License.
# ==============================================================================

import gc
import logging
import tracemalloc
import types

import numpy as np
import pandas as pd
import pytest
from scipy.stats import pearsonr
from sklearn.base import BaseEstimator
from sklearn.datasets import make_classification
from sklearn.model_selection import KFold

from sklearnex import get_patch_map
from sklearnex.metrics import pairwise_distances, roc_auc_score
from sklearnex.model_selection import train_test_split
<<<<<<< HEAD
from sklearnex.decomposition import PCA as PCA
from sklearnex.preview.ensemble import ExtraTreesClassifier as PreviewExtraTreesClassifier
from sklearnex.preview.ensemble import ExtraTreesRegressor as PreviewExtraTreesRegressor
from sklearnex.preview.ensemble import (
    RandomForestClassifier as PreviewRandomForestClassifier,
)
from sklearnex.preview.ensemble import (
    RandomForestRegressor as PreviewRandomForestRegressor,
)
from sklearnex.preview.linear_model import LinearRegression as PreviewLinearRegression
=======
from sklearnex.preview.decomposition import PCA as PreviewPCA
>>>>>>> 6cfc512b
from sklearnex.utils import _assert_all_finite


class TrainTestSplitEstimator:
    def __init__(self):
        pass

    def fit(self, x, y):
        train_test_split(x, y)


class FiniteCheckEstimator:
    def __init__(self):
        pass

    def fit(self, x, y):
        _assert_all_finite(x)
        _assert_all_finite(y)


class PairwiseDistancesEstimator:
    def fit(self, x, y):
        pairwise_distances(x, metric=self.metric)


class CosineDistancesEstimator(PairwiseDistancesEstimator):
    def __init__(self):
        self.metric = "cosine"


class CorrelationDistancesEstimator(PairwiseDistancesEstimator):
    def __init__(self):
        self.metric = "correlation"


class RocAucEstimator:
    def __init__(self):
        pass

    def fit(self, x, y):
        print(roc_auc_score(y, np.zeros(shape=y.shape, dtype=np.int32)))


# add all daal4py estimators enabled in patching (except banned)
def get_patched_estimators(ban_list, output_list):
    patched_estimators = get_patch_map().values()
    for listing in patched_estimators:
        estimator, name = listing[0][0][2], listing[0][0][1]
        if not isinstance(estimator, types.FunctionType):
            if name not in ban_list:
                if issubclass(estimator, BaseEstimator):
                    if hasattr(estimator, "fit"):
                        output_list.append(estimator)


def remove_duplicated_estimators(estimators_list):
    estimators_map = {}
    for estimator in estimators_list:
        full_name = f"{estimator.__module__}.{estimator.__name__}"
        estimators_map[full_name] = estimator
    return estimators_map.values()


BANNED_ESTIMATORS = (
    "LocalOutlierFactor",  # fails on ndarray_c for sklearn > 1.0
    "TSNE",  # too slow for using in testing on common data size
)
estimators = [
<<<<<<< HEAD
    PCA,
    PreviewLinearRegression,
    PreviewRandomForestClassifier,
    PreviewRandomForestRegressor,
    PreviewExtraTreesClassifier,
    PreviewExtraTreesRegressor,
=======
    PreviewPCA,
>>>>>>> 6cfc512b
    TrainTestSplitEstimator,
    FiniteCheckEstimator,
    CosineDistancesEstimator,
    CorrelationDistancesEstimator,
    RocAucEstimator,
]
get_patched_estimators(BANNED_ESTIMATORS, estimators)
estimators = remove_duplicated_estimators(estimators)


def ndarray_c(x, y):
    return np.ascontiguousarray(x), y


def ndarray_f(x, y):
    return np.asfortranarray(x), y


def dataframe_c(x, y):
    return pd.DataFrame(np.ascontiguousarray(x)), pd.Series(y)


def dataframe_f(x, y):
    return pd.DataFrame(np.asfortranarray(x)), pd.Series(y)


data_transforms = [ndarray_c, ndarray_f, dataframe_c, dataframe_f]

data_shapes = [(1000, 100), (2000, 50)]

EXTRA_MEMORY_THRESHOLD = 0.15
N_SPLITS = 10


def gen_clsf_data(n_samples, n_features):
    data, label = make_classification(
        n_classes=2, n_samples=n_samples, n_features=n_features, random_state=777
    )
    return (
        data,
        label,
        data.size * data.dtype.itemsize + label.size * label.dtype.itemsize,
    )


def split_train_inference(kf, x, y, estimator):
    mem_tracks = []
    for train_index, test_index in kf.split(x):
        if isinstance(x, np.ndarray):
            x_train, x_test = x[train_index], x[test_index]
            y_train, y_test = y[train_index], y[test_index]
        elif isinstance(x, pd.core.frame.DataFrame):
            x_train, x_test = x.iloc[train_index], x.iloc[test_index]
            y_train, y_test = y.iloc[train_index], y.iloc[test_index]
        # TODO: add parameters for all estimators to prevent
        # fallback to stock scikit-learn with default parameters
        alg = estimator()
        alg.fit(x_train, y_train)
        if hasattr(alg, "predict"):
            alg.predict(x_test)
        elif hasattr(alg, "transform"):
            alg.transform(x_test)
        elif hasattr(alg, "kneighbors"):
            alg.kneighbors(x_test)
        del alg, x_train, x_test, y_train, y_test
        mem_tracks.append(tracemalloc.get_traced_memory()[0])

    return mem_tracks


def _kfold_function_template(estimator, data_transform_function, data_shape):
    tracemalloc.start()

    n_samples, n_features = data_shape
    x, y, data_memory_size = gen_clsf_data(n_samples, n_features)
    kf = KFold(n_splits=N_SPLITS)
    x, y = data_transform_function(x, y)

    mem_before, _ = tracemalloc.get_traced_memory()
    mem_tracks = split_train_inference(kf, x, y, estimator)
    mem_iter_diffs = np.array(mem_tracks[1:]) - np.array(mem_tracks[:-1])
    mem_incr_mean, mem_incr_std = mem_iter_diffs.mean(), mem_iter_diffs.std()
    mem_incr_mean, mem_incr_std = round(mem_incr_mean), round(mem_incr_std)
    mem_iter_corr, _ = pearsonr(mem_tracks, list(range(len(mem_tracks))))
    if mem_iter_corr > 0.95:
        logging.warning(
            "Memory usage is steadily increasing with iterations "
            "(Pearson correlation coefficient between "
            f"memory tracks and iterations is {mem_iter_corr})\n"
            "Memory usage increase per iteration: "
            f"{mem_incr_mean}±{mem_incr_std} bytes"
        )
    mem_before_gc, _ = tracemalloc.get_traced_memory()
    mem_diff = mem_before_gc - mem_before
    message = (
        "Size of extra allocated memory {} using garbage collector "
        f"is greater than {EXTRA_MEMORY_THRESHOLD * 100}% of input data"
        f"\n\tAlgorithm: {estimator.__name__}"
        f"\n\tInput data size: {data_memory_size} bytes"
        "\n\tExtra allocated memory size: {} bytes"
        " / {} %"
    )
    if mem_diff >= EXTRA_MEMORY_THRESHOLD * data_memory_size:
        logging.warning(
            message.format(
                "before", mem_diff, round((mem_diff) / data_memory_size * 100, 2)
            )
        )
    gc.collect()
    mem_after, _ = tracemalloc.get_traced_memory()
    tracemalloc.stop()
    mem_diff = mem_after - mem_before

    assert mem_diff < EXTRA_MEMORY_THRESHOLD * data_memory_size, message.format(
        "after", mem_diff, round((mem_diff) / data_memory_size * 100, 2)
    )


@pytest.mark.parametrize("data_transform_function", data_transforms)
@pytest.mark.parametrize("estimator", estimators)
@pytest.mark.parametrize("data_shape", data_shapes)
def test_memory_leaks(estimator, data_transform_function, data_shape):
    _kfold_function_template(estimator, data_transform_function, data_shape)<|MERGE_RESOLUTION|>--- conflicted
+++ resolved
@@ -30,20 +30,7 @@
 from sklearnex import get_patch_map
 from sklearnex.metrics import pairwise_distances, roc_auc_score
 from sklearnex.model_selection import train_test_split
-<<<<<<< HEAD
 from sklearnex.decomposition import PCA as PCA
-from sklearnex.preview.ensemble import ExtraTreesClassifier as PreviewExtraTreesClassifier
-from sklearnex.preview.ensemble import ExtraTreesRegressor as PreviewExtraTreesRegressor
-from sklearnex.preview.ensemble import (
-    RandomForestClassifier as PreviewRandomForestClassifier,
-)
-from sklearnex.preview.ensemble import (
-    RandomForestRegressor as PreviewRandomForestRegressor,
-)
-from sklearnex.preview.linear_model import LinearRegression as PreviewLinearRegression
-=======
-from sklearnex.preview.decomposition import PCA as PreviewPCA
->>>>>>> 6cfc512b
 from sklearnex.utils import _assert_all_finite
 
 
@@ -112,16 +99,7 @@
     "TSNE",  # too slow for using in testing on common data size
 )
 estimators = [
-<<<<<<< HEAD
     PCA,
-    PreviewLinearRegression,
-    PreviewRandomForestClassifier,
-    PreviewRandomForestRegressor,
-    PreviewExtraTreesClassifier,
-    PreviewExtraTreesRegressor,
-=======
-    PreviewPCA,
->>>>>>> 6cfc512b
     TrainTestSplitEstimator,
     FiniteCheckEstimator,
     CosineDistancesEstimator,
