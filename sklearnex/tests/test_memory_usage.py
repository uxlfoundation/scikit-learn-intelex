# ==============================================================================
# Copyright 2021 Intel Corporation
#
# Licensed under the Apache License, Version 2.0 (the "License");
# you may not use this file except in compliance with the License.
# You may obtain a copy of the License at
#
#     http://www.apache.org/licenses/LICENSE-2.0
#
# Unless required by applicable law or agreed to in writing, software
# distributed under the License is distributed on an "AS IS" BASIS,
# WITHOUT WARRANTIES OR CONDITIONS OF ANY KIND, either express or implied.
# See the License for the specific language governing permissions and
# limitations under the License.
# ==============================================================================


import gc
import logging
import tracemalloc
import types

import numpy as np
import pandas as pd
import pytest
from scipy.stats import pearsonr
from sklearn.base import BaseEstimator
from sklearn.datasets import make_classification
from sklearn.model_selection import KFold

from sklearnex import get_patch_map
from sklearnex.metrics import pairwise_distances, roc_auc_score
from sklearnex.model_selection import train_test_split
from sklearnex.utils import _assert_all_finite


class TrainTestSplitEstimator:
    def __init__(self):
        pass

    def fit(self, x, y):
        train_test_split(x, y)


class FiniteCheckEstimator:
    def __init__(self):
        pass

    def fit(self, x, y):
        _assert_all_finite(x)
        _assert_all_finite(y)


class PairwiseDistancesEstimator:
    def fit(self, x, y):
        pairwise_distances(x, metric=self.metric)


class CosineDistancesEstimator(PairwiseDistancesEstimator):
    def __init__(self):
        self.metric = "cosine"


class CorrelationDistancesEstimator(PairwiseDistancesEstimator):
    def __init__(self):
        self.metric = "correlation"


class RocAucEstimator:
    def __init__(self):
        pass

    def fit(self, x, y):
        print(roc_auc_score(y, np.zeros(shape=y.shape, dtype=np.int32)))


# add all daal4py estimators enabled in patching (except banned)


def get_patched_estimators(ban_list, output_list):
    patched_estimators = get_patch_map().values()
    for listing in patched_estimators:
        estimator, name = listing[0][0][2], listing[0][0][1]
        if not isinstance(estimator, types.FunctionType):
            if name not in ban_list:
                if issubclass(estimator, BaseEstimator):
                    if hasattr(estimator, "fit"):
                        output_list.append(estimator)


def remove_duplicated_estimators(estimators_list):
    estimators_map = {}
    for estimator in estimators_list:
        full_name = f"{estimator.__module__}.{estimator.__name__}"
        estimators_map[full_name] = estimator
    return estimators_map.values()


BANNED_ESTIMATORS = (
<<<<<<< HEAD
    "IncrementalEmpiricalCovariance",  # dataframe_f issues
=======
    "IncrementalLinearRegression",  # TODO fix memory leak issue in private CI for data_shape = (1000, 100), data_transform_function = dataframe_f
>>>>>>> d855e4d9
    "TSNE",  # too slow for using in testing on common data size
)
estimators = [
    TrainTestSplitEstimator,
    FiniteCheckEstimator,
    CosineDistancesEstimator,
    CorrelationDistancesEstimator,
    RocAucEstimator,
]
get_patched_estimators(BANNED_ESTIMATORS, estimators)
estimators = remove_duplicated_estimators(estimators)


def ndarray_c(x, y):
    return np.ascontiguousarray(x), y


def ndarray_f(x, y):
    return np.asfortranarray(x), y


def dataframe_c(x, y):
    return pd.DataFrame(np.ascontiguousarray(x)), pd.Series(y)


def dataframe_f(x, y):
    return pd.DataFrame(np.asfortranarray(x)), pd.Series(y)


data_transforms = [ndarray_c, ndarray_f, dataframe_c, dataframe_f]

data_shapes = [(1000, 100), (2000, 50)]

EXTRA_MEMORY_THRESHOLD = 0.15
N_SPLITS = 10


def gen_clsf_data(n_samples, n_features):
    data, label = make_classification(
        n_classes=2, n_samples=n_samples, n_features=n_features, random_state=777
    )
    return (
        data,
        label,
        data.size * data.dtype.itemsize + label.size * label.dtype.itemsize,
    )


def split_train_inference(kf, x, y, estimator):
    mem_tracks = []
    for train_index, test_index in kf.split(x):
        if isinstance(x, np.ndarray):
            x_train, x_test = x[train_index], x[test_index]
            y_train, y_test = y[train_index], y[test_index]
        elif isinstance(x, pd.core.frame.DataFrame):
            x_train, x_test = x.iloc[train_index], x.iloc[test_index]
            y_train, y_test = y.iloc[train_index], y.iloc[test_index]
        # TODO: add parameters for all estimators to prevent
        # fallback to stock scikit-learn with default parameters

        alg = estimator()
        alg.fit(x_train, y_train)
        if hasattr(alg, "predict"):
            alg.predict(x_test)
        elif hasattr(alg, "transform"):
            alg.transform(x_test)
        elif hasattr(alg, "kneighbors"):
            alg.kneighbors(x_test)
        del alg, x_train, x_test, y_train, y_test
        mem_tracks.append(tracemalloc.get_traced_memory()[0])
    return mem_tracks


def _kfold_function_template(estimator, data_transform_function, data_shape):
    tracemalloc.start()

    n_samples, n_features = data_shape
    x, y, data_memory_size = gen_clsf_data(n_samples, n_features)
    kf = KFold(n_splits=N_SPLITS)
    x, y = data_transform_function(x, y)

    mem_before, _ = tracemalloc.get_traced_memory()
    mem_tracks = split_train_inference(kf, x, y, estimator)
    mem_iter_diffs = np.array(mem_tracks[1:]) - np.array(mem_tracks[:-1])
    mem_incr_mean, mem_incr_std = mem_iter_diffs.mean(), mem_iter_diffs.std()
    mem_incr_mean, mem_incr_std = round(mem_incr_mean), round(mem_incr_std)
    mem_iter_corr, _ = pearsonr(mem_tracks, list(range(len(mem_tracks))))
    if mem_iter_corr > 0.95:
        logging.warning(
            "Memory usage is steadily increasing with iterations "
            "(Pearson correlation coefficient between "
            f"memory tracks and iterations is {mem_iter_corr})\n"
            "Memory usage increase per iteration: "
            f"{mem_incr_mean}±{mem_incr_std} bytes"
        )
    mem_before_gc, _ = tracemalloc.get_traced_memory()
    mem_diff = mem_before_gc - mem_before
    message = (
        "Size of extra allocated memory {} using garbage collector "
        f"is greater than {EXTRA_MEMORY_THRESHOLD * 100}% of input data"
        f"\n\tAlgorithm: {estimator.__name__}"
        f"\n\tInput data size: {data_memory_size} bytes"
        "\n\tExtra allocated memory size: {} bytes"
        " / {} %"
    )
    if mem_diff >= EXTRA_MEMORY_THRESHOLD * data_memory_size:
        logging.warning(
            message.format(
                "before", mem_diff, round((mem_diff) / data_memory_size * 100, 2)
            )
        )
    gc.collect()
    mem_after, _ = tracemalloc.get_traced_memory()
    tracemalloc.stop()
    mem_diff = mem_after - mem_before

    assert mem_diff < EXTRA_MEMORY_THRESHOLD * data_memory_size, message.format(
        "after", mem_diff, round((mem_diff) / data_memory_size * 100, 2)
    )


# disable fallback check as logging impacts memory use


@pytest.mark.allow_sklearn_fallback
@pytest.mark.parametrize("data_transform_function", data_transforms)
@pytest.mark.parametrize("estimator", estimators)
@pytest.mark.parametrize("data_shape", data_shapes)
def test_memory_leaks(estimator, data_transform_function, data_shape):
    _kfold_function_template(estimator, data_transform_function, data_shape)<|MERGE_RESOLUTION|>--- conflicted
+++ resolved
@@ -97,11 +97,8 @@
 
 
 BANNED_ESTIMATORS = (
-<<<<<<< HEAD
     "IncrementalEmpiricalCovariance",  # dataframe_f issues
-=======
     "IncrementalLinearRegression",  # TODO fix memory leak issue in private CI for data_shape = (1000, 100), data_transform_function = dataframe_f
->>>>>>> d855e4d9
     "TSNE",  # too slow for using in testing on common data size
 )
 estimators = [
