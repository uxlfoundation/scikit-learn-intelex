# ==============================================================================
# Copyright 2021 Intel Corporation
#
# Licensed under the Apache License, Version 2.0 (the "License");
# you may not use this file except in compliance with the License.
# You may obtain a copy of the License at
#
#     http://www.apache.org/licenses/LICENSE-2.0
#
# Unless required by applicable law or agreed to in writing, software
# distributed under the License is distributed on an "AS IS" BASIS,
# WITHOUT WARRANTIES OR CONDITIONS OF ANY KIND, either express or implied.
# See the License for the specific language governing permissions and
# limitations under the License.
# ==============================================================================

import gc
import logging
import os
import tracemalloc
import warnings
from inspect import isclass

import numpy as np
import pytest
from scipy.stats import pearsonr
from sklearn.base import BaseEstimator, clone
from sklearn.datasets import make_classification
from sklearn.model_selection import KFold

from onedal import _default_backend as backend
from onedal.tests.utils._dataframes_support import (
    _convert_to_dataframe,
    get_dataframes_and_queues,
)
from onedal.tests.utils._device_selection import get_queues, is_dpctl_device_available
from onedal.utils._array_api import _get_sycl_namespace
from onedal.utils._dpep_helpers import dpctl_available, dpnp_available
from sklearnex import config_context
from sklearnex.tests.utils import (
    PATCHED_FUNCTIONS,
    PATCHED_MODELS,
    SPECIAL_INSTANCES,
    DummyEstimator,
)

if dpctl_available:
    from dpctl.tensor import usm_ndarray

if dpnp_available:
    import dpnp


CPU_SKIP_LIST = (
    "TSNE",  # too slow for using in testing on common data size
    "config_context",  # does not malloc
    "get_config",  # does not malloc
    "set_config",  # does not malloc
    "SVC(probability=True)",  # memory leak fortran numpy (investigate _fit_proba)
    "NuSVC(probability=True)",  # memory leak fortran numpy (investigate _fit_proba)
    "IncrementalEmpiricalCovariance",  # dataframe_f issues
    "IncrementalLinearRegression",  # TODO fix memory leak issue in private CI for data_shape = (1000, 100), data_transform_function = dataframe_f
    "IncrementalPCA",  # TODO fix memory leak issue in private CI for data_shape = (1000, 100), data_transform_function = dataframe_f
    "IncrementalRidge",  # TODO fix memory leak issue in private CI for data_shape = (1000, 100), data_transform_function = dataframe_f
    "LogisticRegression(solver='newton-cg')",  # memory leak fortran (1000, 100)
)

GPU_SKIP_LIST = (
    "TSNE",  # too slow for using in testing on common data size
    "RandomForestRegressor",  # too slow for using in testing on common data size
    "KMeans",  # does not support GPU offloading
    "config_context",  # does not malloc
    "get_config",  # does not malloc
    "set_config",  # does not malloc
    "ElasticNet",  # does not support GPU offloading (fails silently)
    "Lasso",  # does not support GPU offloading (fails silently)
    "SVR",  # does not support GPU offloading (fails silently)
    "NuSVR",  # does not support GPU offloading (fails silently)
    "NuSVC",  # does not support GPU offloading (fails silently)
    "LogisticRegression",  # default parameters not supported, see solver=newton-cg
    "NuSVC(probability=True)",  # does not support GPU offloading (fails silently)
    "IncrementalLinearRegression",  # issue with potrf with the specific dataset
    "LinearRegression",  # issue with potrf with the specific dataset
)


def gen_functions(functions):
    func_dict = functions.copy()

    roc_auc_score = func_dict.pop("roc_auc_score")
    func_dict["roc_auc_score"] = lambda x, y: roc_auc_score(y, y)

    pairwise_distances = func_dict.pop("pairwise_distances")
    func_dict["pairwise_distances(metric='cosine')"] = lambda x, y: pairwise_distances(
        x, metric="cosine"
    )
    func_dict["pairwise_distances(metric='correlation')"] = (
        lambda x, y: pairwise_distances(x, metric="correlation")
    )

    _assert_all_finite = func_dict.pop("_assert_all_finite")
    func_dict["_assert_all_finite"] = lambda x, y: [
        _assert_all_finite(x),
        _assert_all_finite(y),
    ]
    return func_dict


FUNCTIONS = gen_functions(PATCHED_FUNCTIONS)

CPU_ESTIMATORS = {
    k: v
    for k, v in {**PATCHED_MODELS, **SPECIAL_INSTANCES, **FUNCTIONS}.items()
    if not k in CPU_SKIP_LIST
}

GPU_ESTIMATORS = {
    k: v
    for k, v in {**PATCHED_MODELS, **SPECIAL_INSTANCES}.items()
    if not k in GPU_SKIP_LIST
}

data_shapes = [
    pytest.param((1000, 100), id="(1000, 100)"),
    pytest.param((2000, 50), id="(2000, 50)"),
]

EXTRA_MEMORY_THRESHOLD = 0.15
EXTRA_MEMORY_THRESHOLD_PANDAS = 0.25
N_SPLITS = 10
ORDER_DICT = {"F": np.asfortranarray, "C": np.ascontiguousarray}


def gen_clsf_data(n_samples, n_features, dtype=None):
    data, label = make_classification(
        n_classes=2, n_samples=n_samples, n_features=n_features, random_state=777
    )
    if dtype:
        data, label = data.astype(dtype), label.astype(dtype)
    return (
        data,
        label,
        data.size * data.dtype.itemsize + label.size * label.dtype.itemsize,
    )


def get_traced_memory(queue=None):
    if backend.is_dpc and queue and queue.sycl_device.is_gpu:
        return backend.get_used_memory(queue)
    else:
        return tracemalloc.get_traced_memory()[0]


def take(x, index, axis=0, queue=None):
    sycl_usm, xp, _ = _get_sycl_namespace(x)
    if sycl_usm:
        # Using the same sycl queue for dpnp.ndarray or usm_ndarray.
        return xp.take(
            x, xp.asarray(index, usm_type="device", sycl_queue=x.sycl_queue), axis=axis
        )
    elif hasattr(x, "__array_namespace__"):
        # check explicitly instead of sklearn's `get_namespace` as array_api is off by default
        xp = x.__array_namespace__()
        return xp.take(x, xp.asarray(index, device=x.device), axis=axis)
    else:
        return x.take(index, axis=axis)


def split_train_inference(kf, x, y, estimator, queue=None):
    mem_tracks = []
    for train_index, test_index in kf.split(x):
        x_train = take(x, train_index, queue=queue)
        y_train = take(y, train_index, queue=queue)
        x_test = take(x, test_index, queue=queue)
        y_test = take(y, test_index, queue=queue)

        if isclass(estimator) and issubclass(estimator, BaseEstimator):
            alg = estimator()
            flag = True
        elif isinstance(estimator, BaseEstimator):
            alg = clone(estimator)
            flag = True
        else:
            flag = False

        if flag:
            alg.fit(x_train, y_train)
            if hasattr(alg, "predict"):
                alg.predict(x_test)
            elif hasattr(alg, "transform"):
                alg.transform(x_test)
            elif hasattr(alg, "kneighbors"):
                alg.kneighbors(x_test)
            del alg
        else:
            estimator(x_train, y_train)

        del x_train, x_test, y_train, y_test, flag
        mem_tracks.append(get_traced_memory(queue))
    return mem_tracks


def _kfold_function_template(
    estimator, dataframe, data_shape, queue=None, func=None, dtype=None
):
    tracemalloc.start()

    n_samples, n_features = data_shape
    X, y, data_memory_size = gen_clsf_data(n_samples, n_features, dtype=dtype)
    kf = KFold(n_splits=N_SPLITS)
    if func:
        X = func(X)

    X = _convert_to_dataframe(X, sycl_queue=queue, target_df=dataframe)
    y = _convert_to_dataframe(y, sycl_queue=queue, target_df=dataframe)

    mem_before = get_traced_memory(queue)
    mem_tracks = split_train_inference(kf, X, y, estimator, queue=queue)
    mem_iter_diffs = np.array(mem_tracks[1:]) - np.array(mem_tracks[:-1])
    mem_incr_mean, mem_incr_std = mem_iter_diffs.mean(), mem_iter_diffs.std()
    mem_incr_mean, mem_incr_std = round(mem_incr_mean), round(mem_incr_std)
    with warnings.catch_warnings():
        # In the case that the memory usage is constant, this will raise
        # a ConstantInputWarning error in pearsonr from scipy, this can
        # be ignored.
        warnings.filterwarnings(
            "ignore",
            message="An input array is constant; the correlation coefficient is not defined",
        )
        mem_iter_corr, _ = pearsonr(mem_tracks, list(range(len(mem_tracks))))

    if mem_iter_corr > 0.95:
        logging.warning(
            "Memory usage is steadily increasing with iterations "
            "(Pearson correlation coefficient between "
            f"memory tracks and iterations is {mem_iter_corr})\n"
            "Memory usage increase per iteration: "
            f"{mem_incr_mean}±{mem_incr_std} bytes"
        )
    mem_before_gc = get_traced_memory(queue)
    mem_diff = mem_before_gc - mem_before
    if isinstance(estimator, BaseEstimator):
        name = str(estimator)
    else:
        name = estimator.__name__

    threshold = (
        EXTRA_MEMORY_THRESHOLD_PANDAS if dataframe == "pandas" else EXTRA_MEMORY_THRESHOLD
    )
    message = (
        "Size of extra allocated memory {} using garbage collector "
        f"is greater than {threshold * 100}% of input data"
        f"\n\tAlgorithm: {name}"
        f"\n\tInput data size: {data_memory_size} bytes"
        "\n\tExtra allocated memory size: {} bytes"
        " / {} %"
    )
    if mem_diff >= threshold * data_memory_size:
        logging.warning(
            message.format(
                "before", mem_diff, round((mem_diff) / data_memory_size * 100, 2)
            )
        )
    gc.collect()
    mem_after = get_traced_memory(queue)
    tracemalloc.stop()
    mem_diff = mem_after - mem_before

    # GPU offloading with SYCL contains a program/kernel cache which should
    # be controllable via a KernelProgramCache object in the SYCL context.
    # The programs and kernels are stored on the GPU, but cannot be cleared
    # as this class is not available for access in all oneDAL DPC++ runtimes.
    # Therefore, until this is implemented this test must be skipped for gpu
    # as it looks like a memory leak (at least there is no way to discern a
    # leak on the first run).
    if queue is None or queue.sycl_device.is_cpu:
        assert mem_diff < threshold * data_memory_size, message.format(
            "after", mem_diff, round((mem_diff) / data_memory_size * 100, 2)
        )


@pytest.mark.parametrize("order", ["F", "C"])
@pytest.mark.parametrize(
    "dataframe,queue", get_dataframes_and_queues("numpy,pandas,dpctl", "cpu")
)
@pytest.mark.parametrize("estimator", CPU_ESTIMATORS.keys())
@pytest.mark.parametrize("data_shape", data_shapes)
def test_memory_leaks(estimator, dataframe, queue, order, data_shape):
    func = ORDER_DICT[order]
    if estimator == "_assert_all_finite" and queue is not None:
        pytest.skip(f"{estimator} is not designed for device offloading")

    _kfold_function_template(
        CPU_ESTIMATORS[estimator], dataframe, data_shape, queue, func
    )


@pytest.mark.skipif(
    os.getenv("ZES_ENABLE_SYSMAN") is None or not is_dpctl_device_available("gpu"),
    reason="SYCL device memory leak check requires the level zero sysman",
)
@pytest.mark.parametrize("queue", get_queues("gpu"))
@pytest.mark.parametrize("estimator", GPU_ESTIMATORS.keys())
@pytest.mark.parametrize("order", ["F", "C"])
@pytest.mark.parametrize("data_shape", data_shapes)
def test_gpu_memory_leaks(estimator, queue, order, data_shape):
    func = ORDER_DICT[order]
    if "ExtraTrees" in estimator and data_shape == (2000, 50):
        pytest.skip("Avoid a segmentation fault in Extra Trees algorithms")

    with config_context(target_offload=queue):
        _kfold_function_template(GPU_ESTIMATORS[estimator], None, data_shape, queue, func)


<<<<<<< HEAD
@pytest.mark.skipif(
    not backend.is_dpc,
    reason="__sycl_usm_array_interface__ support requires DPC backend.",
)
=======
>>>>>>> de2e679b
@pytest.mark.parametrize(
    "dataframe,queue", get_dataframes_and_queues("dpctl,dpnp,array_api", "cpu,gpu")
)
@pytest.mark.parametrize("order", ["F", "C"])
@pytest.mark.parametrize("data_shape", data_shapes)
@pytest.mark.parametrize("dtype", [np.float32, np.float64])
def test_table_conversions_memory_leaks(dataframe, queue, order, data_shape, dtype):
    func = ORDER_DICT[order]

    if (
        queue
        and queue.sycl_device.is_gpu
        and (
            os.getenv("ZES_ENABLE_SYSMAN") is None or not is_dpctl_device_available("gpu")
        )
    ):
        pytest.skip("SYCL device memory leak check requires the level zero sysman")

    _kfold_function_template(
        DummyEstimator,
        dataframe,
        data_shape,
        queue,
        func,
        dtype,
    )<|MERGE_RESOLUTION|>--- conflicted
+++ resolved
@@ -312,13 +312,6 @@
         _kfold_function_template(GPU_ESTIMATORS[estimator], None, data_shape, queue, func)
 
 
-<<<<<<< HEAD
-@pytest.mark.skipif(
-    not backend.is_dpc,
-    reason="__sycl_usm_array_interface__ support requires DPC backend.",
-)
-=======
->>>>>>> de2e679b
 @pytest.mark.parametrize(
     "dataframe,queue", get_dataframes_and_queues("dpctl,dpnp,array_api", "cpu,gpu")
 )
