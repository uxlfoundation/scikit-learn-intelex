# ==============================================================================
# Copyright 2021 Intel Corporation
#
# Licensed under the Apache License, Version 2.0 (the "License");
# you may not use this file except in compliance with the License.
# You may obtain a copy of the License at
#
#     http://www.apache.org/licenses/LICENSE-2.0
#
# Unless required by applicable law or agreed to in writing, software
# distributed under the License is distributed on an "AS IS" BASIS,
# WITHOUT WARRANTIES OR CONDITIONS OF ANY KIND, either express or implied.
# See the License for the specific language governing permissions and
# limitations under the License.
# ==============================================================================

import gc
import logging
import os
import tracemalloc
import warnings
from inspect import isclass

import numpy as np
import pytest
from scipy.stats import pearsonr
from sklearn.base import BaseEstimator, clone
from sklearn.datasets import make_classification
from sklearn.model_selection import KFold

from onedal import _default_backend as backend
from onedal.tests.utils._dataframes_support import (
    _convert_to_dataframe,
    get_dataframes_and_queues,
)
from onedal.tests.utils._device_selection import get_queues, is_dpctl_device_available
<<<<<<< HEAD
from onedal.utils._dpep_helpers import dpctl_available, dpnp_available
=======
from onedal.utils._array_api import _get_sycl_namespace
>>>>>>> fada56a2
from sklearnex import config_context
from sklearnex.tests.utils import (
    PATCHED_FUNCTIONS,
    PATCHED_MODELS,
    SPECIAL_INSTANCES,
    DummyEstimator,
)
<<<<<<< HEAD
from sklearnex.utils._array_api import get_namespace

if dpctl_available:
    from dpctl.tensor import usm_ndarray

if dpnp_available:
    import dpnp

if _is_dpc_backend:
    from onedal import _backend

=======
>>>>>>> fada56a2

CPU_SKIP_LIST = (
    "TSNE",  # too slow for using in testing on common data size
    "config_context",  # does not malloc
    "get_config",  # does not malloc
    "set_config",  # does not malloc
    "SVC(probability=True)",  # memory leak fortran numpy (investigate _fit_proba)
    "NuSVC(probability=True)",  # memory leak fortran numpy (investigate _fit_proba)
    "IncrementalEmpiricalCovariance",  # dataframe_f issues
    "IncrementalLinearRegression",  # TODO fix memory leak issue in private CI for data_shape = (1000, 100), data_transform_function = dataframe_f
    "IncrementalPCA",  # TODO fix memory leak issue in private CI for data_shape = (1000, 100), data_transform_function = dataframe_f
    "IncrementalRidge",  # TODO fix memory leak issue in private CI for data_shape = (1000, 100), data_transform_function = dataframe_f
    "LogisticRegression(solver='newton-cg')",  # memory leak fortran (1000, 100)
)

GPU_SKIP_LIST = (
    "TSNE",  # too slow for using in testing on common data size
    "RandomForestRegressor",  # too slow for using in testing on common data size
    "KMeans",  # does not support GPU offloading
    "config_context",  # does not malloc
    "get_config",  # does not malloc
    "set_config",  # does not malloc
    "ElasticNet",  # does not support GPU offloading (fails silently)
    "Lasso",  # does not support GPU offloading (fails silently)
    "SVR",  # does not support GPU offloading (fails silently)
    "NuSVR",  # does not support GPU offloading (fails silently)
    "NuSVC",  # does not support GPU offloading (fails silently)
    "LogisticRegression",  # default parameters not supported, see solver=newton-cg
    "NuSVC(probability=True)",  # does not support GPU offloading (fails silently)
    "IncrementalLinearRegression",  # issue with potrf with the specific dataset
    "LinearRegression",  # issue with potrf with the specific dataset
)


def gen_functions(functions):
    func_dict = functions.copy()

    roc_auc_score = func_dict.pop("roc_auc_score")
    func_dict["roc_auc_score"] = lambda x, y: roc_auc_score(y, y)

    pairwise_distances = func_dict.pop("pairwise_distances")
    func_dict["pairwise_distances(metric='cosine')"] = lambda x, y: pairwise_distances(
        x, metric="cosine"
    )
    func_dict["pairwise_distances(metric='correlation')"] = (
        lambda x, y: pairwise_distances(x, metric="correlation")
    )

    _assert_all_finite = func_dict.pop("_assert_all_finite")
    func_dict["_assert_all_finite"] = lambda x, y: [
        _assert_all_finite(x),
        _assert_all_finite(y),
    ]
    return func_dict


FUNCTIONS = gen_functions(PATCHED_FUNCTIONS)

CPU_ESTIMATORS = {
    k: v
    for k, v in {**PATCHED_MODELS, **SPECIAL_INSTANCES, **FUNCTIONS}.items()
    if not k in CPU_SKIP_LIST
}

GPU_ESTIMATORS = {
    k: v
    for k, v in {**PATCHED_MODELS, **SPECIAL_INSTANCES}.items()
    if not k in GPU_SKIP_LIST
}

data_shapes = [
    pytest.param((1000, 100), id="(1000, 100)"),
    pytest.param((2000, 50), id="(2000, 50)"),
]

EXTRA_MEMORY_THRESHOLD = 0.15
EXTRA_MEMORY_THRESHOLD_PANDAS = 0.25
N_SPLITS = 10
ORDER_DICT = {"F": np.asfortranarray, "C": np.ascontiguousarray}


def gen_clsf_data(n_samples, n_features, dtype=None):
    data, label = make_classification(
        n_classes=2, n_samples=n_samples, n_features=n_features, random_state=777
    )
    if dtype:
        data, label = data.astype(dtype), label.astype(dtype)
    return (
        data,
        label,
        data.size * data.dtype.itemsize + label.size * label.dtype.itemsize,
    )


def get_traced_memory(queue=None):
    if backend.is_dpc and queue and queue.sycl_device.is_gpu:
        return backend.get_used_memory(queue)
    else:
        return tracemalloc.get_traced_memory()[0]


def take(x, index, axis=0, queue=None):
    sycl_usm, xp, _ = _get_sycl_namespace(x)
    if sycl_usm:
        # Using the same sycl queue for dpnp.ndarray or usm_ndarray.
        return xp.take(
            x, xp.asarray(index, usm_type="device", sycl_queue=x.sycl_queue), axis=axis
        )
    elif hasattr(x, "__array_namespace__"):
        # check explicitly instead of sklearn's `get_namespace` as array_api is off by default
        xp = x.__array_namespace__()
        return xp.take(x, xp.asarray(index, device=x.device), axis=axis)
    else:
        return x.take(index, axis=axis)


def split_train_inference(kf, x, y, estimator, queue=None):
    mem_tracks = []
    for train_index, test_index in kf.split(x):
        x_train = take(x, train_index, queue=queue)
        y_train = take(y, train_index, queue=queue)
        x_test = take(x, test_index, queue=queue)
        y_test = take(y, test_index, queue=queue)

        if isclass(estimator) and issubclass(estimator, BaseEstimator):
            alg = estimator()
            flag = True
        elif isinstance(estimator, BaseEstimator):
            alg = clone(estimator)
            flag = True
        else:
            flag = False

        if flag:
            alg.fit(x_train, y_train)
            if hasattr(alg, "predict"):
                alg.predict(x_test)
            elif hasattr(alg, "transform"):
                alg.transform(x_test)
            elif hasattr(alg, "kneighbors"):
                alg.kneighbors(x_test)
            del alg
        else:
            estimator(x_train, y_train)

        del x_train, x_test, y_train, y_test, flag
        mem_tracks.append(get_traced_memory(queue))
    return mem_tracks


def _kfold_function_template(
    estimator, dataframe, data_shape, queue=None, func=None, dtype=None
):
    tracemalloc.start()

    n_samples, n_features = data_shape
    X, y, data_memory_size = gen_clsf_data(n_samples, n_features, dtype=dtype)
    kf = KFold(n_splits=N_SPLITS)
    if func:
        X = func(X)

    X = _convert_to_dataframe(X, sycl_queue=queue, target_df=dataframe)
    y = _convert_to_dataframe(y, sycl_queue=queue, target_df=dataframe)

    mem_before = get_traced_memory(queue)
    mem_tracks = split_train_inference(kf, X, y, estimator, queue=queue)
    mem_iter_diffs = np.array(mem_tracks[1:]) - np.array(mem_tracks[:-1])
    mem_incr_mean, mem_incr_std = mem_iter_diffs.mean(), mem_iter_diffs.std()
    mem_incr_mean, mem_incr_std = round(mem_incr_mean), round(mem_incr_std)
    with warnings.catch_warnings():
        # In the case that the memory usage is constant, this will raise
        # a ConstantInputWarning error in pearsonr from scipy, this can
        # be ignored.
        warnings.filterwarnings(
            "ignore",
            message="An input array is constant; the correlation coefficient is not defined",
        )
        mem_iter_corr, _ = pearsonr(mem_tracks, list(range(len(mem_tracks))))

    if mem_iter_corr > 0.95:
        logging.warning(
            "Memory usage is steadily increasing with iterations "
            "(Pearson correlation coefficient between "
            f"memory tracks and iterations is {mem_iter_corr})\n"
            "Memory usage increase per iteration: "
            f"{mem_incr_mean}±{mem_incr_std} bytes"
        )
    mem_before_gc = get_traced_memory(queue)
    mem_diff = mem_before_gc - mem_before
    if isinstance(estimator, BaseEstimator):
        name = str(estimator)
    else:
        name = estimator.__name__

    threshold = (
        EXTRA_MEMORY_THRESHOLD_PANDAS if dataframe == "pandas" else EXTRA_MEMORY_THRESHOLD
    )
    message = (
        "Size of extra allocated memory {} using garbage collector "
        f"is greater than {threshold * 100}% of input data"
        f"\n\tAlgorithm: {name}"
        f"\n\tInput data size: {data_memory_size} bytes"
        "\n\tExtra allocated memory size: {} bytes"
        " / {} %"
    )
    if mem_diff >= threshold * data_memory_size:
        logging.warning(
            message.format(
                "before", mem_diff, round((mem_diff) / data_memory_size * 100, 2)
            )
        )
    gc.collect()
    mem_after = get_traced_memory(queue)
    tracemalloc.stop()
    mem_diff = mem_after - mem_before

    # GPU offloading with SYCL contains a program/kernel cache which should
    # be controllable via a KernelProgramCache object in the SYCL context.
    # The programs and kernels are stored on the GPU, but cannot be cleared
    # as this class is not available for access in all oneDAL DPC++ runtimes.
    # Therefore, until this is implemented this test must be skipped for gpu
    # as it looks like a memory leak (at least there is no way to discern a
    # leak on the first run).
    if queue is None or queue.sycl_device.is_cpu:
        assert mem_diff < threshold * data_memory_size, message.format(
            "after", mem_diff, round((mem_diff) / data_memory_size * 100, 2)
        )


@pytest.mark.parametrize("order", ["F", "C"])
@pytest.mark.parametrize(
    "dataframe,queue", get_dataframes_and_queues("numpy,pandas", "cpu")
)
@pytest.mark.parametrize("estimator", CPU_ESTIMATORS.keys())
@pytest.mark.parametrize("data_shape", data_shapes)
def test_memory_leaks(estimator, dataframe, queue, order, data_shape):
    func = ORDER_DICT[order]
    if estimator == "_assert_all_finite" and queue is not None:
        pytest.skip(f"{estimator} is not designed for device offloading")

    _kfold_function_template(
        CPU_ESTIMATORS[estimator], dataframe, data_shape, queue, func
    )


@pytest.mark.skipif(
    os.getenv("ZES_ENABLE_SYSMAN") is None or not is_dpctl_device_available(["gpu"]),
    reason="SYCL device memory leak check requires the level zero sysman",
)
@pytest.mark.parametrize("queue", get_queues("gpu"))
@pytest.mark.parametrize("estimator", GPU_ESTIMATORS.keys())
@pytest.mark.parametrize("order", ["F", "C"])
@pytest.mark.parametrize("data_shape", data_shapes)
def test_gpu_memory_leaks(estimator, queue, order, data_shape):
    func = ORDER_DICT[order]
    if "ExtraTrees" in estimator and data_shape == (2000, 50):
        pytest.skip("Avoid a segmentation fault in Extra Trees algorithms")

    with config_context(target_offload=queue):
        _kfold_function_template(GPU_ESTIMATORS[estimator], None, data_shape, queue, func)


@pytest.mark.parametrize(
    "dataframe,queue", get_dataframes_and_queues("dpctl,dpnp,array_api", "cpu,gpu")
)
@pytest.mark.parametrize("order", ["F", "C"])
@pytest.mark.parametrize("data_shape", data_shapes)
@pytest.mark.parametrize("dtype", [np.float32, np.float64])
def test_table_conversions_memory_leaks(dataframe, queue, order, data_shape, dtype):
    func = ORDER_DICT[order]

    if (
        queue
        and queue.sycl_device.is_gpu
        and (
            os.getenv("ZES_ENABLE_SYSMAN") is None
            or not is_dpctl_device_available(["gpu"])
        )
    ):
        pytest.skip("SYCL device memory leak check requires the level zero sysman")

    _kfold_function_template(
        DummyEstimator,
        dataframe,
        data_shape,
        queue,
        func,
        dtype,
    )<|MERGE_RESOLUTION|>--- conflicted
+++ resolved
@@ -34,11 +34,7 @@
     get_dataframes_and_queues,
 )
 from onedal.tests.utils._device_selection import get_queues, is_dpctl_device_available
-<<<<<<< HEAD
-from onedal.utils._dpep_helpers import dpctl_available, dpnp_available
-=======
 from onedal.utils._array_api import _get_sycl_namespace
->>>>>>> fada56a2
 from sklearnex import config_context
 from sklearnex.tests.utils import (
     PATCHED_FUNCTIONS,
@@ -46,20 +42,6 @@
     SPECIAL_INSTANCES,
     DummyEstimator,
 )
-<<<<<<< HEAD
-from sklearnex.utils._array_api import get_namespace
-
-if dpctl_available:
-    from dpctl.tensor import usm_ndarray
-
-if dpnp_available:
-    import dpnp
-
-if _is_dpc_backend:
-    from onedal import _backend
-
-=======
->>>>>>> fada56a2
 
 CPU_SKIP_LIST = (
     "TSNE",  # too slow for using in testing on common data size
