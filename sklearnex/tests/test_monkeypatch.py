# ===============================================================================
# Copyright 2021 Intel Corporation
#
# Licensed under the Apache License, Version 2.0 (the "License");
# you may not use this file except in compliance with the License.
# You may obtain a copy of the License at
#
#     http://www.apache.org/licenses/LICENSE-2.0
#
# Unless required by applicable law or agreed to in writing, software
# distributed under the License is distributed on an "AS IS" BASIS,
# WITHOUT WARRANTIES OR CONDITIONS OF ANY KIND, either express or implied.
# See the License for the specific language governing permissions and
# limitations under the License.
# ===============================================================================

import sklearnex
from daal4py.sklearn._utils import daal_check_version


def test_monkey_patching():
    _tokens = sklearnex.get_patch_names()
    _values = sklearnex.get_patch_map().values()
    _classes = list()

    for v in _values:
        for c in v:
            _classes.append(c[0])

    sklearnex.patch_sklearn()

    for i, _ in enumerate(_tokens):
        t = _tokens[i]
        p = _classes[i][0]
        n = _classes[i][1]

        class_module = getattr(p, n).__module__
        assert class_module.startswith("daal4py") or class_module.startswith(
            "sklearnex"
        ), "Patching has completed with error."

    for i, _ in enumerate(_tokens):
        t = _tokens[i]
        p = _classes[i][0]
        n = _classes[i][1]

        sklearnex.unpatch_sklearn(t)
        class_module = getattr(p, n).__module__
        assert class_module.startswith("sklearn"), "Unpatching has completed with error."

    sklearnex.unpatch_sklearn()

    for i, _ in enumerate(_tokens):
        t = _tokens[i]
        p = _classes[i][0]
        n = _classes[i][1]

        class_module = getattr(p, n).__module__
        assert class_module.startswith("sklearn"), "Unpatching has completed with error."

    sklearnex.unpatch_sklearn()

    for i, _ in enumerate(_tokens):
        t = _tokens[i]
        p = _classes[i][0]
        n = _classes[i][1]

        sklearnex.patch_sklearn(t)

        class_module = getattr(p, n).__module__
        assert class_module.startswith("daal4py") or class_module.startswith(
            "sklearnex"
        ), "Patching has completed with error."

    sklearnex.unpatch_sklearn()


def test_patch_by_list_simple():
    sklearnex.patch_sklearn(["LogisticRegression"])

    from sklearn.ensemble import RandomForestRegressor
    from sklearn.linear_model import LogisticRegression
    from sklearn.neighbors import KNeighborsRegressor
    from sklearn.svm import SVC

    assert RandomForestRegressor.__module__.startswith("sklearn")
    assert KNeighborsRegressor.__module__.startswith("sklearn")
    assert LogisticRegression.__module__.startswith("daal4py")
    assert SVC.__module__.startswith("sklearn")

    sklearnex.unpatch_sklearn()


def test_patch_by_list_many_estimators():
    sklearnex.patch_sklearn(["LogisticRegression", "SVC"])

    from sklearn.ensemble import RandomForestRegressor
    from sklearn.linear_model import LogisticRegression
    from sklearn.neighbors import KNeighborsRegressor
    from sklearn.svm import SVC

    assert RandomForestRegressor.__module__.startswith("sklearn")
    assert KNeighborsRegressor.__module__.startswith("sklearn")
    assert LogisticRegression.__module__.startswith("daal4py")
    assert SVC.__module__.startswith("daal4py") or SVC.__module__.startswith("sklearnex")

    sklearnex.unpatch_sklearn()


def test_unpatch_by_list_many_estimators():
    sklearnex.patch_sklearn()

    from sklearn.ensemble import RandomForestRegressor
    from sklearn.linear_model import LogisticRegression
    from sklearn.neighbors import KNeighborsRegressor
    from sklearn.svm import SVC

    assert RandomForestRegressor.__module__.startswith("sklearnex")
    assert KNeighborsRegressor.__module__.startswith(
        "daal4py"
    ) or KNeighborsRegressor.__module__.startswith("sklearnex")
    assert LogisticRegression.__module__.startswith("daal4py")
    assert SVC.__module__.startswith("daal4py") or SVC.__module__.startswith("sklearnex")

    sklearnex.unpatch_sklearn(["KNeighborsRegressor", "RandomForestRegressor"])

    from sklearn.ensemble import RandomForestRegressor
    from sklearn.linear_model import LogisticRegression
    from sklearn.neighbors import KNeighborsRegressor
    from sklearn.svm import SVC

    assert RandomForestRegressor.__module__.startswith("sklearn")
    assert KNeighborsRegressor.__module__.startswith("sklearn")
    assert LogisticRegression.__module__.startswith("daal4py")
    assert SVC.__module__.startswith("daal4py") or SVC.__module__.startswith("sklearnex")


def test_patching_checker():
    for name in [None, "SVC", "PCA"]:
        sklearnex.patch_sklearn(name=name)
        assert sklearnex.sklearn_is_patched(name=name)

        sklearnex.unpatch_sklearn(name=name)
        assert not sklearnex.sklearn_is_patched(name=name)

    sklearnex.patch_sklearn()
    patching_status_map = sklearnex.sklearn_is_patched(return_map=True)
    assert len(patching_status_map) == len(sklearnex.get_patch_names())
    for status in patching_status_map.values():
        assert status

    sklearnex.unpatch_sklearn()
    patching_status_map = sklearnex.sklearn_is_patched(return_map=True)
    assert len(patching_status_map) == len(sklearnex.get_patch_names())
    for status in patching_status_map.values():
        assert not status


def test_preview_namespace():
    def get_estimators():
        from sklearn.cluster import DBSCAN
        from sklearn.decomposition import PCA
        from sklearn.ensemble import RandomForestClassifier
        from sklearn.linear_model import LinearRegression
        from sklearn.svm import SVC

        return LinearRegression(), PCA(), DBSCAN(), SVC(), RandomForestClassifier()

    # BUG: previous patching tests force PCA to be patched with daal4py.
    # This unpatching returns behavior to expected
    sklearnex.unpatch_sklearn()
    # behavior with enabled preview
    sklearnex.patch_sklearn(preview=True)
    assert sklearnex.dispatcher._is_preview_enabled()

    lr, pca, dbscan, svc, rfc = get_estimators()
    assert "sklearnex" in rfc.__module__

    if daal_check_version((2023, "P", 100)):
        assert "sklearnex" in lr.__module__
    else:
        assert "daal4py" in lr.__module__

    assert "sklearnex" in pca.__module__
    assert "sklearnex" in dbscan.__module__
    assert "sklearnex" in svc.__module__
    sklearnex.unpatch_sklearn()

    # no patching behavior
    lr, pca, dbscan, svc, rfc = get_estimators()
    assert "sklearn." in lr.__module__
    assert "sklearn." in pca.__module__
    assert "sklearn." in dbscan.__module__
    assert "sklearn." in svc.__module__
    assert "sklearn." in rfc.__module__

    # default patching behavior
    sklearnex.patch_sklearn()
    assert not sklearnex.dispatcher._is_preview_enabled()

    lr, pca, dbscan, svc, rfc = get_estimators()
<<<<<<< HEAD
    assert "daal4py" in lr.__module__
    assert "daal4py" in rfc.__module__
    assert "sklearnex" in pca.__module__
=======
    if daal_check_version((2023, "P", 100)):
        assert "sklearnex" in lr.__module__
    else:
        assert "daal4py" in lr.__module__
    assert "daal4py" in pca.__module__
    assert "sklearnex" in rfc.__module__
>>>>>>> 6cfc512b
    assert "sklearnex" in dbscan.__module__
    assert "sklearnex" in svc.__module__
    sklearnex.unpatch_sklearn()
<|MERGE_RESOLUTION|>--- conflicted
+++ resolved
@@ -1,216 +1,210 @@
-# ===============================================================================
-# Copyright 2021 Intel Corporation
-#
-# Licensed under the Apache License, Version 2.0 (the "License");
-# you may not use this file except in compliance with the License.
-# You may obtain a copy of the License at
-#
-#     http://www.apache.org/licenses/LICENSE-2.0
-#
-# Unless required by applicable law or agreed to in writing, software
-# distributed under the License is distributed on an "AS IS" BASIS,
-# WITHOUT WARRANTIES OR CONDITIONS OF ANY KIND, either express or implied.
-# See the License for the specific language governing permissions and
-# limitations under the License.
-# ===============================================================================
-
-import sklearnex
-from daal4py.sklearn._utils import daal_check_version
-
-
-def test_monkey_patching():
-    _tokens = sklearnex.get_patch_names()
-    _values = sklearnex.get_patch_map().values()
-    _classes = list()
-
-    for v in _values:
-        for c in v:
-            _classes.append(c[0])
-
-    sklearnex.patch_sklearn()
-
-    for i, _ in enumerate(_tokens):
-        t = _tokens[i]
-        p = _classes[i][0]
-        n = _classes[i][1]
-
-        class_module = getattr(p, n).__module__
-        assert class_module.startswith("daal4py") or class_module.startswith(
-            "sklearnex"
-        ), "Patching has completed with error."
-
-    for i, _ in enumerate(_tokens):
-        t = _tokens[i]
-        p = _classes[i][0]
-        n = _classes[i][1]
-
-        sklearnex.unpatch_sklearn(t)
-        class_module = getattr(p, n).__module__
-        assert class_module.startswith("sklearn"), "Unpatching has completed with error."
-
-    sklearnex.unpatch_sklearn()
-
-    for i, _ in enumerate(_tokens):
-        t = _tokens[i]
-        p = _classes[i][0]
-        n = _classes[i][1]
-
-        class_module = getattr(p, n).__module__
-        assert class_module.startswith("sklearn"), "Unpatching has completed with error."
-
-    sklearnex.unpatch_sklearn()
-
-    for i, _ in enumerate(_tokens):
-        t = _tokens[i]
-        p = _classes[i][0]
-        n = _classes[i][1]
-
-        sklearnex.patch_sklearn(t)
-
-        class_module = getattr(p, n).__module__
-        assert class_module.startswith("daal4py") or class_module.startswith(
-            "sklearnex"
-        ), "Patching has completed with error."
-
-    sklearnex.unpatch_sklearn()
-
-
-def test_patch_by_list_simple():
-    sklearnex.patch_sklearn(["LogisticRegression"])
-
-    from sklearn.ensemble import RandomForestRegressor
-    from sklearn.linear_model import LogisticRegression
-    from sklearn.neighbors import KNeighborsRegressor
-    from sklearn.svm import SVC
-
-    assert RandomForestRegressor.__module__.startswith("sklearn")
-    assert KNeighborsRegressor.__module__.startswith("sklearn")
-    assert LogisticRegression.__module__.startswith("daal4py")
-    assert SVC.__module__.startswith("sklearn")
-
-    sklearnex.unpatch_sklearn()
-
-
-def test_patch_by_list_many_estimators():
-    sklearnex.patch_sklearn(["LogisticRegression", "SVC"])
-
-    from sklearn.ensemble import RandomForestRegressor
-    from sklearn.linear_model import LogisticRegression
-    from sklearn.neighbors import KNeighborsRegressor
-    from sklearn.svm import SVC
-
-    assert RandomForestRegressor.__module__.startswith("sklearn")
-    assert KNeighborsRegressor.__module__.startswith("sklearn")
-    assert LogisticRegression.__module__.startswith("daal4py")
-    assert SVC.__module__.startswith("daal4py") or SVC.__module__.startswith("sklearnex")
-
-    sklearnex.unpatch_sklearn()
-
-
-def test_unpatch_by_list_many_estimators():
-    sklearnex.patch_sklearn()
-
-    from sklearn.ensemble import RandomForestRegressor
-    from sklearn.linear_model import LogisticRegression
-    from sklearn.neighbors import KNeighborsRegressor
-    from sklearn.svm import SVC
-
-    assert RandomForestRegressor.__module__.startswith("sklearnex")
-    assert KNeighborsRegressor.__module__.startswith(
-        "daal4py"
-    ) or KNeighborsRegressor.__module__.startswith("sklearnex")
-    assert LogisticRegression.__module__.startswith("daal4py")
-    assert SVC.__module__.startswith("daal4py") or SVC.__module__.startswith("sklearnex")
-
-    sklearnex.unpatch_sklearn(["KNeighborsRegressor", "RandomForestRegressor"])
-
-    from sklearn.ensemble import RandomForestRegressor
-    from sklearn.linear_model import LogisticRegression
-    from sklearn.neighbors import KNeighborsRegressor
-    from sklearn.svm import SVC
-
-    assert RandomForestRegressor.__module__.startswith("sklearn")
-    assert KNeighborsRegressor.__module__.startswith("sklearn")
-    assert LogisticRegression.__module__.startswith("daal4py")
-    assert SVC.__module__.startswith("daal4py") or SVC.__module__.startswith("sklearnex")
-
-
-def test_patching_checker():
-    for name in [None, "SVC", "PCA"]:
-        sklearnex.patch_sklearn(name=name)
-        assert sklearnex.sklearn_is_patched(name=name)
-
-        sklearnex.unpatch_sklearn(name=name)
-        assert not sklearnex.sklearn_is_patched(name=name)
-
-    sklearnex.patch_sklearn()
-    patching_status_map = sklearnex.sklearn_is_patched(return_map=True)
-    assert len(patching_status_map) == len(sklearnex.get_patch_names())
-    for status in patching_status_map.values():
-        assert status
-
-    sklearnex.unpatch_sklearn()
-    patching_status_map = sklearnex.sklearn_is_patched(return_map=True)
-    assert len(patching_status_map) == len(sklearnex.get_patch_names())
-    for status in patching_status_map.values():
-        assert not status
-
-
-def test_preview_namespace():
-    def get_estimators():
-        from sklearn.cluster import DBSCAN
-        from sklearn.decomposition import PCA
-        from sklearn.ensemble import RandomForestClassifier
-        from sklearn.linear_model import LinearRegression
-        from sklearn.svm import SVC
-
-        return LinearRegression(), PCA(), DBSCAN(), SVC(), RandomForestClassifier()
-
-    # BUG: previous patching tests force PCA to be patched with daal4py.
-    # This unpatching returns behavior to expected
-    sklearnex.unpatch_sklearn()
-    # behavior with enabled preview
-    sklearnex.patch_sklearn(preview=True)
-    assert sklearnex.dispatcher._is_preview_enabled()
-
-    lr, pca, dbscan, svc, rfc = get_estimators()
-    assert "sklearnex" in rfc.__module__
-
-    if daal_check_version((2023, "P", 100)):
-        assert "sklearnex" in lr.__module__
-    else:
-        assert "daal4py" in lr.__module__
-
-    assert "sklearnex" in pca.__module__
-    assert "sklearnex" in dbscan.__module__
-    assert "sklearnex" in svc.__module__
-    sklearnex.unpatch_sklearn()
-
-    # no patching behavior
-    lr, pca, dbscan, svc, rfc = get_estimators()
-    assert "sklearn." in lr.__module__
-    assert "sklearn." in pca.__module__
-    assert "sklearn." in dbscan.__module__
-    assert "sklearn." in svc.__module__
-    assert "sklearn." in rfc.__module__
-
-    # default patching behavior
-    sklearnex.patch_sklearn()
-    assert not sklearnex.dispatcher._is_preview_enabled()
-
-    lr, pca, dbscan, svc, rfc = get_estimators()
-<<<<<<< HEAD
-    assert "daal4py" in lr.__module__
-    assert "daal4py" in rfc.__module__
-    assert "sklearnex" in pca.__module__
-=======
-    if daal_check_version((2023, "P", 100)):
-        assert "sklearnex" in lr.__module__
-    else:
-        assert "daal4py" in lr.__module__
-    assert "daal4py" in pca.__module__
-    assert "sklearnex" in rfc.__module__
->>>>>>> 6cfc512b
-    assert "sklearnex" in dbscan.__module__
-    assert "sklearnex" in svc.__module__
-    sklearnex.unpatch_sklearn()
+# ===============================================================================
+# Copyright 2021 Intel Corporation
+#
+# Licensed under the Apache License, Version 2.0 (the "License");
+# you may not use this file except in compliance with the License.
+# You may obtain a copy of the License at
+#
+#     http://www.apache.org/licenses/LICENSE-2.0
+#
+# Unless required by applicable law or agreed to in writing, software
+# distributed under the License is distributed on an "AS IS" BASIS,
+# WITHOUT WARRANTIES OR CONDITIONS OF ANY KIND, either express or implied.
+# See the License for the specific language governing permissions and
+# limitations under the License.
+# ===============================================================================
+
+import sklearnex
+from daal4py.sklearn._utils import daal_check_version
+
+
+def test_monkey_patching():
+    _tokens = sklearnex.get_patch_names()
+    _values = sklearnex.get_patch_map().values()
+    _classes = list()
+
+    for v in _values:
+        for c in v:
+            _classes.append(c[0])
+
+    sklearnex.patch_sklearn()
+
+    for i, _ in enumerate(_tokens):
+        t = _tokens[i]
+        p = _classes[i][0]
+        n = _classes[i][1]
+
+        class_module = getattr(p, n).__module__
+        assert class_module.startswith("daal4py") or class_module.startswith(
+            "sklearnex"
+        ), "Patching has completed with error."
+
+    for i, _ in enumerate(_tokens):
+        t = _tokens[i]
+        p = _classes[i][0]
+        n = _classes[i][1]
+
+        sklearnex.unpatch_sklearn(t)
+        class_module = getattr(p, n).__module__
+        assert class_module.startswith("sklearn"), "Unpatching has completed with error."
+
+    sklearnex.unpatch_sklearn()
+
+    for i, _ in enumerate(_tokens):
+        t = _tokens[i]
+        p = _classes[i][0]
+        n = _classes[i][1]
+
+        class_module = getattr(p, n).__module__
+        assert class_module.startswith("sklearn"), "Unpatching has completed with error."
+
+    sklearnex.unpatch_sklearn()
+
+    for i, _ in enumerate(_tokens):
+        t = _tokens[i]
+        p = _classes[i][0]
+        n = _classes[i][1]
+
+        sklearnex.patch_sklearn(t)
+
+        class_module = getattr(p, n).__module__
+        assert class_module.startswith("daal4py") or class_module.startswith(
+            "sklearnex"
+        ), "Patching has completed with error."
+
+    sklearnex.unpatch_sklearn()
+
+
+def test_patch_by_list_simple():
+    sklearnex.patch_sklearn(["LogisticRegression"])
+
+    from sklearn.ensemble import RandomForestRegressor
+    from sklearn.linear_model import LogisticRegression
+    from sklearn.neighbors import KNeighborsRegressor
+    from sklearn.svm import SVC
+
+    assert RandomForestRegressor.__module__.startswith("sklearn")
+    assert KNeighborsRegressor.__module__.startswith("sklearn")
+    assert LogisticRegression.__module__.startswith("daal4py")
+    assert SVC.__module__.startswith("sklearn")
+
+    sklearnex.unpatch_sklearn()
+
+
+def test_patch_by_list_many_estimators():
+    sklearnex.patch_sklearn(["LogisticRegression", "SVC"])
+
+    from sklearn.ensemble import RandomForestRegressor
+    from sklearn.linear_model import LogisticRegression
+    from sklearn.neighbors import KNeighborsRegressor
+    from sklearn.svm import SVC
+
+    assert RandomForestRegressor.__module__.startswith("sklearn")
+    assert KNeighborsRegressor.__module__.startswith("sklearn")
+    assert LogisticRegression.__module__.startswith("daal4py")
+    assert SVC.__module__.startswith("daal4py") or SVC.__module__.startswith("sklearnex")
+
+    sklearnex.unpatch_sklearn()
+
+
+def test_unpatch_by_list_many_estimators():
+    sklearnex.patch_sklearn()
+
+    from sklearn.ensemble import RandomForestRegressor
+    from sklearn.linear_model import LogisticRegression
+    from sklearn.neighbors import KNeighborsRegressor
+    from sklearn.svm import SVC
+
+    assert RandomForestRegressor.__module__.startswith("sklearnex")
+    assert KNeighborsRegressor.__module__.startswith(
+        "daal4py"
+    ) or KNeighborsRegressor.__module__.startswith("sklearnex")
+    assert LogisticRegression.__module__.startswith("daal4py")
+    assert SVC.__module__.startswith("daal4py") or SVC.__module__.startswith("sklearnex")
+
+    sklearnex.unpatch_sklearn(["KNeighborsRegressor", "RandomForestRegressor"])
+
+    from sklearn.ensemble import RandomForestRegressor
+    from sklearn.linear_model import LogisticRegression
+    from sklearn.neighbors import KNeighborsRegressor
+    from sklearn.svm import SVC
+
+    assert RandomForestRegressor.__module__.startswith("sklearn")
+    assert KNeighborsRegressor.__module__.startswith("sklearn")
+    assert LogisticRegression.__module__.startswith("daal4py")
+    assert SVC.__module__.startswith("daal4py") or SVC.__module__.startswith("sklearnex")
+
+
+def test_patching_checker():
+    for name in [None, "SVC", "PCA"]:
+        sklearnex.patch_sklearn(name=name)
+        assert sklearnex.sklearn_is_patched(name=name)
+
+        sklearnex.unpatch_sklearn(name=name)
+        assert not sklearnex.sklearn_is_patched(name=name)
+
+    sklearnex.patch_sklearn()
+    patching_status_map = sklearnex.sklearn_is_patched(return_map=True)
+    assert len(patching_status_map) == len(sklearnex.get_patch_names())
+    for status in patching_status_map.values():
+        assert status
+
+    sklearnex.unpatch_sklearn()
+    patching_status_map = sklearnex.sklearn_is_patched(return_map=True)
+    assert len(patching_status_map) == len(sklearnex.get_patch_names())
+    for status in patching_status_map.values():
+        assert not status
+
+
+def test_preview_namespace():
+    def get_estimators():
+        from sklearn.cluster import DBSCAN
+        from sklearn.decomposition import PCA
+        from sklearn.ensemble import RandomForestClassifier
+        from sklearn.linear_model import LinearRegression
+        from sklearn.svm import SVC
+
+        return LinearRegression(), PCA(), DBSCAN(), SVC(), RandomForestClassifier()
+
+    # BUG: previous patching tests force PCA to be patched with daal4py.
+    # This unpatching returns behavior to expected
+    sklearnex.unpatch_sklearn()
+    # behavior with enabled preview
+    sklearnex.patch_sklearn(preview=True)
+    assert sklearnex.dispatcher._is_preview_enabled()
+
+    lr, pca, dbscan, svc, rfc = get_estimators()
+    assert "sklearnex" in rfc.__module__
+
+    if daal_check_version((2023, "P", 100)):
+        assert "sklearnex" in lr.__module__
+    else:
+        assert "daal4py" in lr.__module__
+
+    assert "sklearnex" in pca.__module__
+    assert "sklearnex" in dbscan.__module__
+    assert "sklearnex" in svc.__module__
+    sklearnex.unpatch_sklearn()
+
+    # no patching behavior
+    lr, pca, dbscan, svc, rfc = get_estimators()
+    assert "sklearn." in lr.__module__
+    assert "sklearn." in pca.__module__
+    assert "sklearn." in dbscan.__module__
+    assert "sklearn." in svc.__module__
+    assert "sklearn." in rfc.__module__
+
+    # default patching behavior
+    sklearnex.patch_sklearn()
+    assert not sklearnex.dispatcher._is_preview_enabled()
+
+    lr, pca, dbscan, svc, rfc = get_estimators()
+    assert "sklearnex" in pca.__module__
+    if daal_check_version((2023, "P", 100)):
+        assert "sklearnex" in lr.__module__
+    else:
+        assert "daal4py" in lr.__module__
+    assert "sklearnex" in rfc.__module__
+    assert "sklearnex" in dbscan.__module__
+    assert "sklearnex" in svc.__module__
+    sklearnex.unpatch_sklearn()