# ===============================================================================
# Copyright 2021 Intel Corporation
#
# Licensed under the Apache License, Version 2.0 (the "License");
# you may not use this file except in compliance with the License.
# You may obtain a copy of the License at
#
#     http://www.apache.org/licenses/LICENSE-2.0
#
# Unless required by applicable law or agreed to in writing, software
# distributed under the License is distributed on an "AS IS" BASIS,
# WITHOUT WARRANTIES OR CONDITIONS OF ANY KIND, either express or implied.
# See the License for the specific language governing permissions and
# limitations under the License.
# ===============================================================================

from sklearn.base import BaseEstimator
from sklearn.metrics.pairwise import rbf_kernel as _sklearn_rbf_kernel

from daal4py.sklearn._utils import sklearn_check_version
from daal4py.sklearn.metrics import pairwise_distances
from onedal._device_offload import support_input_format
from onedal.primitives import rbf_kernel as _onedal_rbf_kernel

from .._device_offload import dispatch
from .._utils import PatchingConditionsChain

<<<<<<< HEAD
pairwise_distances = support_input_format(freefunc=True, queue_param=False)(
    pairwise_distances
)


if sklearn_check_version("1.6"):
    from sklearn.utils.validation import validate_data
else:
    validate_data = BaseEstimator._validate_data


class RBFKernel:

    def __init__(self):
        pass

    def _onedal_supported(self, method_name, *data):
        patching_status = PatchingConditionsChain(
            f"sklearn.metrics.pairwise.{method_name}"
        )
        return patching_status

    def _onedal_cpu_supported(self, method_name, *data):
        return self._onedal_supported(method_name, *data)

    def _onedal_gpu_supported(self, method_name, *data):
        return self._onedal_supported(method_name, *data)

    def _onedal_rbf_kernel(self, X, Y=None, gamma=None, queue=None):
        return _onedal_rbf_kernel(X, Y, gamma, queue)

    def compute(self, X, Y=None, gamma=None):
        result = dispatch(
            self,
            "rbf_kernel",
            {
                "onedal": self.__class__._onedal_rbf_kernel,
                "sklearn": _sklearn_rbf_kernel,
            },
            X,
            Y,
            gamma,
        )

        return result


def rbf_kernel(X, Y=None, gamma=None):
    return RBFKernel().compute(X, Y, gamma)

=======
pairwise_distances = support_input_format(pairwise_distances)

>>>>>>> 4a6c4ea8
<|MERGE_RESOLUTION|>--- conflicted
+++ resolved
@@ -1,82 +1,77 @@
-# ===============================================================================
-# Copyright 2021 Intel Corporation
-#
-# Licensed under the Apache License, Version 2.0 (the "License");
-# you may not use this file except in compliance with the License.
-# You may obtain a copy of the License at
-#
-#     http://www.apache.org/licenses/LICENSE-2.0
-#
-# Unless required by applicable law or agreed to in writing, software
-# distributed under the License is distributed on an "AS IS" BASIS,
-# WITHOUT WARRANTIES OR CONDITIONS OF ANY KIND, either express or implied.
-# See the License for the specific language governing permissions and
-# limitations under the License.
-# ===============================================================================
-
-from sklearn.base import BaseEstimator
-from sklearn.metrics.pairwise import rbf_kernel as _sklearn_rbf_kernel
-
-from daal4py.sklearn._utils import sklearn_check_version
-from daal4py.sklearn.metrics import pairwise_distances
-from onedal._device_offload import support_input_format
-from onedal.primitives import rbf_kernel as _onedal_rbf_kernel
-
-from .._device_offload import dispatch
-from .._utils import PatchingConditionsChain
-
-<<<<<<< HEAD
-pairwise_distances = support_input_format(freefunc=True, queue_param=False)(
-    pairwise_distances
-)
-
-
-if sklearn_check_version("1.6"):
-    from sklearn.utils.validation import validate_data
-else:
-    validate_data = BaseEstimator._validate_data
-
-
-class RBFKernel:
-
-    def __init__(self):
-        pass
-
-    def _onedal_supported(self, method_name, *data):
-        patching_status = PatchingConditionsChain(
-            f"sklearn.metrics.pairwise.{method_name}"
-        )
-        return patching_status
-
-    def _onedal_cpu_supported(self, method_name, *data):
-        return self._onedal_supported(method_name, *data)
-
-    def _onedal_gpu_supported(self, method_name, *data):
-        return self._onedal_supported(method_name, *data)
-
-    def _onedal_rbf_kernel(self, X, Y=None, gamma=None, queue=None):
-        return _onedal_rbf_kernel(X, Y, gamma, queue)
-
-    def compute(self, X, Y=None, gamma=None):
-        result = dispatch(
-            self,
-            "rbf_kernel",
-            {
-                "onedal": self.__class__._onedal_rbf_kernel,
-                "sklearn": _sklearn_rbf_kernel,
-            },
-            X,
-            Y,
-            gamma,
-        )
-
-        return result
-
-
-def rbf_kernel(X, Y=None, gamma=None):
-    return RBFKernel().compute(X, Y, gamma)
-
-=======
-pairwise_distances = support_input_format(pairwise_distances)
-
->>>>>>> 4a6c4ea8
+# ===============================================================================
+# Copyright 2021 Intel Corporation
+#
+# Licensed under the Apache License, Version 2.0 (the "License");
+# you may not use this file except in compliance with the License.
+# You may obtain a copy of the License at
+#
+#     http://www.apache.org/licenses/LICENSE-2.0
+#
+# Unless required by applicable law or agreed to in writing, software
+# distributed under the License is distributed on an "AS IS" BASIS,
+# WITHOUT WARRANTIES OR CONDITIONS OF ANY KIND, either express or implied.
+# See the License for the specific language governing permissions and
+# limitations under the License.
+# ===============================================================================
+
+from sklearn.base import BaseEstimator
+from sklearn.metrics.pairwise import rbf_kernel as _sklearn_rbf_kernel
+
+from daal4py.sklearn._utils import sklearn_check_version
+from daal4py.sklearn.metrics import pairwise_distances
+from onedal._device_offload import support_input_format
+from onedal.primitives import rbf_kernel as _onedal_rbf_kernel
+
+from .._device_offload import dispatch
+from .._utils import PatchingConditionsChain
+
+pairwise_distances = support_input_format(freefunc=True, queue_param=False)(
+    pairwise_distances
+)
+
+
+if sklearn_check_version("1.6"):
+    from sklearn.utils.validation import validate_data
+else:
+    validate_data = BaseEstimator._validate_data
+
+
+class RBFKernel:
+
+    def __init__(self):
+        pass
+
+    def _onedal_supported(self, method_name, *data):
+        patching_status = PatchingConditionsChain(
+            f"sklearn.metrics.pairwise.{method_name}"
+        )
+        return patching_status
+
+    def _onedal_cpu_supported(self, method_name, *data):
+        return self._onedal_supported(method_name, *data)
+
+    def _onedal_gpu_supported(self, method_name, *data):
+        return self._onedal_supported(method_name, *data)
+
+    def _onedal_rbf_kernel(self, X, Y=None, gamma=None, queue=None):
+        return _onedal_rbf_kernel(X, Y, gamma, queue)
+
+    def compute(self, X, Y=None, gamma=None):
+        result = dispatch(
+            self,
+            "rbf_kernel",
+            {
+                "onedal": self.__class__._onedal_rbf_kernel,
+                "sklearn": _sklearn_rbf_kernel,
+            },
+            X,
+            Y,
+            gamma,
+        )
+
+        return result
+
+
+def rbf_kernel(X, Y=None, gamma=None):
+    return RBFKernel().compute(X, Y, gamma)
+