<<<<<<< HEAD
# ===============================================================================
# Copyright 2021 Intel Corporation
#
# Licensed under the Apache License, Version 2.0 (the "License");
# you may not use this file except in compliance with the License.
# You may obtain a copy of the License at
#
#     http://www.apache.org/licenses/LICENSE-2.0
#
# Unless required by applicable law or agreed to in writing, software
# distributed under the License is distributed on an "AS IS" BASIS,
# WITHOUT WARRANTIES OR CONDITIONS OF ANY KIND, either express or implied.
# See the License for the specific language governing permissions and
# limitations under the License.
# ===============================================================================

from daal4py.sklearn.cluster import KMeans
from onedal._device_offload import support_input_format

# Note: `sklearnex.cluster.KMeans` only has functional
# sycl GPU support. No GPU device will be offloaded.
KMeans.fit = support_input_format(queue_param=False)(KMeans.fit)
KMeans.fit_predict = support_input_format(queue_param=False)(KMeans.fit_predict)
KMeans.predict = support_input_format(queue_param=False)(KMeans.predict)
KMeans.score = support_input_format(queue_param=False)(KMeans.score)
=======
# ==============================================================================
# Copyright 2021 Intel Corporation
#
# Licensed under the Apache License, Version 2.0 (the "License");
# you may not use this file except in compliance with the License.
# You may obtain a copy of the License at
#
#     http://www.apache.org/licenses/LICENSE-2.0
#
# Unless required by applicable law or agreed to in writing, software
# distributed under the License is distributed on an "AS IS" BASIS,
# WITHOUT WARRANTIES OR CONDITIONS OF ANY KIND, either express or implied.
# See the License for the specific language governing permissions and
# limitations under the License.
# ==============================================================================

import logging

from daal4py.sklearn._utils import daal_check_version

if daal_check_version((2023, "P", 200)):

    import numbers
    import warnings

    import numpy as np
    from scipy.sparse import issparse
    from sklearn.cluster import KMeans as sklearn_KMeans
    from sklearn.utils._openmp_helpers import _openmp_effective_n_threads
    from sklearn.utils.validation import (
        _check_sample_weight,
        _deprecate_positional_args,
        _num_samples,
        check_is_fitted,
    )

    from daal4py.sklearn._n_jobs_support import control_n_jobs
    from daal4py.sklearn._utils import sklearn_check_version
    from onedal.cluster import KMeans as onedal_KMeans
    from onedal.utils import _is_csr

    from .._device_offload import dispatch, wrap_output_data
    from .._utils import PatchingConditionsChain

    @control_n_jobs(decorated_methods=["fit", "predict", "transform", "fit_transform"])
    class KMeans(sklearn_KMeans):
        __doc__ = sklearn_KMeans.__doc__

        if sklearn_check_version("1.2"):
            _parameter_constraints: dict = {**sklearn_KMeans._parameter_constraints}

        def __init__(
            self,
            n_clusters=8,
            *,
            init="k-means++",
            n_init=(
                "auto"
                if sklearn_check_version("1.4")
                else "warn" if sklearn_check_version("1.2") else 10
            ),
            max_iter=300,
            tol=1e-4,
            verbose=0,
            random_state=None,
            copy_x=True,
            algorithm="lloyd" if sklearn_check_version("1.1") else "auto",
        ):
            super().__init__(
                n_clusters=n_clusters,
                init=init,
                max_iter=max_iter,
                tol=tol,
                n_init=n_init,
                verbose=verbose,
                random_state=random_state,
                copy_x=copy_x,
                algorithm=algorithm,
            )

        def _initialize_onedal_estimator(self):
            onedal_params = {
                "n_clusters": self.n_clusters,
                "init": self.init,
                "max_iter": self.max_iter,
                "tol": self.tol,
                "n_init": self.n_init,
                "verbose": self.verbose,
                "random_state": self.random_state,
            }

            self._onedal_estimator = onedal_KMeans(**onedal_params)

        def _onedal_fit_supported(self, method_name, X, y=None, sample_weight=None):
            assert method_name == "fit"

            class_name = self.__class__.__name__
            patching_status = PatchingConditionsChain(f"sklearn.cluster.{class_name}.fit")

            sample_count = _num_samples(X)
            self._algorithm = self.algorithm
            supported_algs = ["auto", "full", "lloyd", "elkan"]
            if self.algorithm == "elkan":
                logging.getLogger("sklearnex").info(
                    "oneDAL does not support 'elkan', using 'lloyd' algorithm instead."
                )
            correct_count = self.n_clusters < sample_count

            is_data_supported = (
                _is_csr(X) and daal_check_version((2024, "P", 700))
            ) or not issparse(X)

            _acceptable_sample_weights = True
            if sample_weight is not None or not isinstance(sample_weight, numbers.Number):
                sample_weight = _check_sample_weight(
                    sample_weight, X, dtype=X.dtype if hasattr(X, "dtype") else None
                )
                _acceptable_sample_weights = np.allclose(
                    sample_weight, np.ones_like(sample_weight)
                )

            patching_status.and_conditions(
                [
                    (
                        self.algorithm in supported_algs,
                        "Only 'lloyd' algorithm is supported, 'elkan' is computed using lloyd",
                    ),
                    (correct_count, "n_clusters is smaller than number of samples"),
                    (
                        _acceptable_sample_weights,
                        "oneDAL doesn't support sample_weight, either None or ones are acceptable",
                    ),
                    (
                        is_data_supported,
                        "Supported data formats: Dense, CSR (oneDAL version >= 2024.7.0).",
                    ),
                ]
            )

            return patching_status

        def fit(self, X, y=None, sample_weight=None):
            if sklearn_check_version("1.2"):
                self._validate_params()

            dispatch(
                self,
                "fit",
                {
                    "onedal": self.__class__._onedal_fit,
                    "sklearn": sklearn_KMeans.fit,
                },
                X,
                y,
                sample_weight,
            )

            return self

        def _onedal_fit(self, X, _, sample_weight, queue=None):
            X = self._validate_data(
                X,
                accept_sparse="csr",
                dtype=[np.float64, np.float32],
            )

            if sklearn_check_version("1.2"):
                self._check_params_vs_input(X)
            else:
                self._check_params(X)

            self._n_features_out = self.n_clusters

            self._initialize_onedal_estimator()
            self._n_threads = _openmp_effective_n_threads()
            self._onedal_estimator.fit(X, queue=queue)

            self._save_attributes()

        def _onedal_predict_supported(self, method_name, X, sample_weight=None):
            class_name = self.__class__.__name__
            is_data_supported = (
                _is_csr(X) and daal_check_version((2024, "P", 700))
            ) or not issparse(X)
            patching_status = PatchingConditionsChain(
                f"sklearn.cluster.{class_name}.predict"
            )

            # algorithm "auto" has been deprecated since 1.1,
            # algorithm "full" has been replaced by "lloyd"
            supported_algs = ["auto", "full", "lloyd", "elkan"]
            if self.algorithm == "elkan":
                logging.getLogger("sklearnex").info(
                    "oneDAL does not support 'elkan', using 'lloyd' algorithm instead."
                )

            _acceptable_sample_weights = True
            if sample_weight is not None or not isinstance(sample_weight, numbers.Number):
                sample_weight = _check_sample_weight(
                    sample_weight, X, dtype=X.dtype if hasattr(X, "dtype") else None
                )
                _acceptable_sample_weights = np.allclose(
                    sample_weight, np.ones_like(sample_weight)
                )

            patching_status.and_conditions(
                [
                    (
                        self.algorithm in supported_algs,
                        "Only 'lloyd' algorithm is supported, 'elkan' is computed using lloyd.",
                    ),
                    (
                        is_data_supported,
                        "Supported data formats: Dense, CSR (oneDAL version >= 2024.7.0).",
                    ),
                    (
                        _acceptable_sample_weights,
                        "oneDAL doesn't support sample_weight, None or ones are acceptable",
                    ),
                ]
            )

            return patching_status

        if sklearn_check_version("1.5"):

            @wrap_output_data
            def predict(self, X):
                self._validate_params()

                return dispatch(
                    self,
                    "predict",
                    {
                        "onedal": self.__class__._onedal_predict,
                        "sklearn": sklearn_KMeans.predict,
                    },
                    X,
                )

        else:

            @wrap_output_data
            def predict(
                self,
                X,
                sample_weight="deprecated" if sklearn_check_version("1.3") else None,
            ):
                if sklearn_check_version("1.2"):
                    self._validate_params()

                return dispatch(
                    self,
                    "predict",
                    {
                        "onedal": self.__class__._onedal_predict,
                        "sklearn": sklearn_KMeans.predict,
                    },
                    X,
                    sample_weight=sample_weight,
                )

        def _onedal_predict(self, X, sample_weight=None, queue=None):
            check_is_fitted(self)

            X = self._validate_data(
                X,
                accept_sparse="csr",
                reset=False,
                dtype=[np.float64, np.float32],
            )

            if not sklearn_check_version("1.5") and sklearn_check_version("1.3"):
                if isinstance(sample_weight, str) and sample_weight == "deprecated":
                    sample_weight = None

                if sample_weight is not None:
                    warnings.warn(
                        "'sample_weight' was deprecated in version 1.3 and "
                        "will be removed in 1.5.",
                        FutureWarning,
                    )

            if not hasattr(self, "_onedal_estimator"):
                self._initialize_onedal_estimator()
                self._onedal_estimator.cluster_centers_ = self.cluster_centers_

            return self._onedal_estimator.predict(X, queue=queue)

        def _onedal_supported(self, method_name, *data):
            if method_name == "fit":
                return self._onedal_fit_supported(method_name, *data)
            if method_name in ["predict", "score"]:
                return self._onedal_predict_supported(method_name, *data)
            raise RuntimeError(
                f"Unknown method {method_name} in {self.__class__.__name__}"
            )

        _onedal_gpu_supported = _onedal_supported
        _onedal_cpu_supported = _onedal_supported

        @wrap_output_data
        def fit_transform(self, X, y=None, sample_weight=None):
            return self.fit(X, sample_weight=sample_weight)._transform(X)

        @wrap_output_data
        def transform(self, X):
            check_is_fitted(self)

            X = self._check_test_data(X)
            return self._transform(X)

        @wrap_output_data
        def score(self, X, y=None, sample_weight=None):
            return dispatch(
                self,
                "score",
                {
                    "onedal": self.__class__._onedal_score,
                    "sklearn": sklearn_KMeans.score,
                },
                X,
                y,
                sample_weight=sample_weight,
            )

        def _onedal_score(self, X, y, sample_weight=None, queue=None):
            check_is_fitted(self)

            X = self._validate_data(
                X,
                accept_sparse="csr",
                reset=False,
                dtype=[np.float64, np.float32],
            )

            if not sklearn_check_version("1.5") and sklearn_check_version("1.3"):
                if isinstance(sample_weight, str) and sample_weight == "deprecated":
                    sample_weight = None

                if sample_weight is not None:
                    warnings.warn(
                        "'sample_weight' was deprecated in version 1.3 and "
                        "will be removed in 1.5.",
                        FutureWarning,
                    )

            if not hasattr(self, "_onedal_estimator"):
                self._initialize_onedal_estimator()
                self._onedal_estimator.cluster_centers_ = self.cluster_centers_

            return self._onedal_estimator.score(X, queue=queue)

        def _save_attributes(self):
            assert hasattr(self, "_onedal_estimator")
            self.cluster_centers_ = self._onedal_estimator.cluster_centers_
            self.labels_ = self._onedal_estimator.labels_
            self.inertia_ = self._onedal_estimator.inertia_
            self.n_iter_ = self._onedal_estimator.n_iter_
            self.n_features_in_ = self._onedal_estimator.n_features_in_

            self._n_init = self._onedal_estimator._n_init

        fit.__doc__ = sklearn_KMeans.fit.__doc__
        predict.__doc__ = sklearn_KMeans.predict.__doc__
        transform.__doc__ = sklearn_KMeans.transform.__doc__
        fit_transform.__doc__ = sklearn_KMeans.fit_transform.__doc__
        score.__doc__ = sklearn_KMeans.score.__doc__

else:
    from daal4py.sklearn.cluster import KMeans

    logging.warning(
        "Sklearnex KMeans requires oneDAL version >= 2023.2, falling back to daal4py."
    )
>>>>>>> fede2664
<|MERGE_RESOLUTION|>--- conflicted
+++ resolved
@@ -1,30 +1,3 @@
-<<<<<<< HEAD
-# ===============================================================================
-# Copyright 2021 Intel Corporation
-#
-# Licensed under the Apache License, Version 2.0 (the "License");
-# you may not use this file except in compliance with the License.
-# You may obtain a copy of the License at
-#
-#     http://www.apache.org/licenses/LICENSE-2.0
-#
-# Unless required by applicable law or agreed to in writing, software
-# distributed under the License is distributed on an "AS IS" BASIS,
-# WITHOUT WARRANTIES OR CONDITIONS OF ANY KIND, either express or implied.
-# See the License for the specific language governing permissions and
-# limitations under the License.
-# ===============================================================================
-
-from daal4py.sklearn.cluster import KMeans
-from onedal._device_offload import support_input_format
-
-# Note: `sklearnex.cluster.KMeans` only has functional
-# sycl GPU support. No GPU device will be offloaded.
-KMeans.fit = support_input_format(queue_param=False)(KMeans.fit)
-KMeans.fit_predict = support_input_format(queue_param=False)(KMeans.fit_predict)
-KMeans.predict = support_input_format(queue_param=False)(KMeans.predict)
-KMeans.score = support_input_format(queue_param=False)(KMeans.score)
-=======
 # ==============================================================================
 # Copyright 2021 Intel Corporation
 #
@@ -56,7 +29,6 @@
     from sklearn.utils._openmp_helpers import _openmp_effective_n_threads
     from sklearn.utils.validation import (
         _check_sample_weight,
-        _deprecate_positional_args,
         _num_samples,
         check_is_fitted,
     )
@@ -399,5 +371,4 @@
 
     logging.warning(
         "Sklearnex KMeans requires oneDAL version >= 2023.2, falling back to daal4py."
-    )
->>>>>>> fede2664
+    )