--- conflicted
+++ resolved
@@ -205,26 +205,17 @@
         if sklearn_check_version("1.2"):
             self._validate_params()
 
-<<<<<<< HEAD
         if get_config()["use_raw_input"] is False:
             if sklearn_check_version("1.0"):
                 X = validate_data(
-                    self, X, dtype=[np.float64, np.float32], ensure_2d=False
+                    self,
+                    X,
+                    dtype=[np.float64, np.float32],
+                    ensure_2d=False,
+                    accept_sparse="csr",
                 )
             else:
                 X = check_array(X, dtype=[np.float64, np.float32])
-=======
-        if sklearn_check_version("1.0"):
-            X = validate_data(
-                self,
-                X,
-                dtype=[np.float64, np.float32],
-                ensure_2d=False,
-                accept_sparse="csr",
-            )
-        else:
-            X = check_array(X, dtype=[np.float64, np.float32])
->>>>>>> 98692737
 
             if sample_weight is not None:
                 sample_weight = _check_sample_weight(sample_weight, X)
