--- conflicted
+++ resolved
@@ -28,15 +28,13 @@
 from .._device_offload import dispatch
 from .._utils import PatchingConditionsChain
 
-<<<<<<< HEAD
 if sklearn_check_version("1.6"):
     from sklearn.utils.validation import validate_data
 else:
     validate_data = BaseEstimator._validate_data
-=======
+
 if sklearn_check_version("1.2"):
     from sklearn.utils._param_validation import StrOptions
->>>>>>> 07d688b1
 
 
 @control_n_jobs(decorated_methods=["fit"])
