# ==============================================================================
# Copyright 2023 Intel Corporation
#
# Licensed under the Apache License, Version 2.0 (the "License");
# you may not use this file except in compliance with the License.
# You may obtain a copy of the License at
#
#     http://www.apache.org/licenses/LICENSE-2.0
#
# Unless required by applicable law or agreed to in writing, software
# distributed under the License is distributed on an "AS IS" BASIS,
# WITHOUT WARRANTIES OR CONDITIONS OF ANY KIND, either express or implied.
# See the License for the specific language governing permissions and
# limitations under the License.
# ==============================================================================

import numpy as np
import pytest
from numpy.testing import assert_allclose
from scipy import sparse as sp

from daal4py.sklearn._utils import daal_check_version
from onedal.basic_statistics.tests.utils import options_and_tests
from onedal.tests.utils._dataframes_support import (
    _convert_to_dataframe,
    get_dataframes_and_queues,
    get_queues,
)
<<<<<<< HEAD
from sklearnex._config import config_context
=======
from sklearnex import config_context
>>>>>>> 98692737
from sklearnex.basic_statistics import BasicStatistics
from sklearnex.tests.utils import gen_sparse_dataset


# Compute the basic statistics on sparse data on CPU or GPU depending on the queue
def compute_sparse_result(X_sparse, options, queue):
    if queue is not None and queue.sycl_device.is_gpu:
        with config_context(target_offload="gpu"):
            basicstat = BasicStatistics(result_options=options)
            result = basicstat.fit(X_sparse)
    else:
        basicstat = BasicStatistics(result_options=options)
        result = basicstat.fit(X_sparse)
    return result


@pytest.mark.parametrize("dataframe,queue", get_dataframes_and_queues())
def test_sklearnex_import_basic_statistics(dataframe, queue):
    X = np.array([[0, 0], [1, 1]])
    X_df = _convert_to_dataframe(X, sycl_queue=queue, target_df=dataframe)

    weights = np.array([1, 0.5])
    weights_df = _convert_to_dataframe(weights, sycl_queue=queue, target_df=dataframe)

    result = BasicStatistics().fit(X_df)

    expected_mean = np.array([0.5, 0.5])
    expected_min = np.array([0, 0])
    expected_max = np.array([1, 1])

    assert_allclose(expected_mean, result.mean_)
    assert_allclose(expected_max, result.max_)
    assert_allclose(expected_min, result.min_)

    result = BasicStatistics().fit(X_df, sample_weight=weights_df)

    expected_weighted_mean = np.array([0.25, 0.25])
    expected_weighted_min = np.array([0, 0])
    expected_weighted_max = np.array([0.5, 0.5])

    assert_allclose(expected_weighted_mean, result.mean_)
    assert_allclose(expected_weighted_min, result.min_)
    assert_allclose(expected_weighted_max, result.max_)


@pytest.mark.parametrize("dataframe,queue", get_dataframes_and_queues())
@pytest.mark.parametrize("weighted", [True, False])
@pytest.mark.parametrize("dtype", [np.float32, np.float64])
def test_multiple_options_on_gold_data(dataframe, queue, weighted, dtype):
    X = np.array([[0, 0], [1, 1]])
    X = X.astype(dtype=dtype)
    X_df = _convert_to_dataframe(X, sycl_queue=queue, target_df=dataframe)
    if weighted:
        weights = np.array([1, 0.5])
        weights = weights.astype(dtype=dtype)
        weights_df = _convert_to_dataframe(weights, sycl_queue=queue, target_df=dataframe)
    basicstat = BasicStatistics()

    if weighted:
        result = basicstat.fit(X_df, sample_weight=weights_df)
    else:
        result = basicstat.fit(X_df)

    if weighted:
        expected_weighted_mean = np.array([0.25, 0.25])
        expected_weighted_min = np.array([0, 0])
        expected_weighted_max = np.array([0.5, 0.5])
        assert_allclose(expected_weighted_mean, result.mean_)
        assert_allclose(expected_weighted_max, result.max_)
        assert_allclose(expected_weighted_min, result.min_)
    else:
        expected_mean = np.array([0.5, 0.5])
        expected_min = np.array([0, 0])
        expected_max = np.array([1, 1])
        assert_allclose(expected_mean, result.mean_)
        assert_allclose(expected_max, result.max_)
        assert_allclose(expected_min, result.min_)


@pytest.mark.parametrize("dataframe,queue", get_dataframes_and_queues())
@pytest.mark.parametrize("result_option", options_and_tests.keys())
@pytest.mark.parametrize("row_count", [100, 1000])
@pytest.mark.parametrize("column_count", [10, 100])
@pytest.mark.parametrize("weighted", [True, False])
@pytest.mark.parametrize("dtype", [np.float32, np.float64])
@pytest.mark.parametrize("use_raw_input", [True, False])
def test_single_option_on_random_data(
    skip_unsupported_raw_input,
    dataframe,
    queue,
    result_option,
    row_count,
    column_count,
    weighted,
    dtype,
    use_raw_input,
):
    function, tols = options_and_tests[result_option]
    fp32tol, fp64tol = tols
    seed = 77
    gen = np.random.default_rng(seed)
    X = gen.uniform(low=-0.3, high=+0.7, size=(row_count, column_count))
    X = X.astype(dtype=dtype)
    X_df = _convert_to_dataframe(X, sycl_queue=queue, target_df=dataframe)
    if weighted:
        weights = gen.uniform(low=-0.5, high=1.0, size=row_count)
        weights = weights.astype(dtype=dtype)
        weights_df = _convert_to_dataframe(weights, sycl_queue=queue, target_df=dataframe)
    basicstat = BasicStatistics(result_options=result_option)

    with config_context(use_raw_input=use_raw_input):
        if weighted:
            result = basicstat.fit(X_df, sample_weight=weights_df)
        else:
            result = basicstat.fit(X_df)

    res = getattr(result, result_option + "_")
    if weighted:
        weighted_data = np.diag(weights) @ X
        gtr = function(weighted_data)
    else:
        gtr = function(X)

    tol = fp32tol if res.dtype == np.float32 else fp64tol
    assert_allclose(gtr, res, atol=tol)


@pytest.mark.parametrize("queue", get_queues())
@pytest.mark.parametrize("result_option", options_and_tests.keys())
@pytest.mark.parametrize("row_count", [500, 2000])
@pytest.mark.parametrize("column_count", [10, 100])
@pytest.mark.parametrize("dtype", [np.float32, np.float64])
def test_single_option_on_random_sparse_data(
    queue, result_option, row_count, column_count, dtype
):
    if not daal_check_version((2025, "P", 200)) and result_option in [
        "max",
        "sum_squares",
    ]:
        pytest.skip(
            "'max' and 'sum_squares' calculate using a subset of the data in oneDAL version < 2025.2"
        )

    function, tols = options_and_tests[result_option]
    fp32tol, fp64tol = tols
    seed = 77

    gen = np.random.default_rng(seed)

    X_sparse = gen_sparse_dataset(
        row_count,
        column_count,
        density=0.01,
        format="csr",
        dtype=dtype,
        random_state=gen,
    )

    X_dense = X_sparse.toarray()

    result = compute_sparse_result(X_sparse, result_option, queue)

    res = getattr(result, result_option + "_")

    gtr = function(X_dense)

    tol = fp32tol if res.dtype == np.float32 else fp64tol
    assert_allclose(gtr, res, atol=tol)


@pytest.mark.parametrize("dataframe,queue", get_dataframes_and_queues())
@pytest.mark.parametrize("row_count", [100, 1000])
@pytest.mark.parametrize("column_count", [10, 100])
@pytest.mark.parametrize("weighted", [True, False])
@pytest.mark.parametrize("dtype", [np.float32, np.float64])
def test_multiple_options_on_random_data(
    dataframe, queue, row_count, column_count, weighted, dtype
):
    seed = 77
    gen = np.random.default_rng(seed)
    X = gen.uniform(low=-0.3, high=+0.7, size=(row_count, column_count))
    X = X.astype(dtype=dtype)
    X_df = _convert_to_dataframe(X, sycl_queue=queue, target_df=dataframe)
    if weighted:
        weights = gen.uniform(low=-0.5, high=1.0, size=row_count)
        weights = weights.astype(dtype=dtype)
        weights_df = _convert_to_dataframe(weights, sycl_queue=queue, target_df=dataframe)
    basicstat = BasicStatistics(result_options=["mean", "max", "sum"])

    if weighted:
        result = basicstat.fit(X_df, sample_weight=weights_df)
    else:
        result = basicstat.fit(X_df)

    res_mean, res_max, res_sum = result.mean_, result.max_, result.sum_
    if weighted:
        weighted_data = np.diag(weights) @ X
        gtr_mean, gtr_max, gtr_sum = (
            options_and_tests["mean"][0](weighted_data),
            options_and_tests["max"][0](weighted_data),
            options_and_tests["sum"][0](weighted_data),
        )
    else:
        gtr_mean, gtr_max, gtr_sum = (
            options_and_tests["mean"][0](X),
            options_and_tests["max"][0](X),
            options_and_tests["sum"][0](X),
        )

    tol = 5e-4 if res_mean.dtype == np.float32 else 1e-7
    assert_allclose(gtr_mean, res_mean, atol=tol)
    assert_allclose(gtr_max, res_max, atol=tol)
    assert_allclose(gtr_sum, res_sum, atol=tol)


@pytest.mark.parametrize("queue", get_queues())
@pytest.mark.parametrize("row_count", [100, 1000])
@pytest.mark.parametrize("column_count", [10, 100])
@pytest.mark.parametrize("dtype", [np.float32, np.float64])
def test_multiple_options_on_random_sparse_data(queue, row_count, column_count, dtype):
    seed = 77

    gen = np.random.default_rng(seed)

    X_sparse = gen_sparse_dataset(
        row_count,
        column_count,
        density=0.05,
        format="csr",
        dtype=dtype,
        random_state=gen,
    )

    X_dense = X_sparse.toarray()

    options = [
        "sum",
        "min",
        "mean",
        "standard_deviation",
        "variance",
        "second_order_raw_moment",
    ]

    result = compute_sparse_result(X_sparse, options, queue)

    for result_option in options_and_tests:
        function, tols = options_and_tests[result_option]
        if not result_option in options:
            continue
        fp32tol, fp64tol = tols
        res = getattr(result, result_option + "_")
        gtr = function(X_dense)
        tol = fp32tol if res.dtype == np.float32 else fp64tol
        assert_allclose(gtr, res, atol=tol)


@pytest.mark.parametrize("dataframe,queue", get_dataframes_and_queues())
@pytest.mark.parametrize("row_count", [100, 1000])
@pytest.mark.parametrize("column_count", [10, 100])
@pytest.mark.parametrize("weighted", [True, False])
@pytest.mark.parametrize("dtype", [np.float32, np.float64])
def test_all_option_on_random_data(
    dataframe, queue, row_count, column_count, weighted, dtype
):
    seed = 77
    gen = np.random.default_rng(seed)
    X = gen.uniform(low=-0.3, high=+0.7, size=(row_count, column_count))
    X = X.astype(dtype=dtype)
    X_df = _convert_to_dataframe(X, sycl_queue=queue, target_df=dataframe)
    if weighted:
        weights = gen.uniform(low=-0.5, high=+1.0, size=row_count)
        weights = weights.astype(dtype=dtype)
        weights_df = _convert_to_dataframe(weights, sycl_queue=queue, target_df=dataframe)
    basicstat = BasicStatistics(result_options="all")

    if weighted:
        result = basicstat.fit(X_df, sample_weight=weights_df)
    else:
        result = basicstat.fit(X_df)

    if weighted:
        weighted_data = np.diag(weights) @ X

    for result_option in options_and_tests:
        function, tols = options_and_tests[result_option]
        fp32tol, fp64tol = tols
        res = getattr(result, result_option + "_")
        if weighted:
            gtr = function(weighted_data)
        else:
            gtr = function(X)
        tol = fp32tol if res.dtype == np.float32 else fp64tol
        assert_allclose(gtr, res, atol=tol)


@pytest.mark.parametrize("queue", get_queues())
@pytest.mark.parametrize("row_count", [100, 1000])
@pytest.mark.parametrize("column_count", [10, 100])
@pytest.mark.parametrize("dtype", [np.float32, np.float64])
def test_all_option_on_random_sparse_data(queue, row_count, column_count, dtype):
    seed = 77

    gen = np.random.default_rng(seed)

    X_sparse = gen_sparse_dataset(
        row_count,
        column_count,
        density=0.05,
        format="csr",
        dtype=dtype,
        random_state=gen,
    )
    X_dense = X_sparse.toarray()

    result = compute_sparse_result(X_sparse, "all", queue)

    for result_option in options_and_tests:
        if not daal_check_version((2025, "P", 200)) and result_option in [
            "max",
            "sum_squares",
        ]:
            continue
        function, tols = options_and_tests[result_option]
        fp32tol, fp64tol = tols
        res = getattr(result, result_option + "_")

        gtr = function(X_dense)

        tol = fp32tol if res.dtype == np.float32 else fp64tol
        assert_allclose(gtr, res, atol=tol)


@pytest.mark.parametrize("dataframe,queue", get_dataframes_and_queues())
@pytest.mark.parametrize("result_option", options_and_tests.keys())
@pytest.mark.parametrize("data_size", [100, 1000])
@pytest.mark.parametrize("weighted", [True, False])
@pytest.mark.parametrize("dtype", [np.float32, np.float64])
def test_1d_input_on_random_data(
    dataframe, queue, result_option, data_size, weighted, dtype
):
    function, tols = options_and_tests[result_option]
    fp32tol, fp64tol = tols
    seed = 77
    gen = np.random.default_rng(seed)
    X = gen.uniform(low=-0.3, high=+0.7, size=data_size)
    X = X.astype(dtype=dtype)
    X_df = _convert_to_dataframe(X, sycl_queue=queue, target_df=dataframe)
    if weighted:
        weights = gen.uniform(low=-0.5, high=1.0, size=data_size)
        weights = weights.astype(dtype=dtype)
        weights_df = _convert_to_dataframe(weights, sycl_queue=queue, target_df=dataframe)
    basicstat = BasicStatistics(result_options=result_option)

    if weighted:
        result = basicstat.fit(X_df, sample_weight=weights_df)
    else:
        result = basicstat.fit(X_df)

    res = getattr(result, result_option + "_")
    if weighted:
        weighted_data = weights * X
        gtr = function(weighted_data)
    else:
        gtr = function(X)

    tol = fp32tol if res.dtype == np.float32 else fp64tol
    assert_allclose(gtr, res, atol=tol)


def test_warning():
    basicstat = BasicStatistics("all")
    data = np.array([0, 1])

    basicstat.fit(data)
    for i in basicstat._onedal_estimator.get_all_result_options():
        with pytest.warns(
            UserWarning,
            match="Result attributes without a trailing underscore were deprecated in version 2025.1 and will be removed in 2026.0",
        ) as warn_record:
            getattr(basicstat, i)

        if daal_check_version((2026, "P", 0)):
            assert len(warn_record) == 0, i
        else:
            assert len(warn_record) == 1, i<|MERGE_RESOLUTION|>--- conflicted
+++ resolved
@@ -26,11 +26,7 @@
     get_dataframes_and_queues,
     get_queues,
 )
-<<<<<<< HEAD
-from sklearnex._config import config_context
-=======
 from sklearnex import config_context
->>>>>>> 98692737
 from sklearnex.basic_statistics import BasicStatistics
 from sklearnex.tests.utils import gen_sparse_dataset
 
