# ==============================================================================
# Copyright 2024 Intel Corporation
#
# Licensed under the Apache License, Version 2.0 (the "License");
# you may not use this file except in compliance with the License.
# You may obtain a copy of the License at
#
#     http://www.apache.org/licenses/LICENSE-2.0
#
# Unless required by applicable law or agreed to in writing, software
# distributed under the License is distributed on an "AS IS" BASIS,
# WITHOUT WARRANTIES OR CONDITIONS OF ANY KIND, either express or implied.
# See the License for the specific language governing permissions and
# limitations under the License.
# ==============================================================================

"""Tools to support array_api."""

from collections.abc import Callable
from typing import Union

import numpy as np
import scipy.linalg as linalg
from sklearn.covariance import log_likelihood as _sklearn_log_likelihood

from daal4py.sklearn._utils import sklearn_check_version
from onedal.utils._array_api import _get_sycl_namespace, _is_numpy_namespace

from ..base import oneDALEstimator

if sklearn_check_version("1.6"):
    from ..base import Tags

if sklearn_check_version("1.2"):
    from sklearn.utils._array_api import get_namespace as sklearn_get_namespace


def get_namespace(*arrays):
    """Get namespace of arrays.

    Introspect `arrays` arguments and return their common Array API
    compatible namespace object, if any. NumPy 1.22 and later can
    construct such containers using the `numpy.array_api` namespace
    for instance.

    This function will return the namespace of SYCL-related arrays
    which define the __sycl_usm_array_interface__ attribute
    regardless of array_api support, the configuration of
    array_api_dispatch, or scikit-learn version.

    See: https://numpy.org/neps/nep-0047-array-api-standard.html

    If `arrays` are regular numpy arrays, an instance of the
    `_NumPyApiWrapper` compatibility wrapper is returned instead.

    Namespace support is not enabled by default. To enabled it
    call:

      sklearn.set_config(array_api_dispatch=True)

    or:

      with sklearn.config_context(array_api_dispatch=True):
          # your code here

    Otherwise an instance of the `_NumPyApiWrapper`
    compatibility wrapper is always returned irrespective of
    the fact that arrays implement the `__array_namespace__`
    protocol or not.

    Parameters
    ----------
    *arrays : array objects
        Array objects.

    Returns
    -------
    namespace : module
        Namespace shared by array objects.

    is_array_api : bool
        True of the arrays are containers that implement the Array API spec.
    """

    sycl_type, xp, is_array_api_compliant = _get_sycl_namespace(*arrays)

    if sycl_type:
        return xp, is_array_api_compliant
    elif sklearn_check_version("1.2"):
        return sklearn_get_namespace(*arrays)
    else:
        return np, False


def _enable_array_api(original_class: type[oneDALEstimator]) -> type[oneDALEstimator]:
    if sklearn_check_version("1.6"):

        def __sklearn_tags__(self) -> Tags:
            sktags = super(original_class, self).__sklearn_tags__()
            sktags.onedal_array_api = True
            return sktags

        original_class.__sklearn_tags__ = __sklearn_tags__

    elif sklearn_check_version("1.3"):

        def _more_tags(self) -> dict[str, bool]:
            return {"onedal_array_api": True}

        original_class._more_tags = _more_tags

    return original_class


<<<<<<< HEAD
def pinvh(a, atol=None, rtol=None, lower=True, return_rank=False, check_finite=True):
    # array API enabled pinvh implementation, via direct translation of scipy.linalg.pinhv
    # this should be considered a temporary stopgap until implemented in oneDAL
    xp, _ = get_namespace(a)
    # fall back to scipy if the namespace is of a numpy origin
    if _is_numpy_namespace(xp):
        return linalg.pinvh(
            a,
            atol=atol,
            rtol=rtol,
            lower=lower,
            return_rank=return_rank,
            check_finite=check_finite,
        )

    if check_finite:
        raise NotImplementedError("finite checking does not occur in sklearnex's pinvh")

    s, u = xp.linalg.eigh(a)
    maxS = xp.max(xp.abs(s))

    atol = 0.0 if atol is None else atol
    rtol = max(a.shape) * xp.finfo(u.dtype).eps if (rtol is None) else rtol

    if (atol < 0.0) or (rtol < 0.0):
        raise ValueError("atol and rtol values must be positive.")

    val = atol + maxS * rtol
    above_cutoff = xp.nonzero(abs(s) > val)[0]

    psigma_diag = 1.0 / xp.take(s, above_cutoff)
    u = xp.take(u, above_cutoff, axis=1)

    uconj = xp.conj(u) if xp.isdtype(u.dtype, kind="complex floating") else u

    B = (u * psigma_diag) @ uconj.T

    if return_rank:
        return B, len(psigma_diag)
    else:
        return B


pinvh.__doc__ = linalg.pinvh.__doc__


def log_likelihood(emp_cov, precision):
    # this is to compensate for a lack of array API support in sklearn
    # even though it exists for ``fast_logdet``
    xp, _ = get_namespace(emp_cov, precision)
    p = precision.shape[0]
    # extract sklearn.utils.extmath.fast_logdet for dpnp/dpctl support
    sign, ld = xp.linalg.slogdet(precision)
    if not sign > 0:
        ld = -xp.inf
    log_likelihood_ = -xp.sum(emp_cov * precision) + ld
    log_likelihood_ -= p * np.log(2 * np.pi)
    log_likelihood_ /= 2.0
    return log_likelihood_


log_likelihood.__doc__ = _sklearn_log_likelihood.__doc__
=======
def enable_array_api(
    class_or_str: Union[type[oneDALEstimator], str],
) -> Union[type[oneDALEstimator], Callable]:
    """Enable sklearnex to use dpctl, dpnp or array API inputs in oneDAL offloading.

    This wrapper sets the proper flags/tags for the sklearnex infrastructure
    to maintain the data framework, as the estimator can use it natively.

    Parameters
    ----------
    class_or_str : oneDALEstimator subclass or str
        Class which should enable data zero-copy support in sklearnex. By
        default it will enable for sklearn versions >1.3. If the wrapper is
        decorated with an argument, it must be a string defining the oldest
        sklearn version where array API support begins.

    Returns
    -------
    cls or wrapper : modified oneDALEstimator subclass or wrapper
        Estimator class or wrapper.

    Examples
    --------
    @enable_array_api  # default array API support
    class PCA():
        ...

    @enable_array_api("1.5")  # array API support for sklearn > 1.5
    class Ridge():
        ...
    """
    if isinstance(class_or_str, str):
        # enable array_api for the estimator for a given sklearn version str
        if sklearn_check_version(class_or_str):
            return _enable_array_api
        else:
            # do not apply the wrapper as it is not supported
            return lambda x: x
    else:
        # default setting (apply array_api enablement for sklearn >=1.3)
        return _enable_array_api(class_or_str)
>>>>>>> dafe620a
<|MERGE_RESOLUTION|>--- conflicted
+++ resolved
@@ -112,7 +112,49 @@
     return original_class
 
 
-<<<<<<< HEAD
+def enable_array_api(
+    class_or_str: Union[type[oneDALEstimator], str],
+) -> Union[type[oneDALEstimator], Callable]:
+    """Enable sklearnex to use dpctl, dpnp or array API inputs in oneDAL offloading.
+
+    This wrapper sets the proper flags/tags for the sklearnex infrastructure
+    to maintain the data framework, as the estimator can use it natively.
+
+    Parameters
+    ----------
+    class_or_str : oneDALEstimator subclass or str
+        Class which should enable data zero-copy support in sklearnex. By
+        default it will enable for sklearn versions >1.3. If the wrapper is
+        decorated with an argument, it must be a string defining the oldest
+        sklearn version where array API support begins.
+
+    Returns
+    -------
+    cls or wrapper : modified oneDALEstimator subclass or wrapper
+        Estimator class or wrapper.
+
+    Examples
+    --------
+    @enable_array_api  # default array API support
+    class PCA():
+        ...
+
+    @enable_array_api("1.5")  # array API support for sklearn > 1.5
+    class Ridge():
+        ...
+    """
+    if isinstance(class_or_str, str):
+        # enable array_api for the estimator for a given sklearn version str
+        if sklearn_check_version(class_or_str):
+            return _enable_array_api
+        else:
+            # do not apply the wrapper as it is not supported
+            return lambda x: x
+    else:
+        # default setting (apply array_api enablement for sklearn >=1.3)
+        return _enable_array_api(class_or_str)
+
+
 def pinvh(a, atol=None, rtol=None, lower=True, return_rank=False, check_finite=True):
     # array API enabled pinvh implementation, via direct translation of scipy.linalg.pinhv
     # this should be considered a temporary stopgap until implemented in oneDAL
@@ -174,47 +216,4 @@
     return log_likelihood_
 
 
-log_likelihood.__doc__ = _sklearn_log_likelihood.__doc__
-=======
-def enable_array_api(
-    class_or_str: Union[type[oneDALEstimator], str],
-) -> Union[type[oneDALEstimator], Callable]:
-    """Enable sklearnex to use dpctl, dpnp or array API inputs in oneDAL offloading.
-
-    This wrapper sets the proper flags/tags for the sklearnex infrastructure
-    to maintain the data framework, as the estimator can use it natively.
-
-    Parameters
-    ----------
-    class_or_str : oneDALEstimator subclass or str
-        Class which should enable data zero-copy support in sklearnex. By
-        default it will enable for sklearn versions >1.3. If the wrapper is
-        decorated with an argument, it must be a string defining the oldest
-        sklearn version where array API support begins.
-
-    Returns
-    -------
-    cls or wrapper : modified oneDALEstimator subclass or wrapper
-        Estimator class or wrapper.
-
-    Examples
-    --------
-    @enable_array_api  # default array API support
-    class PCA():
-        ...
-
-    @enable_array_api("1.5")  # array API support for sklearn > 1.5
-    class Ridge():
-        ...
-    """
-    if isinstance(class_or_str, str):
-        # enable array_api for the estimator for a given sklearn version str
-        if sklearn_check_version(class_or_str):
-            return _enable_array_api
-        else:
-            # do not apply the wrapper as it is not supported
-            return lambda x: x
-    else:
-        # default setting (apply array_api enablement for sklearn >=1.3)
-        return _enable_array_api(class_or_str)
->>>>>>> dafe620a
+log_likelihood.__doc__ = _sklearn_log_likelihood.__doc__