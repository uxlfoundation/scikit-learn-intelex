--- conflicted
+++ resolved
@@ -114,11 +114,7 @@
 
     elif sklearn_check_version("1.3"):
 
-<<<<<<< HEAD
-        def _more_tags(self) -> dict[bool]:
-=======
         def _more_tags(self) -> dict[str, bool]:
->>>>>>> dbdb2761
             return {"onedal_array_api": True}
 
         original_class._more_tags = _more_tags
