# ===============================================================================
# Copyright 2022 Intel Corporation
#
# Licensed under the Apache License, Version 2.0 (the "License");
# you may not use this file except in compliance with the License.
# You may obtain a copy of the License at
#
#     http://www.apache.org/licenses/LICENSE-2.0
#
# Unless required by applicable law or agreed to in writing, software
# distributed under the License is distributed on an "AS IS" BASIS,
# WITHOUT WARRANTIES OR CONDITIONS OF ANY KIND, either express or implied.
# See the License for the specific language governing permissions and
# limitations under the License.
# ===============================================================================

<<<<<<< HEAD
=======
import math
>>>>>>> 4a6c4ea8
import numbers

import scipy.sparse as sp
from sklearn.utils.validation import _assert_all_finite as _sklearn_assert_all_finite
from sklearn.utils.validation import _num_samples, check_array, check_non_negative

from daal4py.sklearn._utils import daal_check_version, sklearn_check_version
<<<<<<< HEAD
=======
from daal4py.sklearn.utils.validation import (
    add_dispatcher_docstring,
    check_feature_names,
    check_n_features,
)
from onedal.utils.validation import is_contiguous
>>>>>>> 4a6c4ea8

from ._array_api import get_namespace

if sklearn_check_version("1.6"):
    from sklearn.utils.validation import validate_data as _sklearn_validate_data

    _finite_keyword = "ensure_all_finite"
<<<<<<< HEAD

=======
>>>>>>> 4a6c4ea8
else:
    from sklearn.base import BaseEstimator

    _sklearn_validate_data = BaseEstimator._validate_data
    _finite_keyword = "force_all_finite"


if daal_check_version((2024, "P", 700)):
    from onedal.utils.validation import _assert_all_finite as _onedal_assert_all_finite

<<<<<<< HEAD
    def _onedal_supported_format(X, xp=None):
        # array_api does not have a `strides` or `flags` attribute for testing memory
        # order. When dlpack support is brought in for oneDAL, general support for
        # array_api can be enabled and the hasattr check can be removed.
        # _onedal_supported_format is therefore conservative in verifying attributes and
        # does not support array_api. This will block onedal_assert_all_finite from being
        # used for array_api inputs but will allow dpnp ndarrays and dpctl tensors.
        return X.dtype in [xp.float32, xp.float64] and hasattr(X, "flags")
=======
    def _onedal_supported_format(X, xp):
        # data should be checked if contiguous, as oneDAL will only use contiguous
        # data from sklearnex. Unlike other oneDAL offloading, copying the data is
        # specifically avoided as it has a non-negligible impact on speed. In that
        # case use native sklearn ``_assert_all_finite``
        return X.dtype in [xp.float32, xp.float64] and is_contiguous(X)
>>>>>>> 4a6c4ea8

else:
    from daal4py.utils.validation import _assert_all_finite as _onedal_assert_all_finite
    from onedal.utils._array_api import _is_numpy_namespace

<<<<<<< HEAD
    def _onedal_supported_format(X, xp=None):
=======
    def _onedal_supported_format(X, xp):
>>>>>>> 4a6c4ea8
        # daal4py _assert_all_finite only supports numpy namespaces, use internally-
        # defined check to validate inputs, otherwise offload to sklearn
        return X.dtype in [xp.float32, xp.float64] and _is_numpy_namespace(xp)


def _sklearnex_assert_all_finite(
    X,
    *,
    allow_nan=False,
    input_name="",
):
    # size check is an initial match to daal4py for performance reasons, can be
    # optimized later
    xp, _ = get_namespace(X)
<<<<<<< HEAD
    if X.size < 32768 or not _onedal_supported_format(X, xp):
=======
    # this is a PyTorch-specific fix, as Tensor.size is a function. It replicates `.size`
    too_small = math.prod(X.shape) < 32768

    if too_small or not _onedal_supported_format(X, xp):
>>>>>>> 4a6c4ea8
        if sklearn_check_version("1.1"):
            _sklearn_assert_all_finite(X, allow_nan=allow_nan, input_name=input_name)
        else:
            _sklearn_assert_all_finite(X, allow_nan=allow_nan)
    else:
        _onedal_assert_all_finite(X, allow_nan=allow_nan, input_name=input_name)


def assert_all_finite(
    X,
    *,
    allow_nan=False,
    input_name="",
):
    _sklearnex_assert_all_finite(
        X.data if sp.issparse(X) else X,
        allow_nan=allow_nan,
        input_name=input_name,
    )


<<<<<<< HEAD
=======
@add_dispatcher_docstring(_sklearn_validate_data)
>>>>>>> 4a6c4ea8
def validate_data(
    _estimator,
    /,
    X="no_validation",
    y="no_validation",
    **kwargs,
):
    # force finite check to not occur in sklearn, default is True
    # `ensure_all_finite` is the most up-to-date keyword name in sklearn
<<<<<<< HEAD
    # _finite_keyword provides backward compatability for `force_all_finite`
=======
    # _finite_keyword provides backward compatibility for `force_all_finite`
>>>>>>> 4a6c4ea8
    ensure_all_finite = kwargs.pop("ensure_all_finite", True)
    kwargs[_finite_keyword] = False

    out = _sklearn_validate_data(
        _estimator,
        X=X,
        y=y,
        **kwargs,
    )
<<<<<<< HEAD
    if ensure_all_finite:
        # run local finite check
        allow_nan = ensure_all_finite == "allow-nan"
        arg = iter(out if isinstance(out, tuple) else (out,))
        if not isinstance(X, str) or X != "no_validation":
            assert_all_finite(next(arg), allow_nan=allow_nan, input_name="X")
        if not (y is None or isinstance(y, str) and y == "no_validation"):
            assert_all_finite(next(arg), allow_nan=allow_nan, input_name="y")
=======

    check_x = not isinstance(X, str) or X != "no_validation"
    check_y = not (y is None or isinstance(y, str) and y == "no_validation")

    if ensure_all_finite:
        # run local finite check
        allow_nan = ensure_all_finite == "allow-nan"
        # the return object from validate_data can be a single

        # element (either x or y) or both (as a tuple). An iterator along with
        # check_x and check_y can go through the output properly without
        # stacking layers of if statements to make sure the proper input_name
        # is used
        arg = iter(out if isinstance(out, tuple) else (out,))
        if check_x:
            assert_all_finite(next(arg), allow_nan=allow_nan, input_name="X")
        if check_y:
            assert_all_finite(next(arg), allow_nan=allow_nan, input_name="y")

>>>>>>> 4a6c4ea8
    return out


def _check_sample_weight(
<<<<<<< HEAD
    sample_weight, X, dtype=None, copy=False, only_non_negative=False
=======
    sample_weight, X, dtype=None, copy=False, ensure_non_negative=False
>>>>>>> 4a6c4ea8
):

    n_samples = _num_samples(X)
    xp, _ = get_namespace(X)

    if dtype is not None and dtype not in [xp.float32, xp.float64]:
        dtype = xp.float64

    if sample_weight is None:
        if hasattr(X, "device"):
            sample_weight = xp.ones(n_samples, dtype=dtype, device=X.device)
        else:
            sample_weight = xp.ones(n_samples, dtype=dtype)
    elif isinstance(sample_weight, numbers.Number):
        if hasattr(X, "device"):
            sample_weight = xp.full(
                n_samples, sample_weight, dtype=dtype, device=X.device
            )
        else:
            sample_weight = xp.full(n_samples, sample_weight, dtype=dtype)
    else:
        if dtype is None:
            dtype = [xp.float64, xp.float32]

        params = {
            "accept_sparse": False,
            "ensure_2d": False,
            "dtype": dtype,
            "order": "C",
            "copy": copy,
            _finite_keyword: False,
        }
        if sklearn_check_version("1.1"):
            params["input_name"] = "sample_weight"

        sample_weight = check_array(sample_weight, **params)
        assert_all_finite(sample_weight, input_name="sample_weight")

        if sample_weight.ndim != 1:
            raise ValueError("Sample weights must be 1D array or scalar")

        if sample_weight.shape != (n_samples,):
            raise ValueError(
                "sample_weight.shape == {}, expected {}!".format(
                    sample_weight.shape, (n_samples,)
                )
            )

<<<<<<< HEAD
    if only_non_negative:
=======
    if ensure_non_negative:
>>>>>>> 4a6c4ea8
        check_non_negative(sample_weight, "`sample_weight`")

    return sample_weight
<|MERGE_RESOLUTION|>--- conflicted
+++ resolved
@@ -1,249 +1,196 @@
-# ===============================================================================
-# Copyright 2022 Intel Corporation
-#
-# Licensed under the Apache License, Version 2.0 (the "License");
-# you may not use this file except in compliance with the License.
-# You may obtain a copy of the License at
-#
-#     http://www.apache.org/licenses/LICENSE-2.0
-#
-# Unless required by applicable law or agreed to in writing, software
-# distributed under the License is distributed on an "AS IS" BASIS,
-# WITHOUT WARRANTIES OR CONDITIONS OF ANY KIND, either express or implied.
-# See the License for the specific language governing permissions and
-# limitations under the License.
-# ===============================================================================
-
-<<<<<<< HEAD
-=======
-import math
->>>>>>> 4a6c4ea8
-import numbers
-
-import scipy.sparse as sp
-from sklearn.utils.validation import _assert_all_finite as _sklearn_assert_all_finite
-from sklearn.utils.validation import _num_samples, check_array, check_non_negative
-
-from daal4py.sklearn._utils import daal_check_version, sklearn_check_version
-<<<<<<< HEAD
-=======
-from daal4py.sklearn.utils.validation import (
-    add_dispatcher_docstring,
-    check_feature_names,
-    check_n_features,
-)
-from onedal.utils.validation import is_contiguous
->>>>>>> 4a6c4ea8
-
-from ._array_api import get_namespace
-
-if sklearn_check_version("1.6"):
-    from sklearn.utils.validation import validate_data as _sklearn_validate_data
-
-    _finite_keyword = "ensure_all_finite"
-<<<<<<< HEAD
-
-=======
->>>>>>> 4a6c4ea8
-else:
-    from sklearn.base import BaseEstimator
-
-    _sklearn_validate_data = BaseEstimator._validate_data
-    _finite_keyword = "force_all_finite"
-
-
-if daal_check_version((2024, "P", 700)):
-    from onedal.utils.validation import _assert_all_finite as _onedal_assert_all_finite
-
-<<<<<<< HEAD
-    def _onedal_supported_format(X, xp=None):
-        # array_api does not have a `strides` or `flags` attribute for testing memory
-        # order. When dlpack support is brought in for oneDAL, general support for
-        # array_api can be enabled and the hasattr check can be removed.
-        # _onedal_supported_format is therefore conservative in verifying attributes and
-        # does not support array_api. This will block onedal_assert_all_finite from being
-        # used for array_api inputs but will allow dpnp ndarrays and dpctl tensors.
-        return X.dtype in [xp.float32, xp.float64] and hasattr(X, "flags")
-=======
-    def _onedal_supported_format(X, xp):
-        # data should be checked if contiguous, as oneDAL will only use contiguous
-        # data from sklearnex. Unlike other oneDAL offloading, copying the data is
-        # specifically avoided as it has a non-negligible impact on speed. In that
-        # case use native sklearn ``_assert_all_finite``
-        return X.dtype in [xp.float32, xp.float64] and is_contiguous(X)
->>>>>>> 4a6c4ea8
-
-else:
-    from daal4py.utils.validation import _assert_all_finite as _onedal_assert_all_finite
-    from onedal.utils._array_api import _is_numpy_namespace
-
-<<<<<<< HEAD
-    def _onedal_supported_format(X, xp=None):
-=======
-    def _onedal_supported_format(X, xp):
->>>>>>> 4a6c4ea8
-        # daal4py _assert_all_finite only supports numpy namespaces, use internally-
-        # defined check to validate inputs, otherwise offload to sklearn
-        return X.dtype in [xp.float32, xp.float64] and _is_numpy_namespace(xp)
-
-
-def _sklearnex_assert_all_finite(
-    X,
-    *,
-    allow_nan=False,
-    input_name="",
-):
-    # size check is an initial match to daal4py for performance reasons, can be
-    # optimized later
-    xp, _ = get_namespace(X)
-<<<<<<< HEAD
-    if X.size < 32768 or not _onedal_supported_format(X, xp):
-=======
-    # this is a PyTorch-specific fix, as Tensor.size is a function. It replicates `.size`
-    too_small = math.prod(X.shape) < 32768
-
-    if too_small or not _onedal_supported_format(X, xp):
->>>>>>> 4a6c4ea8
-        if sklearn_check_version("1.1"):
-            _sklearn_assert_all_finite(X, allow_nan=allow_nan, input_name=input_name)
-        else:
-            _sklearn_assert_all_finite(X, allow_nan=allow_nan)
-    else:
-        _onedal_assert_all_finite(X, allow_nan=allow_nan, input_name=input_name)
-
-
-def assert_all_finite(
-    X,
-    *,
-    allow_nan=False,
-    input_name="",
-):
-    _sklearnex_assert_all_finite(
-        X.data if sp.issparse(X) else X,
-        allow_nan=allow_nan,
-        input_name=input_name,
-    )
-
-
-<<<<<<< HEAD
-=======
-@add_dispatcher_docstring(_sklearn_validate_data)
->>>>>>> 4a6c4ea8
-def validate_data(
-    _estimator,
-    /,
-    X="no_validation",
-    y="no_validation",
-    **kwargs,
-):
-    # force finite check to not occur in sklearn, default is True
-    # `ensure_all_finite` is the most up-to-date keyword name in sklearn
-<<<<<<< HEAD
-    # _finite_keyword provides backward compatability for `force_all_finite`
-=======
-    # _finite_keyword provides backward compatibility for `force_all_finite`
->>>>>>> 4a6c4ea8
-    ensure_all_finite = kwargs.pop("ensure_all_finite", True)
-    kwargs[_finite_keyword] = False
-
-    out = _sklearn_validate_data(
-        _estimator,
-        X=X,
-        y=y,
-        **kwargs,
-    )
-<<<<<<< HEAD
-    if ensure_all_finite:
-        # run local finite check
-        allow_nan = ensure_all_finite == "allow-nan"
-        arg = iter(out if isinstance(out, tuple) else (out,))
-        if not isinstance(X, str) or X != "no_validation":
-            assert_all_finite(next(arg), allow_nan=allow_nan, input_name="X")
-        if not (y is None or isinstance(y, str) and y == "no_validation"):
-            assert_all_finite(next(arg), allow_nan=allow_nan, input_name="y")
-=======
-
-    check_x = not isinstance(X, str) or X != "no_validation"
-    check_y = not (y is None or isinstance(y, str) and y == "no_validation")
-
-    if ensure_all_finite:
-        # run local finite check
-        allow_nan = ensure_all_finite == "allow-nan"
-        # the return object from validate_data can be a single
-
-        # element (either x or y) or both (as a tuple). An iterator along with
-        # check_x and check_y can go through the output properly without
-        # stacking layers of if statements to make sure the proper input_name
-        # is used
-        arg = iter(out if isinstance(out, tuple) else (out,))
-        if check_x:
-            assert_all_finite(next(arg), allow_nan=allow_nan, input_name="X")
-        if check_y:
-            assert_all_finite(next(arg), allow_nan=allow_nan, input_name="y")
-
->>>>>>> 4a6c4ea8
-    return out
-
-
-def _check_sample_weight(
-<<<<<<< HEAD
-    sample_weight, X, dtype=None, copy=False, only_non_negative=False
-=======
-    sample_weight, X, dtype=None, copy=False, ensure_non_negative=False
->>>>>>> 4a6c4ea8
-):
-
-    n_samples = _num_samples(X)
-    xp, _ = get_namespace(X)
-
-    if dtype is not None and dtype not in [xp.float32, xp.float64]:
-        dtype = xp.float64
-
-    if sample_weight is None:
-        if hasattr(X, "device"):
-            sample_weight = xp.ones(n_samples, dtype=dtype, device=X.device)
-        else:
-            sample_weight = xp.ones(n_samples, dtype=dtype)
-    elif isinstance(sample_weight, numbers.Number):
-        if hasattr(X, "device"):
-            sample_weight = xp.full(
-                n_samples, sample_weight, dtype=dtype, device=X.device
-            )
-        else:
-            sample_weight = xp.full(n_samples, sample_weight, dtype=dtype)
-    else:
-        if dtype is None:
-            dtype = [xp.float64, xp.float32]
-
-        params = {
-            "accept_sparse": False,
-            "ensure_2d": False,
-            "dtype": dtype,
-            "order": "C",
-            "copy": copy,
-            _finite_keyword: False,
-        }
-        if sklearn_check_version("1.1"):
-            params["input_name"] = "sample_weight"
-
-        sample_weight = check_array(sample_weight, **params)
-        assert_all_finite(sample_weight, input_name="sample_weight")
-
-        if sample_weight.ndim != 1:
-            raise ValueError("Sample weights must be 1D array or scalar")
-
-        if sample_weight.shape != (n_samples,):
-            raise ValueError(
-                "sample_weight.shape == {}, expected {}!".format(
-                    sample_weight.shape, (n_samples,)
-                )
-            )
-
-<<<<<<< HEAD
-    if only_non_negative:
-=======
-    if ensure_non_negative:
->>>>>>> 4a6c4ea8
-        check_non_negative(sample_weight, "`sample_weight`")
-
-    return sample_weight
+# ===============================================================================
+# Copyright 2022 Intel Corporation
+#
+# Licensed under the Apache License, Version 2.0 (the "License");
+# you may not use this file except in compliance with the License.
+# You may obtain a copy of the License at
+#
+#     http://www.apache.org/licenses/LICENSE-2.0
+#
+# Unless required by applicable law or agreed to in writing, software
+# distributed under the License is distributed on an "AS IS" BASIS,
+# WITHOUT WARRANTIES OR CONDITIONS OF ANY KIND, either express or implied.
+# See the License for the specific language governing permissions and
+# limitations under the License.
+# ===============================================================================
+
+
+import math
+
+import numbers
+
+import scipy.sparse as sp
+from sklearn.utils.validation import _assert_all_finite as _sklearn_assert_all_finite
+from sklearn.utils.validation import _num_samples, check_array, check_non_negative
+
+from daal4py.sklearn._utils import daal_check_version, sklearn_check_version
+from daal4py.sklearn.utils.validation import (
+    add_dispatcher_docstring,
+    check_feature_names,
+    check_n_features,
+)
+from onedal.utils.validation import is_contiguous
+
+from ._array_api import get_namespace
+
+if sklearn_check_version("1.6"):
+    from sklearn.utils.validation import validate_data as _sklearn_validate_data
+
+    _finite_keyword = "ensure_all_finite"
+
+else:
+    from sklearn.base import BaseEstimator
+
+    _sklearn_validate_data = BaseEstimator._validate_data
+    _finite_keyword = "force_all_finite"
+
+
+if daal_check_version((2024, "P", 700)):
+    from onedal.utils.validation import _assert_all_finite as _onedal_assert_all_finite
+
+    def _onedal_supported_format(X, xp):
+        # data should be checked if contiguous, as oneDAL will only use contiguous
+        # data from sklearnex. Unlike other oneDAL offloading, copying the data is
+        # specifically avoided as it has a non-negligible impact on speed. In that
+        # case use native sklearn ``_assert_all_finite``
+        return X.dtype in [xp.float32, xp.float64] and is_contiguous(X)
+
+else:
+    from daal4py.utils.validation import _assert_all_finite as _onedal_assert_all_finite
+    from onedal.utils._array_api import _is_numpy_namespace
+
+    def _onedal_supported_format(X, xp):
+        # daal4py _assert_all_finite only supports numpy namespaces, use internally-
+        # defined check to validate inputs, otherwise offload to sklearn
+        return X.dtype in [xp.float32, xp.float64] and _is_numpy_namespace(xp)
+
+
+def _sklearnex_assert_all_finite(
+    X,
+    *,
+    allow_nan=False,
+    input_name="",
+):
+    # size check is an initial match to daal4py for performance reasons, can be
+    # optimized later
+    xp, _ = get_namespace(X)
+    # this is a PyTorch-specific fix, as Tensor.size is a function. It replicates `.size`
+    too_small = math.prod(X.shape) < 32768
+
+    if too_small or not _onedal_supported_format(X, xp):
+        if sklearn_check_version("1.1"):
+            _sklearn_assert_all_finite(X, allow_nan=allow_nan, input_name=input_name)
+        else:
+            _sklearn_assert_all_finite(X, allow_nan=allow_nan)
+    else:
+        _onedal_assert_all_finite(X, allow_nan=allow_nan, input_name=input_name)
+
+
+def assert_all_finite(
+    X,
+    *,
+    allow_nan=False,
+    input_name="",
+):
+    _sklearnex_assert_all_finite(
+        X.data if sp.issparse(X) else X,
+        allow_nan=allow_nan,
+        input_name=input_name,
+    )
+
+
+@add_dispatcher_docstring(_sklearn_validate_data)
+def validate_data(
+    _estimator,
+    /,
+    X="no_validation",
+    y="no_validation",
+    **kwargs,
+):
+    # force finite check to not occur in sklearn, default is True
+    # `ensure_all_finite` is the most up-to-date keyword name in sklearn
+    # _finite_keyword provides backward compatibility for `force_all_finite`
+    ensure_all_finite = kwargs.pop("ensure_all_finite", True)
+    kwargs[_finite_keyword] = False
+
+    out = _sklearn_validate_data(
+        _estimator,
+        X=X,
+        y=y,
+        **kwargs,
+    )
+    check_x = not isinstance(X, str) or X != "no_validation"
+    check_y = not (y is None or isinstance(y, str) and y == "no_validation")
+
+    if ensure_all_finite:
+        # run local finite check
+        allow_nan = ensure_all_finite == "allow-nan"
+        # the return object from validate_data can be a single
+
+        # element (either x or y) or both (as a tuple). An iterator along with
+        # check_x and check_y can go through the output properly without
+        # stacking layers of if statements to make sure the proper input_name
+        # is used
+        arg = iter(out if isinstance(out, tuple) else (out,))
+        if check_x:
+            assert_all_finite(next(arg), allow_nan=allow_nan, input_name="X")
+        if check_y:
+            assert_all_finite(next(arg), allow_nan=allow_nan, input_name="y")
+
+    return out
+
+
+def _check_sample_weight(
+    sample_weight, X, dtype=None, copy=False, ensure_non_negative=False
+):
+
+    n_samples = _num_samples(X)
+    xp, _ = get_namespace(X)
+
+    if dtype is not None and dtype not in [xp.float32, xp.float64]:
+        dtype = xp.float64
+
+    if sample_weight is None:
+        if hasattr(X, "device"):
+            sample_weight = xp.ones(n_samples, dtype=dtype, device=X.device)
+        else:
+            sample_weight = xp.ones(n_samples, dtype=dtype)
+    elif isinstance(sample_weight, numbers.Number):
+        if hasattr(X, "device"):
+            sample_weight = xp.full(
+                n_samples, sample_weight, dtype=dtype, device=X.device
+            )
+        else:
+            sample_weight = xp.full(n_samples, sample_weight, dtype=dtype)
+    else:
+        if dtype is None:
+            dtype = [xp.float64, xp.float32]
+
+        params = {
+            "accept_sparse": False,
+            "ensure_2d": False,
+            "dtype": dtype,
+            "order": "C",
+            "copy": copy,
+            _finite_keyword: False,
+        }
+        if sklearn_check_version("1.1"):
+            params["input_name"] = "sample_weight"
+
+        sample_weight = check_array(sample_weight, **params)
+        assert_all_finite(sample_weight, input_name="sample_weight")
+
+        if sample_weight.ndim != 1:
+            raise ValueError("Sample weights must be 1D array or scalar")
+
+        if sample_weight.shape != (n_samples,):
+            raise ValueError(
+                "sample_weight.shape == {}, expected {}!".format(
+                    sample_weight.shape, (n_samples,)
+                )
+            )
+
+    if ensure_non_negative:
+        check_non_negative(sample_weight, "`sample_weight`")
+
+    return sample_weight