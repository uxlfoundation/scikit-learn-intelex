# ==============================================================================
# Copyright 2021 Intel Corporation
#
# Licensed under the Apache License, Version 2.0 (the "License");
# you may not use this file except in compliance with the License.
# You may obtain a copy of the License at
#
#     http://www.apache.org/licenses/LICENSE-2.0
#
# Unless required by applicable law or agreed to in writing, software
# distributed under the License is distributed on an "AS IS" BASIS,
# WITHOUT WARRANTIES OR CONDITIONS OF ANY KIND, either express or implied.
# See the License for the specific language governing permissions and
# limitations under the License.
# ==============================================================================

import math
import numbers
import warnings
from abc import ABC
from collections.abc import Iterable
from functools import partial

import numpy as np
from scipy import sparse as sp
<<<<<<< HEAD
from sklearn.base import clone
=======
from sklearn.base import clone, is_classifier
>>>>>>> 59675a6a
from sklearn.ensemble import ExtraTreesClassifier as _sklearn_ExtraTreesClassifier
from sklearn.ensemble import ExtraTreesRegressor as _sklearn_ExtraTreesRegressor
from sklearn.ensemble import RandomForestClassifier as _sklearn_RandomForestClassifier
from sklearn.ensemble import RandomForestRegressor as _sklearn_RandomForestRegressor
from sklearn.ensemble._forest import ForestClassifier as _sklearn_ForestClassifier
from sklearn.ensemble._forest import ForestRegressor as _sklearn_ForestRegressor
from sklearn.ensemble._forest import _get_n_samples_bootstrap
from sklearn.exceptions import DataConversionWarning
from sklearn.metrics import accuracy_score, r2_score
from sklearn.tree import (
    DecisionTreeClassifier,
    DecisionTreeRegressor,
    ExtraTreeClassifier,
    ExtraTreeRegressor,
)
from sklearn.tree._tree import Tree
from sklearn.utils import check_random_state
from sklearn.utils.multiclass import check_classification_targets, type_of_target
from sklearn.utils.validation import check_array, check_is_fitted

from daal4py.sklearn._n_jobs_support import control_n_jobs
from daal4py.sklearn._utils import (
    check_tree_nodes,
    daal_check_version,
    sklearn_check_version,
)
from onedal._device_offload import support_input_format
from onedal.ensemble import ExtraTreesClassifier as onedal_ExtraTreesClassifier
from onedal.ensemble import ExtraTreesRegressor as onedal_ExtraTreesRegressor
from onedal.ensemble import RandomForestClassifier as onedal_RandomForestClassifier
from onedal.ensemble import RandomForestRegressor as onedal_RandomForestRegressor
from onedal.primitives import get_tree_state_cls, get_tree_state_reg
from onedal.utils.validation import _num_features

from .._config import get_config
from .._device_offload import dispatch, wrap_output_data
from .._utils import PatchingConditionsChain, register_hyperparameters
from ..base import oneDALEstimator
from ..utils._array_api import enable_array_api, get_namespace
from ..utils.class_weight import _compute_class_weight
from ..utils.validation import (
    _check_sample_weight,
    _finite_keyword,
    assert_all_finite,
    validate_data,
)

if sklearn_check_version("1.2"):
    from sklearn.utils._param_validation import Interval


__check_kwargs = {
    "dtype": None,
    "ensure_2d": False,
    "ensure_min_samples": 0,
    "ensure_min_features": 0,
    "accept_sparse": True,
    _finite_keyword: False,
}

_check_array = partial(check_array, **__check_kwargs)


class BaseForest(oneDALEstimator, ABC):
    _onedal_factory = None

    def _onedal_fit(self, X, y, sample_weight=None, queue=None):
        use_raw_input = get_config().get("use_raw_input", False) is True
        xp, _ = get_namespace(X, y, sample_weight)
        if not use_raw_input:
            X, y = validate_data(
                self,
                X,
                y,
                multi_output=True,
                accept_sparse=False,
                dtype=[xp.float64, xp.float32],
                ensure_all_finite=not sklearn_check_version(
                    "1.4"
                ),  # completed in offload check
                y_numeric=not is_classifier(self),  # trigger for Regressors
            )

            if sample_weight is not None:
                sample_weight = _check_sample_weight(sample_weight, X)

        if y.ndim == 2 and y.shape[1] == 1:
            warnings.warn(
                "A column-vector y was passed when a 1d array was"
                " expected. Please change the shape of y to "
                "(n_samples,), for example using ravel().",
                DataConversionWarning,
                stacklevel=2,
            )

        if not sklearn_check_version("1.2") and self.criterion == "mse":
            warnings.warn(
                "Criterion 'mse' was deprecated in v1.0 and will be "
                "removed in version 1.2. Use `criterion='squared_error'` "
                "which is equivalent.",
                FutureWarning,
            )

        if y.ndim == 1:
            y = xp.reshape(y, (-1, 1))

        self._n_samples, self.n_outputs_ = y.shape
        self.n_features_in_ = X.shape[1]

        if not use_raw_input:
            y, expanded_class_weight = self._validate_y_class_weight(y)

            if expanded_class_weight is not None:
                if sample_weight is not None:
                    sample_weight = sample_weight * expanded_class_weight
                else:
                    sample_weight = expanded_class_weight

            # Decapsulate classes_ attributes following scikit-learn's
            # BaseForest.fit. oneDAL does not support multi-output, therefore
            # the logic can be hardcoded in comparison to scikit-learn's logic
            if hasattr(self, "classes_"):
                self.n_classes_ = self.n_classes_[0]
                self.classes_ = self.classes_[0]

        else:
            # try catch needed for raw_inputs + array_api data where unlike
            # numpy the way to yield unique values is via `unique_values`
            # This should be removed when refactored for gpu zero-copy
            if is_classifier(self):
                try:
                    self.classes_ = xp.unique(y)
                except AttributeError:
                    self.classes_ = xp.unique_values(y)
                self.n_classes_ = self.classes_.shape[0]

        # conform to scikit-learn internal calculations
        if self.bootstrap:
            self._n_samples_bootstrap = _get_n_samples_bootstrap(
                n_samples=X.shape[0], max_samples=self.max_samples
            )
        else:
            self._n_samples_bootstrap = None

        if (self.random_state is not None) and (not daal_check_version((2024, "P", 0))):
            warnings.warn(
                "Setting 'random_state' value is not supported. "
                "State set by oneDAL to default value (777).",
                RuntimeWarning,
            )

        rs = check_random_state(self.random_state)
        # use numpy here due to lack of array API support in sklearn random state
        # seed is a python integer
        seed = rs.randint(0, np.iinfo("i").max)

        # These parameters need to reference onedal.ensemble._forest, as some parameters
        # use defaults set in that module
        onedal_params = {
            "n_estimators": self.n_estimators,
            "max_depth": self.max_depth,
            "min_samples_split": self.min_samples_split,
            "min_samples_leaf": self.min_samples_leaf,
            "min_weight_fraction_leaf": self.min_weight_fraction_leaf,
            "max_features": self._to_absolute_max_features(
                self.max_features, self.n_features_in_
            ),
            "max_leaf_nodes": self.max_leaf_nodes,
            "min_impurity_decrease": self.min_impurity_decrease,
            "min_impurity_split": None,
            "bootstrap": self.bootstrap,
            "random_state": seed,
            "observations_per_tree_fraction": (
                self._n_samples_bootstrap / self._n_samples
                if self._n_samples_bootstrap is not None
                else 1.0
            ),
            "max_bins": self.max_bins,
            "min_bin_size": self.min_bin_size,
            # voting mode is set by onedal estimator defaults
            "error_metric_mode": self._err if self.oob_score else "none",
            "variable_importance_mode": "mdi",
            # algorithm mode is set by onedal estimator defaults
        }

        # Lazy evaluation of estimators_
        self._cached_estimators_ = None

        # Compute
        self._onedal_estimator = self._onedal_factory(**onedal_params)
        # class count setting taken via a getattr, which n_classes_ only defined for
        # Classifiers
        self._onedal_estimator.fit(
            X,
            xp.reshape(y, (-1,)),
            sample_weight,
            getattr(self, "n_classes_", 0),
            queue=queue,
        )

        self._save_attributes(xp)

        return self

    def _save_attributes(self, xp):
        if self.oob_score:
            self.oob_score_ = self._onedal_estimator.oob_error_

        self._validate_estimator()

    def _onedal_fit_ready(self, patching_status, X, y, sample_weight):

        patching_status.and_conditions(
            [
                (
                    self.oob_score
                    and daal_check_version((2021, "P", 500))
                    or not self.oob_score,
                    "OOB score is only supported starting from 2021.5 version of oneDAL.",
                ),
                (self.warm_start is False, "Warm start is not supported."),
                (
                    self.ccp_alpha == 0.0,
                    f"Non-zero 'ccp_alpha' ({self.ccp_alpha}) is not supported.",
                ),
                (
                    not sp.issparse(X) and not sp.issparse(y),
                    "Sparse inputs are not supported.",
                ),
                (
                    self.n_estimators <= 6024,
                    "More than 6024 estimators is not supported.",
                ),
                (
                    not self.bootstrap or self.class_weight != "balanced_subsample",
                    "'balanced_subsample' for class_weight is not supported",
                ),
            ]
        )

        if patching_status.get_status() and sklearn_check_version("1.4"):
            try:
                X_test = _check_array(X)
                assert_all_finite(X_test)  # minimally verify the data
                input_is_finite = True
            except ValueError:
                input_is_finite = False
            patching_status.and_conditions(
                [
                    (input_is_finite, "Non-finite input is not supported."),
                    (
                        self.monotonic_cst is None,
                        "Monotonicity constraints are not supported.",
                    ),
                ]
            )

        return patching_status

    def _onedal_cpu_supported(self, method_name, *data):
        class_name = self.__class__.__name__
        patching_status = PatchingConditionsChain(
            f"sklearn.ensemble.{class_name}.{method_name}"
        )

        if method_name == "fit":
            patching_status = self._onedal_fit_ready(patching_status, *data)

            patching_status.and_conditions(
                [
                    (
                        daal_check_version((2023, "P", 200))
                        or self.estimator.__class__ == DecisionTreeClassifier,
                        "ExtraTrees only supported starting from oneDAL version 2023.2",
                    )
                ]
            )

        elif method_name in self._n_jobs_supported_onedal_methods:
            X = data[0]

            patching_status.and_conditions(
                [
                    (hasattr(self, "_onedal_estimator"), "oneDAL model was not trained."),
                    (not sp.issparse(X), "X is sparse. Sparse input is not supported."),
                    (self.warm_start is False, "Warm start is not supported."),
                    (
                        daal_check_version((2023, "P", 200))
                        or self.estimator.__class__ == DecisionTreeClassifier,
                        "ExtraTrees only supported starting from oneDAL version 2023.2",
                    ),
                    (
                        self.n_outputs_ == 1,
                        f"Number of outputs ({self.n_outputs_}) is not 1.",
                    ),
                ]
            )

            if method_name == "predict_proba":
                patching_status.and_conditions(
                    [
                        (
                            daal_check_version((2021, "P", 400)),
                            "oneDAL version is lower than 2021.4.",
                        )
                    ]
                )

        else:
            raise RuntimeError(
                f"Unknown method {method_name} in {self.__class__.__name__}"
            )

        return patching_status

    def _onedal_gpu_supported(self, method_name, *data):
        class_name = self.__class__.__name__
        patching_status = PatchingConditionsChain(
            f"sklearn.ensemble.{class_name}.{method_name}"
        )

        if method_name == "fit":
            patching_status = self._onedal_fit_ready(patching_status, *data)

            patching_status.and_conditions(
                [
                    (
                        daal_check_version((2023, "P", 100))
                        or self.estimator.__class__ == DecisionTreeClassifier,
                        "ExtraTrees only supported starting from oneDAL version 2023.1",
                    ),
                    (
                        not self.oob_score,
                        "oob_scores using r2 or accuracy not implemented.",
                    ),
                ]
            )

        elif method_name in self._n_jobs_supported_onedal_methods:
            X = data[0]

            patching_status.and_conditions(
                [
                    (hasattr(self, "_onedal_estimator"), "oneDAL model was not trained"),
                    (
                        not sp.issparse(X),
                        "X is sparse. Sparse input is not supported.",
                    ),
                    (self.warm_start is False, "Warm start is not supported."),
                    (
                        daal_check_version((2023, "P", 100)),
                        "ExtraTrees supported starting from oneDAL version 2023.1",
                    ),
                    (
                        self.n_outputs_ == 1,
                        f"Number of outputs ({self.n_outputs_}) is not 1.",
                    ),
                ]
            )

        else:
            raise RuntimeError(
                f"Unknown method {method_name} in {self.__class__.__name__}"
            )

        return patching_status

    def _to_absolute_max_features(self, max_features, n_features):
        # This method handles scikit-learn conformance related to the
        # max_features input, and is separated for ease of maintenance.

        if max_features is None:
            return n_features
        if isinstance(max_features, str):
            if max_features == "auto":
                if not sklearn_check_version("1.3"):
                    if sklearn_check_version("1.1"):
                        warnings.warn(
                            "`max_features='auto'` has been deprecated in 1.1 "
                            "and will be removed in 1.3. To keep the past behaviour, "
                            "explicitly set `max_features=1.0` or remove this "
                            "parameter as it is also the default value for "
                            "RandomForestRegressors and ExtraTreesRegressors.",
                            FutureWarning,
                        )
                    return (
                        max(1, int(math.sqrt(n_features)))
                        if isinstance(self, ForestClassifier)
                        else n_features
                    )
            if max_features == "sqrt":
                return max(1, int(math.sqrt(n_features)))
            if max_features == "log2":
                return max(1, int(math.log2(n_features)))
            allowed_string_values = (
                '"sqrt" or "log2"'
                if sklearn_check_version("1.3")
                else '"auto", "sqrt" or "log2"'
            )
            raise ValueError(
                "Invalid value for max_features. Allowed string "
                f"values are {allowed_string_values}."
            )

        if isinstance(max_features, (numbers.Integral, np.integer)):
            return int(max_features)
        if max_features > 0.0:
            return max(1, int(max_features * n_features))
        return 0

    if not sklearn_check_version("1.2"):

        def _check_parameters(self):
            # This provides ensemble parameter checks for older versions
            # which were centralized in sklearn 1.2. Needed for sklearn
            # conformance.
            if isinstance(self.min_samples_leaf, numbers.Integral):
                if not 1 <= self.min_samples_leaf:
                    raise ValueError(
                        "min_samples_leaf must be at least 1 "
                        "or in (0, 0.5], got %s" % self.min_samples_leaf
                    )
            else:  # float
                if not 0.0 < self.min_samples_leaf <= 0.5:
                    raise ValueError(
                        "min_samples_leaf must be at least 1 "
                        "or in (0, 0.5], got %s" % self.min_samples_leaf
                    )
            if isinstance(self.min_samples_split, numbers.Integral):
                if not 2 <= self.min_samples_split:
                    raise ValueError(
                        "min_samples_split must be an integer "
                        "greater than 1 or a float in (0.0, 1.0]; "
                        "got the integer %s" % self.min_samples_split
                    )
            else:  # float
                if not 0.0 < self.min_samples_split <= 1.0:
                    raise ValueError(
                        "min_samples_split must be an integer "
                        "greater than 1 or a float in (0.0, 1.0]; "
                        "got the float %s" % self.min_samples_split
                    )
            if not 0 <= self.min_weight_fraction_leaf <= 0.5:
                raise ValueError("min_weight_fraction_leaf must in [0, 0.5]")

            if self.min_impurity_decrease < 0.0:
                raise ValueError(
                    "min_impurity_decrease must be greater than " "or equal to 0"
                )
            if self.max_leaf_nodes is not None:
                if not isinstance(self.max_leaf_nodes, numbers.Integral):
                    raise ValueError(
                        "max_leaf_nodes must be integral number but was "
                        "%r" % self.max_leaf_nodes
                    )
                if self.max_leaf_nodes < 2:
                    raise ValueError(
                        (
                            "max_leaf_nodes {0} must be either None " "or larger than 1"
                        ).format(self.max_leaf_nodes)
                    )
            if isinstance(self.max_bins, numbers.Integral):
                if not 2 <= self.max_bins:
                    raise ValueError(
                        "max_bins must be at least 2, got %s" % self.max_bins
                    )
            else:
                raise ValueError(
                    "max_bins must be integral number but was " "%r" % self.max_bins
                )
            if isinstance(self.min_bin_size, numbers.Integral):
                if not 1 <= self.min_bin_size:
                    raise ValueError(
                        "min_bin_size must be at least 1, got %s" % self.min_bin_size
                    )
            else:
                raise ValueError(
                    "min_bin_size must be integral number but was "
                    "%r" % self.min_bin_size
                )

    @property
    def estimators_(self):
        if hasattr(self, "_cached_estimators_"):
            if self._cached_estimators_ is None:
                self._estimators_()
            return self._cached_estimators_
        else:
            raise AttributeError(
                f"'{self.__class__.__name__}' object has no attribute 'estimators_'"
            )

    @estimators_.setter
    def estimators_(self, estimators):
        # Needed to allow for proper sklearn operation in fallback mode
        self._cached_estimators_ = estimators

    def _estimators_(self):
        """This attribute provides lazy creation of scikit-learn conformant
        Decision Trees used for analysis in methods such as 'apply'. This will stay
        array_api non-conformant as this is inherently creating sklearn
        objects which are not array_api conformant"""
        # _estimators_ should only be called if _onedal_estimator exists
        check_is_fitted(self, "_onedal_estimator")
        if hasattr(self, "n_classes_"):
            n_classes_ = (
                self.n_classes_
                if isinstance(self.n_classes_, int)
                else self.n_classes_[0]
            )
        else:
            n_classes_ = 1

        # convert model to estimators
        params = {
            "criterion": self.criterion,
            "max_depth": self._onedal_estimator.max_depth,
            "min_samples_split": self._onedal_estimator.min_samples_split,
            "min_samples_leaf": self._onedal_estimator.min_samples_leaf,
            "min_weight_fraction_leaf": self._onedal_estimator.min_weight_fraction_leaf,
            "max_features": self._onedal_estimator.max_features,
            "max_leaf_nodes": self._onedal_estimator.max_leaf_nodes,
            "min_impurity_decrease": self._onedal_estimator.min_impurity_decrease,
            "random_state": None,
        }
        est = self.estimator.__class__(**params)
        # we need to set est.tree_ field with Trees constructed from
        # oneAPI Data Analytics Library solution
        estimators_ = []

        random_state_checked = check_random_state(self.random_state)

        for i in range(self._onedal_estimator.n_estimators):
            est_i = clone(est)
            est_i.set_params(
                random_state=random_state_checked.randint(np.iinfo(np.int32).max)
            )
            est_i.n_features_in_ = self.n_features_in_
            est_i.n_outputs_ = self.n_outputs_
            est_i.n_classes_ = n_classes_
            tree_i_state_class = self._get_tree_state(
                self._onedal_estimator._onedal_model, i, n_classes_
            )
            tree_i_state_dict = {
                "max_depth": tree_i_state_class.max_depth,
                "node_count": tree_i_state_class.node_count,
                "nodes": check_tree_nodes(tree_i_state_class.node_ar),
                "values": tree_i_state_class.value_ar,
            }
            # Note: only on host.
            est_i.tree_ = Tree(
                self.n_features_in_,
                np.array([n_classes_], dtype=np.intp),
                self.n_outputs_,
            )
            est_i.tree_.__setstate__(tree_i_state_dict)
            estimators_.append(est_i)

        self._cached_estimators_ = estimators_

    if not sklearn_check_version("1.2"):

        @property
        def base_estimator(self):
            return self.estimator

        @base_estimator.setter
        def base_estimator(self, estimator):
            self.estimator = estimator


class ForestClassifier(BaseForest, _sklearn_ForestClassifier):
    # Surprisingly, even though scikit-learn warns against using
    # their ForestClassifier directly, it actually has a more stable
    # API than the user-facing objects (over time). If they change it
    # significantly at some point then this may need to be versioned.

    _err = "out_of_bag_error_accuracy|out_of_bag_error_decision_function"
    _get_tree_state = staticmethod(get_tree_state_cls)

    def __init__(
        self,
        estimator,
        n_estimators=100,
        *,
        estimator_params=tuple(),
        bootstrap=False,
        oob_score=False,
        n_jobs=None,
        random_state=None,
        verbose=0,
        warm_start=False,
        class_weight=None,
        max_samples=None,
    ):
        super().__init__(
            estimator,
            n_estimators=n_estimators,
            estimator_params=estimator_params,
            bootstrap=bootstrap,
            oob_score=oob_score,
            n_jobs=n_jobs,
            random_state=random_state,
            verbose=verbose,
            warm_start=warm_start,
            class_weight=class_weight,
            max_samples=max_samples,
        )

        # The estimator is checked against the class attribute for conformance.
        # This should only trigger if the user uses this class directly.
        if self.estimator.__class__ == DecisionTreeClassifier and not issubclass(
            self._onedal_factory, onedal_RandomForestClassifier
        ):
            self._onedal_factory = onedal_RandomForestClassifier
        elif self.estimator.__class__ == ExtraTreeClassifier and not issubclass(
            self._onedal_factory, onedal_ExtraTreesClassifier
        ):
            self._onedal_factory = onedal_ExtraTreesClassifier

        if self._onedal_factory is None:
            raise TypeError(f" oneDAL estimator has not been set.")

    decision_path = support_input_format(_sklearn_ForestClassifier.decision_path)
    apply = support_input_format(_sklearn_ForestClassifier.apply)

    def _estimators_(self):
        super()._estimators_()
        for est in self._cached_estimators_:
            est.classes_ = self.classes_

    def _validate_y_class_weight(self, y):

        xp, is_array_api_compliant = get_namespace(y)

        if not is_array_api_compliant:
            return super()._validate_y_class_weight(y)

        # array API-only branch. This is meant only for the sklearnex
        # forest estimators which assume n_outputs = 1, will not interact
        # with `warm_start`, `balanced_subsample` is not supported and has
        # `class_weight parameter validation elsewhere (which occurs before
        # array API support began in sklearn).

        # only works with 1d array API inputs due to indexing issues
        y = xp.reshape(y, (-1,))
        check_classification_targets(y)

        expanded_class_weight = None

        classes, y_store_unique_indices = xp.unique_inverse(y)

        # force 2d to match sklearn return
        self.classes_ = [classes]
        self.n_classes_ = [classes.shape[0]]

        if self.class_weight is not None:
            class_weights = _compute_class_weight(
                self.class_weight, classes=classes, y=y_store_unique_indices
            )
            expanded_class_weight = xp.ones_like(y)
            # This for loop is O(n*m) where n is # of classes and m # of samples
            # sklearn's compute_sample_weight (roughly equivalent function) uses
            # np.searchsorted which is roughly O((log(n)*m) but unavailable in
            # the array API standard. Be wary of large class counts.
            for i, v in enumerate(class_weights):
                expanded_class_weight[y_store_unique_indices == i] *= v

            # force 2d to match sklearn
            expanded_class_weight = xp.reshape(expanded_class_weight, (-1, 1))
        y = xp.reshape(y_store_unique_indices, (-1, 1))

        return y, expanded_class_weight

    def _save_attributes(self, xp):
        # This assumes that the error_metric_mode variable is set to ._err
        # class attribute
        if self.oob_score:
            # dimension changes and conversion to python types required by sklearn
            # conformance, it is known to be 2d from oneDAL tables
            self.oob_score_ = float(self._onedal_estimator.oob_err_accuracy_[0, 0])
            self.oob_decision_function_ = (
                self._onedal_estimator.oob_err_decision_function_
            )
            if xp.any(self.oob_decision_function_ == 0):
                warnings.warn(
                    "Some inputs do not have OOB scores. This probably means "
                    "too few trees were used to compute any reliable OOB "
                    "estimates.",
                    UserWarning,
                )

        self._validate_estimator()

    def _onedal_fit_ready(self, patching_status, X, y, sample_weight):

        patching_status = super()._onedal_fit_ready(patching_status, X, y, sample_weight)

        if patching_status.get_status():
            xp, is_array_api_compliant = get_namespace(X, y, sample_weight)

            try:
                # properly verifies all non array API inputs without conversion
                correct_target = type_of_target(y) in ["binary", "multiclass"]
            except IndexError:
                # handle array API issues where type_of_target for 2D data
                # which is not supported in type_of_target.
                correct_target = _num_features(y, fallback_1d=True) == 1

            patching_status.and_conditions(
                [
                    (
                        self.criterion == "gini",
                        f"'{self.criterion}' criterion is not supported. "
                        "Only 'gini' criterion is supported.",
                    ),
                    (correct_target, "Only single output classification data supported"),
                    (
                        (
                            xp.unique_values(y)
                            if is_array_api_compliant
                            else xp.unique(xp.asarray(y))
                        ).shape[0]
                        > 1,
                        "Number of classes must be at least 2.",
                    ),
                ]
            )

        return patching_status

    def fit(self, X, y, sample_weight=None):
        if sklearn_check_version("1.2"):
            self._validate_params()
        else:
            self._check_parameters()

        # slight variation on scikit-learn-intelex rules. This is a custom
        # parameter check which is not covered by self._validate_params()
        # but is necessary for correct math and scikit-learn conformance.
        if not self.bootstrap:
            if self.oob_score:
                raise ValueError("Out of bag estimation only available if bootstrap=True")
            elif self.max_samples is not None:
                raise ValueError(
                    "`max_sample` cannot be set if `bootstrap=False`. "
                    "Either switch to `bootstrap=True` or set "
                    "`max_sample=None`."
                )

        dispatch(
            self,
            "fit",
            {
                "onedal": self.__class__._onedal_fit,
                "sklearn": _sklearn_ForestClassifier.fit,
            },
            X,
            y,
            sample_weight,
        )
        return self

    @wrap_output_data
    def predict(self, X):
        check_is_fitted(self)
        return dispatch(
            self,
            "predict",
            {
                "onedal": self.__class__._onedal_predict,
                "sklearn": _sklearn_ForestClassifier.predict,
            },
            X,
        )

    @wrap_output_data
    def predict_proba(self, X):
        check_is_fitted(self)
        return dispatch(
            self,
            "predict_proba",
            {
                "onedal": self.__class__._onedal_predict_proba,
                "sklearn": _sklearn_ForestClassifier.predict_proba,
            },
            X,
        )

    def predict_log_proba(self, X):
        xp, _ = get_namespace(X)
        proba = self.predict_proba(X)

        if self.n_outputs_ == 1:
            return xp.log(proba)

        else:
            for k in range(self.n_outputs_):
                proba[k] = xp.log(proba[k])

            return proba

    @wrap_output_data
    def score(self, X, y, sample_weight=None):
        check_is_fitted(self)
        return dispatch(
            self,
            "score",
            {
                "onedal": self.__class__._onedal_score,
                "sklearn": _sklearn_ForestClassifier.score,
            },
            X,
            y,
            sample_weight=sample_weight,
        )

    def _onedal_predict(self, X, queue=None):
        xp, is_array_api_compliant = get_namespace(X, self.classes_)

        if not get_config()["use_raw_input"]:
            X = validate_data(
                self,
                X,
                dtype=[xp.float64, xp.float32],
                reset=False,
            )

        res = self._onedal_estimator.predict(X, queue=queue)

        if is_array_api_compliant:
            return xp.take(
                xp.asarray(self.classes_, device=getattr(res, "device", None)),
                xp.astype(xp.reshape(res, (-1,)), xp.int64),
            )
        else:
            return xp.take(self.classes_, res.ravel().astype(xp.int64, casting="unsafe"))

    def _onedal_predict_proba(self, X, queue=None):
        xp, _ = get_namespace(X)

        use_raw_input = get_config().get("use_raw_input", False) is True
        if not use_raw_input:
            X = validate_data(
                self,
                X,
                dtype=[xp.float64, xp.float32],
                reset=False,
            )

        return self._onedal_estimator.predict_proba(X, queue=queue)

    def _onedal_score(self, X, y, sample_weight=None, queue=None):
        return accuracy_score(
            y, self._onedal_predict(X, queue=queue), sample_weight=sample_weight
        )

    fit.__doc__ = _sklearn_ForestClassifier.fit.__doc__
    predict.__doc__ = _sklearn_ForestClassifier.predict.__doc__
    predict_proba.__doc__ = _sklearn_ForestClassifier.predict_proba.__doc__
    predict_log_proba.__doc__ = _sklearn_ForestClassifier.predict_log_proba.__doc__
    score.__doc__ = _sklearn_ForestClassifier.score.__doc__


class ForestRegressor(BaseForest, _sklearn_ForestRegressor):
    _err = "out_of_bag_error_r2|out_of_bag_error_prediction"
    _get_tree_state = staticmethod(get_tree_state_reg)

    def __init__(
        self,
        estimator,
        n_estimators=100,
        *,
        estimator_params=tuple(),
        bootstrap=False,
        oob_score=False,
        n_jobs=None,
        random_state=None,
        verbose=0,
        warm_start=False,
        max_samples=None,
    ):
        super().__init__(
            estimator,
            n_estimators=n_estimators,
            estimator_params=estimator_params,
            bootstrap=bootstrap,
            oob_score=oob_score,
            n_jobs=n_jobs,
            random_state=random_state,
            verbose=verbose,
            warm_start=warm_start,
            max_samples=max_samples,
        )

        # The splitter is checked against the class attribute for conformance
        # This should only trigger if the user uses this class directly.
        if self.estimator.__class__ == DecisionTreeRegressor and not issubclass(
            self._onedal_factory, onedal_RandomForestRegressor
        ):
            self._onedal_factory = onedal_RandomForestRegressor
        elif self.estimator.__class__ == ExtraTreeRegressor and not issubclass(
            self._onedal_factory, onedal_ExtraTreesRegressor
        ):
            self._onedal_factory = onedal_ExtraTreesRegressor

        if self._onedal_factory is None:
            raise TypeError(f" oneDAL estimator has not been set.")

    decision_path = support_input_format(_sklearn_ForestRegressor.decision_path)
    apply = support_input_format(_sklearn_ForestRegressor.apply)

    def _save_attributes(self, xp):
        # This assumes that the error_metric_mode variable is set to ._err
        # class attribute
        if self.oob_score:
            # dimension changes and conversion to python types required by sklearn
            # conformance, it is known to be 2d from oneDAL tables
            self.oob_score_ = float(self._onedal_estimator.oob_err_r2_[0, 0])
            self.oob_prediction_ = xp.reshape(
                self._onedal_estimator.oob_err_prediction_, (-1,)
            )
            if xp.any(self.oob_prediction_ == 0):
                warnings.warn(
                    "Some inputs do not have OOB scores. This probably means "
                    "too few trees were used to compute any reliable OOB "
                    "estimates.",
                    UserWarning,
                )

        self._validate_estimator()

    def _onedal_fit_ready(self, patching_status, X, y, sample_weight):

        patching_status = super()._onedal_fit_ready(patching_status, X, y, sample_weight)

        if patching_status.get_status():
            patching_status.and_conditions(
                [
                    (
                        self.criterion in ["mse", "squared_error"],
                        f"'{self.criterion}' criterion is not supported. "
                        "Only 'mse' and 'squared_error' criteria are supported.",
                    ),
                    (
                        _num_features(y, fallback_1d=True) == 1,
                        f"Number of outputs is not 1.",
                    ),
                ]
            )

        return patching_status

    def fit(self, X, y, sample_weight=None):
        if sklearn_check_version("1.2"):
            self._validate_params()
        else:
            self._check_parameters()

        # slight variation on scikit-learn-intelex rules. This is a custom
        # parameter check which is not covered by self._validate_params()
        # but is necessary for correct math and scikit-learn conformance.
        if not self.bootstrap:
            if self.oob_score:
                raise ValueError("Out of bag estimation only available if bootstrap=True")
            elif self.max_samples is not None:
                raise ValueError(
                    "`max_sample` cannot be set if `bootstrap=False`. "
                    "Either switch to `bootstrap=True` or set "
                    "`max_sample=None`."
                )

        dispatch(
            self,
            "fit",
            {
                "onedal": self.__class__._onedal_fit,
                "sklearn": _sklearn_ForestRegressor.fit,
            },
            X,
            y,
            sample_weight,
        )
        return self

    @wrap_output_data
    def predict(self, X):
        check_is_fitted(self)
        return dispatch(
            self,
            "predict",
            {
                "onedal": self.__class__._onedal_predict,
                "sklearn": _sklearn_ForestRegressor.predict,
            },
            X,
        )

    @wrap_output_data
    def score(self, X, y, sample_weight=None):
        check_is_fitted(self)
        return dispatch(
            self,
            "score",
            {
                "onedal": self.__class__._onedal_score,
                "sklearn": _sklearn_ForestRegressor.score,
            },
            X,
            y,
            sample_weight=sample_weight,
        )

    def _onedal_predict(self, X, queue=None):
        check_is_fitted(self, "_onedal_estimator")
        xp, _ = get_namespace(X)
        use_raw_input = get_config().get("use_raw_input", False) is True

        if not use_raw_input:
            X = validate_data(
                self,
                X,
                dtype=[xp.float64, xp.float32],
                reset=False,
            )  # Warning, order of dtype matters

        return self._onedal_estimator.predict(X, queue=queue)

    def _onedal_score(self, X, y, sample_weight=None, queue=None):
        return r2_score(
            y, self._onedal_predict(X, queue=queue), sample_weight=sample_weight
        )

    fit.__doc__ = _sklearn_ForestRegressor.fit.__doc__
    predict.__doc__ = _sklearn_ForestRegressor.predict.__doc__
    score.__doc__ = _sklearn_ForestRegressor.score.__doc__


@enable_array_api("1.6")
@register_hyperparameters({"predict": ("decision_forest", "infer")})
@control_n_jobs(decorated_methods=["fit", "predict", "predict_proba", "score"])
class RandomForestClassifier(ForestClassifier):
    __doc__ = _sklearn_RandomForestClassifier.__doc__
    _onedal_factory = onedal_RandomForestClassifier

    if sklearn_check_version("1.2"):
        _parameter_constraints: dict = {
            **_sklearn_RandomForestClassifier._parameter_constraints,
            "max_bins": [Interval(numbers.Integral, 2, None, closed="left")],
            "min_bin_size": [Interval(numbers.Integral, 1, None, closed="left")],
        }

    if sklearn_check_version("1.4"):

        def __init__(
            self,
            n_estimators=100,
            *,
            criterion="gini",
            max_depth=None,
            min_samples_split=2,
            min_samples_leaf=1,
            min_weight_fraction_leaf=0.0,
            max_features="sqrt",
            max_leaf_nodes=None,
            min_impurity_decrease=0.0,
            bootstrap=True,
            oob_score=False,
            n_jobs=None,
            random_state=None,
            verbose=0,
            warm_start=False,
            class_weight=None,
            ccp_alpha=0.0,
            max_samples=None,
            monotonic_cst=None,
            max_bins=256,
            min_bin_size=1,
        ):
            super().__init__(
                DecisionTreeClassifier(),
                n_estimators,
                estimator_params=(
                    "criterion",
                    "max_depth",
                    "min_samples_split",
                    "min_samples_leaf",
                    "min_weight_fraction_leaf",
                    "max_features",
                    "max_leaf_nodes",
                    "min_impurity_decrease",
                    "random_state",
                    "ccp_alpha",
                    "monotonic_cst",
                ),
                bootstrap=bootstrap,
                oob_score=oob_score,
                n_jobs=n_jobs,
                random_state=random_state,
                verbose=verbose,
                warm_start=warm_start,
                class_weight=class_weight,
                max_samples=max_samples,
            )

            self.criterion = criterion
            self.max_depth = max_depth
            self.min_samples_split = min_samples_split
            self.min_samples_leaf = min_samples_leaf
            self.min_weight_fraction_leaf = min_weight_fraction_leaf
            self.max_features = max_features
            self.max_leaf_nodes = max_leaf_nodes
            self.min_impurity_decrease = min_impurity_decrease
            self.ccp_alpha = ccp_alpha
            self.max_bins = max_bins
            self.min_bin_size = min_bin_size
            self.monotonic_cst = monotonic_cst

    else:

        def __init__(
            self,
            n_estimators=100,
            *,
            criterion="gini",
            max_depth=None,
            min_samples_split=2,
            min_samples_leaf=1,
            min_weight_fraction_leaf=0.0,
            max_features="sqrt" if sklearn_check_version("1.1") else "auto",
            max_leaf_nodes=None,
            min_impurity_decrease=0.0,
            bootstrap=True,
            oob_score=False,
            n_jobs=None,
            random_state=None,
            verbose=0,
            warm_start=False,
            class_weight=None,
            ccp_alpha=0.0,
            max_samples=None,
            max_bins=256,
            min_bin_size=1,
        ):
            super().__init__(
                DecisionTreeClassifier(),
                n_estimators,
                estimator_params=(
                    "criterion",
                    "max_depth",
                    "min_samples_split",
                    "min_samples_leaf",
                    "min_weight_fraction_leaf",
                    "max_features",
                    "max_leaf_nodes",
                    "min_impurity_decrease",
                    "random_state",
                    "ccp_alpha",
                ),
                bootstrap=bootstrap,
                oob_score=oob_score,
                n_jobs=n_jobs,
                random_state=random_state,
                verbose=verbose,
                warm_start=warm_start,
                class_weight=class_weight,
                max_samples=max_samples,
            )

            self.criterion = criterion
            self.max_depth = max_depth
            self.min_samples_split = min_samples_split
            self.min_samples_leaf = min_samples_leaf
            self.min_weight_fraction_leaf = min_weight_fraction_leaf
            self.max_features = max_features
            self.max_leaf_nodes = max_leaf_nodes
            self.min_impurity_decrease = min_impurity_decrease
            self.ccp_alpha = ccp_alpha
            self.max_bins = max_bins
            self.min_bin_size = min_bin_size


@enable_array_api("1.5")
@control_n_jobs(decorated_methods=["fit", "predict", "score"])
class RandomForestRegressor(ForestRegressor):
    __doc__ = _sklearn_RandomForestRegressor.__doc__
    _onedal_factory = onedal_RandomForestRegressor

    if sklearn_check_version("1.2"):
        _parameter_constraints: dict = {
            **_sklearn_RandomForestRegressor._parameter_constraints,
            "max_bins": [Interval(numbers.Integral, 2, None, closed="left")],
            "min_bin_size": [Interval(numbers.Integral, 1, None, closed="left")],
        }

    if sklearn_check_version("1.4"):

        def __init__(
            self,
            n_estimators=100,
            *,
            criterion="squared_error",
            max_depth=None,
            min_samples_split=2,
            min_samples_leaf=1,
            min_weight_fraction_leaf=0.0,
            max_features=1.0,
            max_leaf_nodes=None,
            min_impurity_decrease=0.0,
            bootstrap=True,
            oob_score=False,
            n_jobs=None,
            random_state=None,
            verbose=0,
            warm_start=False,
            ccp_alpha=0.0,
            max_samples=None,
            monotonic_cst=None,
            max_bins=256,
            min_bin_size=1,
        ):
            super().__init__(
                DecisionTreeRegressor(),
                n_estimators=n_estimators,
                estimator_params=(
                    "criterion",
                    "max_depth",
                    "min_samples_split",
                    "min_samples_leaf",
                    "min_weight_fraction_leaf",
                    "max_features",
                    "max_leaf_nodes",
                    "min_impurity_decrease",
                    "random_state",
                    "ccp_alpha",
                    "monotonic_cst",
                ),
                bootstrap=bootstrap,
                oob_score=oob_score,
                n_jobs=n_jobs,
                random_state=random_state,
                verbose=verbose,
                warm_start=warm_start,
                max_samples=max_samples,
            )

            self.criterion = criterion
            self.max_depth = max_depth
            self.min_samples_split = min_samples_split
            self.min_samples_leaf = min_samples_leaf
            self.min_weight_fraction_leaf = min_weight_fraction_leaf
            self.max_features = max_features
            self.max_leaf_nodes = max_leaf_nodes
            self.min_impurity_decrease = min_impurity_decrease
            self.ccp_alpha = ccp_alpha
            self.max_bins = max_bins
            self.min_bin_size = min_bin_size
            self.monotonic_cst = monotonic_cst

    else:

        def __init__(
            self,
            n_estimators=100,
            *,
            criterion="squared_error",
            max_depth=None,
            min_samples_split=2,
            min_samples_leaf=1,
            min_weight_fraction_leaf=0.0,
            max_features=1.0 if sklearn_check_version("1.1") else "auto",
            max_leaf_nodes=None,
            min_impurity_decrease=0.0,
            bootstrap=True,
            oob_score=False,
            n_jobs=None,
            random_state=None,
            verbose=0,
            warm_start=False,
            ccp_alpha=0.0,
            max_samples=None,
            max_bins=256,
            min_bin_size=1,
        ):
            super().__init__(
                DecisionTreeRegressor(),
                n_estimators=n_estimators,
                estimator_params=(
                    "criterion",
                    "max_depth",
                    "min_samples_split",
                    "min_samples_leaf",
                    "min_weight_fraction_leaf",
                    "max_features",
                    "max_leaf_nodes",
                    "min_impurity_decrease",
                    "random_state",
                    "ccp_alpha",
                ),
                bootstrap=bootstrap,
                oob_score=oob_score,
                n_jobs=n_jobs,
                random_state=random_state,
                verbose=verbose,
                warm_start=warm_start,
                max_samples=max_samples,
            )

            self.criterion = criterion
            self.max_depth = max_depth
            self.min_samples_split = min_samples_split
            self.min_samples_leaf = min_samples_leaf
            self.min_weight_fraction_leaf = min_weight_fraction_leaf
            self.max_features = max_features
            self.max_leaf_nodes = max_leaf_nodes
            self.min_impurity_decrease = min_impurity_decrease
            self.ccp_alpha = ccp_alpha
            self.max_bins = max_bins
            self.min_bin_size = min_bin_size


@enable_array_api("1.6")
@control_n_jobs(decorated_methods=["fit", "predict", "predict_proba", "score"])
class ExtraTreesClassifier(ForestClassifier):
    __doc__ = _sklearn_ExtraTreesClassifier.__doc__
    _onedal_factory = onedal_ExtraTreesClassifier

    if sklearn_check_version("1.2"):
        _parameter_constraints: dict = {
            **_sklearn_ExtraTreesClassifier._parameter_constraints,
            "max_bins": [Interval(numbers.Integral, 2, None, closed="left")],
            "min_bin_size": [Interval(numbers.Integral, 1, None, closed="left")],
        }

    if sklearn_check_version("1.4"):

        def __init__(
            self,
            n_estimators=100,
            *,
            criterion="gini",
            max_depth=None,
            min_samples_split=2,
            min_samples_leaf=1,
            min_weight_fraction_leaf=0.0,
            max_features="sqrt",
            max_leaf_nodes=None,
            min_impurity_decrease=0.0,
            bootstrap=False,
            oob_score=False,
            n_jobs=None,
            random_state=None,
            verbose=0,
            warm_start=False,
            class_weight=None,
            ccp_alpha=0.0,
            max_samples=None,
            monotonic_cst=None,
            max_bins=256,
            min_bin_size=1,
        ):
            super().__init__(
                ExtraTreeClassifier(),
                n_estimators,
                estimator_params=(
                    "criterion",
                    "max_depth",
                    "min_samples_split",
                    "min_samples_leaf",
                    "min_weight_fraction_leaf",
                    "max_features",
                    "max_leaf_nodes",
                    "min_impurity_decrease",
                    "random_state",
                    "ccp_alpha",
                    "monotonic_cst",
                ),
                bootstrap=bootstrap,
                oob_score=oob_score,
                n_jobs=n_jobs,
                random_state=random_state,
                verbose=verbose,
                warm_start=warm_start,
                class_weight=class_weight,
                max_samples=max_samples,
            )

            self.criterion = criterion
            self.max_depth = max_depth
            self.min_samples_split = min_samples_split
            self.min_samples_leaf = min_samples_leaf
            self.min_weight_fraction_leaf = min_weight_fraction_leaf
            self.max_features = max_features
            self.max_leaf_nodes = max_leaf_nodes
            self.min_impurity_decrease = min_impurity_decrease
            self.ccp_alpha = ccp_alpha
            self.max_bins = max_bins
            self.min_bin_size = min_bin_size
            self.monotonic_cst = monotonic_cst

    else:

        def __init__(
            self,
            n_estimators=100,
            *,
            criterion="gini",
            max_depth=None,
            min_samples_split=2,
            min_samples_leaf=1,
            min_weight_fraction_leaf=0.0,
            max_features="sqrt" if sklearn_check_version("1.1") else "auto",
            max_leaf_nodes=None,
            min_impurity_decrease=0.0,
            bootstrap=False,
            oob_score=False,
            n_jobs=None,
            random_state=None,
            verbose=0,
            warm_start=False,
            class_weight=None,
            ccp_alpha=0.0,
            max_samples=None,
            max_bins=256,
            min_bin_size=1,
        ):
            super().__init__(
                ExtraTreeClassifier(),
                n_estimators,
                estimator_params=(
                    "criterion",
                    "max_depth",
                    "min_samples_split",
                    "min_samples_leaf",
                    "min_weight_fraction_leaf",
                    "max_features",
                    "max_leaf_nodes",
                    "min_impurity_decrease",
                    "random_state",
                    "ccp_alpha",
                ),
                bootstrap=bootstrap,
                oob_score=oob_score,
                n_jobs=n_jobs,
                random_state=random_state,
                verbose=verbose,
                warm_start=warm_start,
                class_weight=class_weight,
                max_samples=max_samples,
            )

            self.criterion = criterion
            self.max_depth = max_depth
            self.min_samples_split = min_samples_split
            self.min_samples_leaf = min_samples_leaf
            self.min_weight_fraction_leaf = min_weight_fraction_leaf
            self.max_features = max_features
            self.max_leaf_nodes = max_leaf_nodes
            self.min_impurity_decrease = min_impurity_decrease
            self.ccp_alpha = ccp_alpha
            self.max_bins = max_bins
            self.min_bin_size = min_bin_size


@enable_array_api("1.5")
@control_n_jobs(decorated_methods=["fit", "predict", "score"])
class ExtraTreesRegressor(ForestRegressor):
    __doc__ = _sklearn_ExtraTreesRegressor.__doc__
    _onedal_factory = onedal_ExtraTreesRegressor

    if sklearn_check_version("1.2"):
        _parameter_constraints: dict = {
            **_sklearn_ExtraTreesRegressor._parameter_constraints,
            "max_bins": [Interval(numbers.Integral, 2, None, closed="left")],
            "min_bin_size": [Interval(numbers.Integral, 1, None, closed="left")],
        }

    if sklearn_check_version("1.4"):

        def __init__(
            self,
            n_estimators=100,
            *,
            criterion="squared_error",
            max_depth=None,
            min_samples_split=2,
            min_samples_leaf=1,
            min_weight_fraction_leaf=0.0,
            max_features=1.0,
            max_leaf_nodes=None,
            min_impurity_decrease=0.0,
            bootstrap=False,
            oob_score=False,
            n_jobs=None,
            random_state=None,
            verbose=0,
            warm_start=False,
            ccp_alpha=0.0,
            max_samples=None,
            monotonic_cst=None,
            max_bins=256,
            min_bin_size=1,
        ):
            super().__init__(
                ExtraTreeRegressor(),
                n_estimators=n_estimators,
                estimator_params=(
                    "criterion",
                    "max_depth",
                    "min_samples_split",
                    "min_samples_leaf",
                    "min_weight_fraction_leaf",
                    "max_features",
                    "max_leaf_nodes",
                    "min_impurity_decrease",
                    "random_state",
                    "ccp_alpha",
                    "monotonic_cst",
                ),
                bootstrap=bootstrap,
                oob_score=oob_score,
                n_jobs=n_jobs,
                random_state=random_state,
                verbose=verbose,
                warm_start=warm_start,
                max_samples=max_samples,
            )

            self.criterion = criterion
            self.max_depth = max_depth
            self.min_samples_split = min_samples_split
            self.min_samples_leaf = min_samples_leaf
            self.min_weight_fraction_leaf = min_weight_fraction_leaf
            self.max_features = max_features
            self.max_leaf_nodes = max_leaf_nodes
            self.min_impurity_decrease = min_impurity_decrease
            self.ccp_alpha = ccp_alpha
            self.max_bins = max_bins
            self.min_bin_size = min_bin_size
            self.monotonic_cst = monotonic_cst

    else:

        def __init__(
            self,
            n_estimators=100,
            *,
            criterion="squared_error",
            max_depth=None,
            min_samples_split=2,
            min_samples_leaf=1,
            min_weight_fraction_leaf=0.0,
            max_features=1.0 if sklearn_check_version("1.1") else "auto",
            max_leaf_nodes=None,
            min_impurity_decrease=0.0,
            bootstrap=False,
            oob_score=False,
            n_jobs=None,
            random_state=None,
            verbose=0,
            warm_start=False,
            ccp_alpha=0.0,
            max_samples=None,
            max_bins=256,
            min_bin_size=1,
        ):
            super().__init__(
                ExtraTreeRegressor(),
                n_estimators=n_estimators,
                estimator_params=(
                    "criterion",
                    "max_depth",
                    "min_samples_split",
                    "min_samples_leaf",
                    "min_weight_fraction_leaf",
                    "max_features",
                    "max_leaf_nodes",
                    "min_impurity_decrease",
                    "random_state",
                    "ccp_alpha",
                ),
                bootstrap=bootstrap,
                oob_score=oob_score,
                n_jobs=n_jobs,
                random_state=random_state,
                verbose=verbose,
                warm_start=warm_start,
                max_samples=max_samples,
            )

            self.criterion = criterion
            self.max_depth = max_depth
            self.min_samples_split = min_samples_split
            self.min_samples_leaf = min_samples_leaf
            self.min_weight_fraction_leaf = min_weight_fraction_leaf
            self.max_features = max_features
            self.max_leaf_nodes = max_leaf_nodes
            self.min_impurity_decrease = min_impurity_decrease
            self.ccp_alpha = ccp_alpha
            self.max_bins = max_bins
            self.min_bin_size = min_bin_size


# Allow for isinstance calls without inheritance changes using ABCMeta
_sklearn_RandomForestClassifier.register(RandomForestClassifier)
_sklearn_RandomForestRegressor.register(RandomForestRegressor)
_sklearn_ExtraTreesClassifier.register(ExtraTreesClassifier)
_sklearn_ExtraTreesRegressor.register(ExtraTreesRegressor)<|MERGE_RESOLUTION|>--- conflicted
+++ resolved
@@ -23,11 +23,7 @@
 
 import numpy as np
 from scipy import sparse as sp
-<<<<<<< HEAD
-from sklearn.base import clone
-=======
 from sklearn.base import clone, is_classifier
->>>>>>> 59675a6a
 from sklearn.ensemble import ExtraTreesClassifier as _sklearn_ExtraTreesClassifier
 from sklearn.ensemble import ExtraTreesRegressor as _sklearn_ExtraTreesRegressor
 from sklearn.ensemble import RandomForestClassifier as _sklearn_RandomForestClassifier
