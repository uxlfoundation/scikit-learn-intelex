# ==============================================================================
# Copyright 2021 Intel Corporation
#
# Licensed under the Apache License, Version 2.0 (the "License");
# you may not use this file except in compliance with the License.
# You may obtain a copy of the License at
#
#     http://www.apache.org/licenses/LICENSE-2.0
#
# Unless required by applicable law or agreed to in writing, software
# distributed under the License is distributed on an "AS IS" BASIS,
# WITHOUT WARRANTIES OR CONDITIONS OF ANY KIND, either express or implied.
# See the License for the specific language governing permissions and
# limitations under the License.
# ==============================================================================

import numbers
import warnings
from abc import ABC
from collections.abc import Iterable

import numpy as np
from scipy import sparse as sp
from sklearn.base import BaseEstimator, clone
from sklearn.ensemble import ExtraTreesClassifier as _sklearn_ExtraTreesClassifier
from sklearn.ensemble import ExtraTreesRegressor as _sklearn_ExtraTreesRegressor
from sklearn.ensemble import RandomForestClassifier as _sklearn_RandomForestClassifier
from sklearn.ensemble import RandomForestRegressor as _sklearn_RandomForestRegressor
from sklearn.ensemble._forest import ForestClassifier as _sklearn_ForestClassifier
from sklearn.ensemble._forest import ForestRegressor as _sklearn_ForestRegressor
from sklearn.ensemble._forest import _get_n_samples_bootstrap
from sklearn.exceptions import DataConversionWarning
from sklearn.metrics import accuracy_score, r2_score
from sklearn.tree import (
    DecisionTreeClassifier,
    DecisionTreeRegressor,
    ExtraTreeClassifier,
    ExtraTreeRegressor,
)
from sklearn.tree._tree import Tree
from sklearn.utils import check_random_state, deprecated
from sklearn.utils.validation import (
    _check_sample_weight,
    check_array,
    check_is_fitted,
    check_X_y,
)

from daal4py.sklearn._n_jobs_support import control_n_jobs
from daal4py.sklearn._utils import (
    check_tree_nodes,
    daal_check_version,
    sklearn_check_version,
)
from onedal._device_offload import support_input_format
from onedal.ensemble import ExtraTreesClassifier as onedal_ExtraTreesClassifier
from onedal.ensemble import ExtraTreesRegressor as onedal_ExtraTreesRegressor
from onedal.ensemble import RandomForestClassifier as onedal_RandomForestClassifier
from onedal.ensemble import RandomForestRegressor as onedal_RandomForestRegressor
from onedal.primitives import get_tree_state_cls, get_tree_state_reg
<<<<<<< HEAD
from onedal.utils import _num_features, _num_samples
from sklearnex import get_hyperparameters
=======
from onedal.utils.validation import _num_features, _num_samples
from sklearnex._utils import register_hyperparameters
>>>>>>> fada56a2

from .._config import get_config
from .._device_offload import dispatch, wrap_output_data
<<<<<<< HEAD
from .._utils import register_hyperparameters, PatchingConditionsChain
from ..utils._array_api import get_namespace
from ..utils.validation import assert_all_finite, validate_data, _check_sample_weight

if sklearn_check_version("1.2"):
    from sklearn.utils._param_validation import Interval
=======
from .._utils import PatchingConditionsChain
from ..base import oneDALEstimator
from ..utils._array_api import get_namespace
from ..utils.validation import check_n_features, validate_data

if sklearn_check_version("1.2"):
    from sklearn.utils._param_validation import Interval
if sklearn_check_version("1.4"):
    from daal4py.sklearn.utils import _assert_all_finite

>>>>>>> fada56a2

class BaseForest(oneDALEstimator, ABC):
    _onedal_factory = None

    def _onedal_fit(self, X, y, sample_weight=None, queue=None):
<<<<<<< HEAD
        if sp.issparse(y):
            raise ValueError("sparse multilabel-indicator for y is not supported.")

        xp, _ = get_namespace(X)

        X, y = validate_data(
            self,
            X,
            y,
            multi_output=True,
            accept_sparse=False,
            dtype=[xp.float64, xp.float32],
            ensure_all_finite=False,
            ensure_2d=True,
        )
=======
        use_raw_input = get_config().get("use_raw_input", False) is True
        xp, _ = get_namespace(X)
        if not use_raw_input:
            X, y = validate_data(
                self,
                X,
                y,
                multi_output=True,
                accept_sparse=False,
                dtype=[np.float64, np.float32],
                ensure_all_finite=False,
                ensure_2d=True,
            )
>>>>>>> fada56a2

            if sample_weight is not None:
                sample_weight = _check_sample_weight(sample_weight, X)

        if y.ndim == 2 and y.shape[1] == 1:
            warnings.warn(
                "A column-vector y was passed when a 1d array was"
                " expected. Please change the shape of y to "
                "(n_samples,), for example using ravel().",
                DataConversionWarning,
                stacklevel=2,
            )

        if y.ndim == 1:
<<<<<<< HEAD
=======
            # reshape is necessary to preserve the data contiguity against vs
            # [:, np.newaxis] that does not.
>>>>>>> fada56a2
            y = xp.reshape(y, (-1, 1))

        self._n_samples, self.n_outputs_ = y.shape

        if not use_raw_input:
            y, expanded_class_weight = self._validate_y_class_weight(y)

            if expanded_class_weight is not None:
                if sample_weight is not None:
                    sample_weight = sample_weight * expanded_class_weight
                else:
                    sample_weight = expanded_class_weight
            if sample_weight is not None:
                sample_weight = [sample_weight]
        else:
            # try catch needed for raw_inputs + array_api data where unlike
            # numpy the way to yield unique values is via `unique_values`
            # This should be removed when refactored for gpu zero-copy
            try:
                self.classes_ = xp.unique(y)
            except AttributeError:
                self.classes_ = xp.unique_values(y)
            self.n_classes_ = len(self.classes_)
        self.n_features_in_ = X.shape[1]

        if not self.bootstrap and self.max_samples is not None:
            raise ValueError(
                "`max_sample` cannot be set if `bootstrap=False`. "
                "Either switch to `bootstrap=True` or set "
                "`max_sample=None`."
            )
        elif self.bootstrap:
            n_samples_bootstrap = _get_n_samples_bootstrap(
                n_samples=X.shape[0], max_samples=self.max_samples
            )
        else:
            n_samples_bootstrap = None

        self._n_samples_bootstrap = n_samples_bootstrap

        self._validate_estimator()

        if not self.bootstrap and self.oob_score:
            raise ValueError("Out of bag estimation only available if bootstrap=True")

        rs = check_random_state(self.random_state)
        seed = rs.randint(0, xp.iinfo("i").max)

        onedal_params = {
            "n_estimators": self.n_estimators,
            "criterion": self.criterion,
            "max_depth": self.max_depth,
            "min_samples_split": self.min_samples_split,
            "min_samples_leaf": self.min_samples_leaf,
            "min_weight_fraction_leaf": self.min_weight_fraction_leaf,
            "max_features": self._to_absolute_max_features(
                self.max_features, self.n_features_in_, xp
            ),
            "max_leaf_nodes": self.max_leaf_nodes,
            "min_impurity_decrease": self.min_impurity_decrease,
            "bootstrap": self.bootstrap,
            "oob_score": self.oob_score,
            "n_jobs": self.n_jobs,
            "random_state": seed,
            "verbose": self.verbose,
            "warm_start": self.warm_start,
            "error_metric_mode": self._err if self.oob_score else "none",
            "variable_importance_mode": "mdi",
            "class_weight": self.class_weight,
            "max_bins": self.max_bins,
            "min_bin_size": self.min_bin_size,
            "max_samples": self.max_samples,
        }

        onedal_params["min_impurity_split"] = None

        # Lazy evaluation of estimators_
        self._cached_estimators_ = None

        # Compute
        self._onedal_estimator = self._onedal_factory(**onedal_params)
<<<<<<< HEAD
        self._onedal_estimator.fit(X, y, sample_weight, queue=queue)
=======
        self._onedal_estimator.fit(X, xp.reshape(y, (-1,)), sample_weight, queue=queue)
>>>>>>> fada56a2

        self._save_attributes(xp)

        # Decapsulate classes_ attributes
        if hasattr(self, "classes_") and self.n_outputs_ == 1:
            self.n_classes_ = (
                self.n_classes_[0]
                if isinstance(self.n_classes_, Iterable)
                else self.n_classes_
            )
            self.classes_ = (
                self.classes_[0]
                if isinstance(self.classes_[0], Iterable)
                else self.classes_
            )

        return self

    def _save_attributes(self, xp):
        if self.oob_score:
            self.oob_score_ = self._onedal_estimator.oob_score_
            if hasattr(self._onedal_estimator, "oob_prediction_"):
                self.oob_prediction_ = self._onedal_estimator.oob_prediction_
                if xp.any(self.oob_prediction_ == 0):
                    warnings.warn(
                        "Some inputs do not have OOB scores. This probably means "
                        "too few trees were used to compute any reliable OOB "
                        "estimates.",
                        UserWarning,
                    )

            if hasattr(self._onedal_estimator, "oob_decision_function_"):
                self.oob_decision_function_ = (
                    self._onedal_estimator.oob_decision_function_
                )
                if xp.any(self.oob_decision_function_ == 0):
                    warnings.warn(
                        "Some inputs do not have OOB scores. This probably means "
                        "too few trees were used to compute any reliable OOB "
                        "estimates.",
                        UserWarning,
                    )

        if self.bootstrap:
            self._n_samples_bootstrap = max(
                round(
                    self._onedal_estimator.observations_per_tree_fraction
                    * self._n_samples
                ),
                1,
            )
        else:
            self._n_samples_bootstrap = None
        self._validate_estimator()
        return self

    def _to_absolute_max_features(self, max_features, n_features, xp=None):
        if max_features is None:
            return n_features
        if isinstance(max_features, str):
            if max_features == "auto":
                if not sklearn_check_version("1.3"):
                    if sklearn_check_version("1.1"):
                        warnings.warn(
                            "`max_features='auto'` has been deprecated in 1.1 "
                            "and will be removed in 1.3. To keep the past behaviour, "
                            "explicitly set `max_features=1.0` or remove this "
                            "parameter as it is also the default value for "
                            "RandomForestRegressors and ExtraTreesRegressors.",
                            FutureWarning,
                        )
                    return (
                        max(1, int(xp.sqrt(n_features)))
                        if isinstance(self, ForestClassifier)
                        else n_features
                    )
            if max_features == "sqrt":
                return max(1, int(xp.sqrt(n_features)))
            if max_features == "log2":
                return max(1, int(xp.log2(n_features)))
            allowed_string_values = (
                '"sqrt" or "log2"'
                if sklearn_check_version("1.3")
                else '"auto", "sqrt" or "log2"'
            )
            raise ValueError(
                "Invalid value for max_features. Allowed string "
                f"values are {allowed_string_values}."
            )

        if isinstance(max_features, (numbers.Integral, np.integer)):
            return max_features
        if max_features > 0.0:
            return max(1, int(max_features * n_features))
        return 0

    def _check_parameters(self):
        if isinstance(self.min_samples_leaf, numbers.Integral):
            if not 1 <= self.min_samples_leaf:
                raise ValueError(
                    "min_samples_leaf must be at least 1 "
                    "or in (0, 0.5], got %s" % self.min_samples_leaf
                )
        else:  # float
            if not 0.0 < self.min_samples_leaf <= 0.5:
                raise ValueError(
                    "min_samples_leaf must be at least 1 "
                    "or in (0, 0.5], got %s" % self.min_samples_leaf
                )
        if isinstance(self.min_samples_split, numbers.Integral):
            if not 2 <= self.min_samples_split:
                raise ValueError(
                    "min_samples_split must be an integer "
                    "greater than 1 or a float in (0.0, 1.0]; "
                    "got the integer %s" % self.min_samples_split
                )
        else:  # float
            if not 0.0 < self.min_samples_split <= 1.0:
                raise ValueError(
                    "min_samples_split must be an integer "
                    "greater than 1 or a float in (0.0, 1.0]; "
                    "got the float %s" % self.min_samples_split
                )
        if not 0 <= self.min_weight_fraction_leaf <= 0.5:
            raise ValueError("min_weight_fraction_leaf must in [0, 0.5]")
        if hasattr(self, "min_impurity_split"):
            warnings.warn(
                "The min_impurity_split parameter is deprecated. "
                "Its default value has changed from 1e-7 to 0 in "
                "version 0.23, and it will be removed in 0.25. "
                "Use the min_impurity_decrease parameter instead.",
                FutureWarning,
            )

            if getattr(self, "min_impurity_split") < 0.0:
                raise ValueError(
                    "min_impurity_split must be greater than " "or equal to 0"
                )
        if self.min_impurity_decrease < 0.0:
            raise ValueError(
                "min_impurity_decrease must be greater than " "or equal to 0"
            )
        if self.max_leaf_nodes is not None:
            if not isinstance(self.max_leaf_nodes, numbers.Integral):
                raise ValueError(
                    "max_leaf_nodes must be integral number but was "
                    "%r" % self.max_leaf_nodes
                )
            if self.max_leaf_nodes < 2:
                raise ValueError(
                    ("max_leaf_nodes {0} must be either None " "or larger than 1").format(
                        self.max_leaf_nodes
                    )
                )
        if isinstance(self.max_bins, numbers.Integral):
            if not 2 <= self.max_bins:
                raise ValueError("max_bins must be at least 2, got %s" % self.max_bins)
        else:
            raise ValueError(
                "max_bins must be integral number but was " "%r" % self.max_bins
            )
        if isinstance(self.min_bin_size, numbers.Integral):
            if not 1 <= self.min_bin_size:
                raise ValueError(
                    "min_bin_size must be at least 1, got %s" % self.min_bin_size
                )
        else:
            raise ValueError(
                "min_bin_size must be integral number but was " "%r" % self.min_bin_size
            )

    @property
    def estimators_(self):
        if hasattr(self, "_cached_estimators_"):
            if self._cached_estimators_ is None:
                self._estimators_()
            return self._cached_estimators_
        else:
            raise AttributeError(
                f"'{self.__class__.__name__}' object has no attribute 'estimators_'"
            )

    @estimators_.setter
    def estimators_(self, estimators):
        # Needed to allow for proper sklearn operation in fallback mode
        self._cached_estimators_ = estimators

    def _estimators_(self):
        """This attribute provides lazy creation of scikit-learn conformant
        Decision Trees used for analysis in such as 'apply'. This will stay
        array_api non-conformant as this is inherently creating sklearn
        objects which are not array_api conformant"""
        # _estimators_ should only be called if _onedal_estimator exists
        check_is_fitted(self, "_onedal_estimator")
        if hasattr(self, "n_classes_"):
            n_classes_ = (
                self.n_classes_
                if isinstance(self.n_classes_, int)
                else self.n_classes_[0]
            )
        else:
            n_classes_ = 1

        # convert model to estimators
        params = {
            "criterion": self._onedal_estimator.criterion,
            "max_depth": self._onedal_estimator.max_depth,
            "min_samples_split": self._onedal_estimator.min_samples_split,
            "min_samples_leaf": self._onedal_estimator.min_samples_leaf,
            "min_weight_fraction_leaf": self._onedal_estimator.min_weight_fraction_leaf,
            "max_features": self._onedal_estimator.max_features,
            "max_leaf_nodes": self._onedal_estimator.max_leaf_nodes,
            "min_impurity_decrease": self._onedal_estimator.min_impurity_decrease,
            "random_state": None,
        }
        est = self.estimator.__class__(**params)
        # we need to set est.tree_ field with Trees constructed from
        # oneAPI Data Analytics Library solution
        estimators_ = []

        random_state_checked = check_random_state(self.random_state)

        for i in range(self._onedal_estimator.n_estimators):
            est_i = clone(est)
            est_i.set_params(
                random_state=random_state_checked.randint(np.iinfo(np.int32).max)
            )
            est_i.n_features_in_ = self.n_features_in_
            est_i.n_outputs_ = self.n_outputs_
            est_i.n_classes_ = n_classes_
            tree_i_state_class = self._get_tree_state(
                self._onedal_estimator._onedal_model, i, n_classes_
            )
            tree_i_state_dict = {
                "max_depth": tree_i_state_class.max_depth,
                "node_count": tree_i_state_class.node_count,
                "nodes": check_tree_nodes(tree_i_state_class.node_ar),
                "values": tree_i_state_class.value_ar,
            }
            # Note: only on host.
            est_i.tree_ = Tree(
                self.n_features_in_,
                np.array([n_classes_], dtype=np.intp),
                self.n_outputs_,
            )
            est_i.tree_.__setstate__(tree_i_state_dict)
            estimators_.append(est_i)

        self._cached_estimators_ = estimators_

    if not sklearn_check_version("1.2"):

        @property
        def base_estimator(self):
            return self.estimator

        @base_estimator.setter
        def base_estimator(self, estimator):
            self.estimator = estimator


class ForestClassifier(BaseForest, _sklearn_ForestClassifier):
    # Surprisingly, even though scikit-learn warns against using
    # their ForestClassifier directly, it actually has a more stable
    # API than the user-facing objects (over time). If they change it
    # significantly at some point then this may need to be versioned.

    _err = "out_of_bag_error_accuracy|out_of_bag_error_decision_function"
    _get_tree_state = staticmethod(get_tree_state_cls)

    def __init__(
        self,
        estimator,
        n_estimators=100,
        *,
        estimator_params=tuple(),
        bootstrap=False,
        oob_score=False,
        n_jobs=None,
        random_state=None,
        verbose=0,
        warm_start=False,
        class_weight=None,
        max_samples=None,
    ):
        super().__init__(
            estimator,
            n_estimators=n_estimators,
            estimator_params=estimator_params,
            bootstrap=bootstrap,
            oob_score=oob_score,
            n_jobs=n_jobs,
            random_state=random_state,
            verbose=verbose,
            warm_start=warm_start,
            class_weight=class_weight,
            max_samples=max_samples,
        )

        # The estimator is checked against the class attribute for conformance.
        # This should only trigger if the user uses this class directly.
        if self.estimator.__class__ == DecisionTreeClassifier and not issubclass(
            self._onedal_factory, onedal_RandomForestClassifier
        ):
            self._onedal_factory = onedal_RandomForestClassifier
        elif self.estimator.__class__ == ExtraTreeClassifier and not issubclass(
            self._onedal_factory, onedal_ExtraTreesClassifier
        ):
            self._onedal_factory = onedal_ExtraTreesClassifier

        if self._onedal_factory is None:
            raise TypeError(f" oneDAL estimator has not been set.")

    decision_path = support_input_format(_sklearn_ForestClassifier.decision_path)
    apply = support_input_format(_sklearn_ForestClassifier.apply)

    def _estimators_(self):
        super()._estimators_()
        for est in self._cached_estimators_:
            est.classes_ = self.classes_

    def fit(self, X, y, sample_weight=None):
        dispatch(
            self,
            "fit",
            {
                "onedal": self.__class__._onedal_fit,
                "sklearn": _sklearn_ForestClassifier.fit,
            },
            X,
            y,
            sample_weight,
        )
        return self

    def _onedal_fit_ready(self, patching_status, X, y, sample_weight):
        xp, _ = get_namespace(X)
        if sklearn_check_version("1.2"):
            self._validate_params()
        else:
            self._check_parameters()

        patching_status.and_conditions(
            [
                (
                    self.oob_score
                    and daal_check_version((2021, "P", 500))
                    or not self.oob_score,
                    "OOB score is only supported starting from 2021.5 version of oneDAL.",
                ),
                (self.warm_start is False, "Warm start is not supported."),
                (
                    self.criterion == "gini",
                    f"'{self.criterion}' criterion is not supported. "
                    "Only 'gini' criterion is supported.",
                ),
                (
                    self.ccp_alpha == 0.0,
                    f"Non-zero 'ccp_alpha' ({self.ccp_alpha}) is not supported.",
                ),
                (not sp.issparse(X), "X is sparse. Sparse input is not supported."),
                (
                    self.n_estimators <= 6024,
                    "More than 6024 estimators is not supported.",
                ),
            ]
        )

        if self.bootstrap:
            patching_status.and_conditions(
                [
                    (
                        self.class_weight != "balanced_subsample",
                        "'balanced_subsample' for class_weight is not supported",
                    )
                ]
            )

        if patching_status.get_status() and sklearn_check_version("1.4"):
            try:
                assert_all_finite(X)
                input_is_finite = True
            except ValueError:
                input_is_finite = False
            patching_status.and_conditions(
                [
                    (input_is_finite, "Non-finite input is not supported."),
                    (
                        self.monotonic_cst is None,
                        "Monotonicity constraints are not supported.",
                    ),
                ]
            )

        if patching_status.get_status():
<<<<<<< HEAD
=======
            if sklearn_check_version("1.6"):
                X, y = check_X_y(
                    X,
                    y,
                    multi_output=True,
                    accept_sparse=True,
                    dtype=[np.float64, np.float32],
                    ensure_all_finite=False,
                )
            else:
                X, y = check_X_y(
                    X,
                    y,
                    multi_output=True,
                    accept_sparse=True,
                    dtype=[np.float64, np.float32],
                    force_all_finite=False,
                )

            if y.ndim == 2 and y.shape[1] == 1:
                warnings.warn(
                    "A column-vector y was passed when a 1d array was"
                    " expected. Please change the shape of y to "
                    "(n_samples,), for example using ravel().",
                    DataConversionWarning,
                    stacklevel=2,
                )

            if y.ndim == 1:
                y = np.reshape(y, (-1, 1))

            self.n_outputs_ = y.shape[1]
>>>>>>> fada56a2

            patching_status.and_conditions(
                [
                    (
                        _num_features(y, fallback_1d=True) == 1,
                        f"Number of outputs is not 1.",
                    ),
                    (
                        y.dtype in [xp.float32, xp.float64, xp.int32, xp.int64],
                        f"Datatype ({y.dtype}) for y is not supported.",
                    ),
                ]
            )
            # TODO: Fix to support integers as input

            if (
                patching_status.get_status()
                and (self.random_state is not None)
                and (not daal_check_version((2024, "P", 0)))
            ):
                warnings.warn(
                    "Setting 'random_state' value is not supported. "
                    "State set by oneDAL to default value (777).",
                    RuntimeWarning,
                )

        return patching_status

    @wrap_output_data
    def predict(self, X):
        check_is_fitted(self)
        return dispatch(
            self,
            "predict",
            {
                "onedal": self.__class__._onedal_predict,
                "sklearn": _sklearn_ForestClassifier.predict,
            },
            X,
        )

    @wrap_output_data
    def predict_proba(self, X):
        check_is_fitted(self)
        return dispatch(
            self,
            "predict_proba",
            {
                "onedal": self.__class__._onedal_predict_proba,
                "sklearn": _sklearn_ForestClassifier.predict_proba,
            },
            X,
        )

    def predict_log_proba(self, X):
        xp, _ = get_namespace(X)
        proba = self.predict_proba(X)

        if self.n_outputs_ == 1:
            return xp.log(proba)

        else:
            for k in range(self.n_outputs_):
                proba[k] = xp.log(proba[k])

            return proba

    @wrap_output_data
    def score(self, X, y, sample_weight=None):
        check_is_fitted(self)
        return dispatch(
            self,
            "score",
            {
                "onedal": self.__class__._onedal_score,
                "sklearn": _sklearn_ForestClassifier.score,
            },
            X,
            y,
            sample_weight=sample_weight,
        )

    fit.__doc__ = _sklearn_ForestClassifier.fit.__doc__
    predict.__doc__ = _sklearn_ForestClassifier.predict.__doc__
    predict_proba.__doc__ = _sklearn_ForestClassifier.predict_proba.__doc__
    predict_log_proba.__doc__ = _sklearn_ForestClassifier.predict_log_proba.__doc__
    score.__doc__ = _sklearn_ForestClassifier.score.__doc__

    def _onedal_cpu_supported(self, method_name, *data):
        class_name = self.__class__.__name__
        patching_status = PatchingConditionsChain(
            f"sklearn.ensemble.{class_name}.{method_name}"
        )

        if method_name == "fit":
            patching_status = self._onedal_fit_ready(patching_status, *data)

            patching_status.and_conditions(
                [
                    (
                        daal_check_version((2023, "P", 200))
                        or self.estimator.__class__ == DecisionTreeClassifier,
                        "ExtraTrees only supported starting from oneDAL version 2023.2",
                    ),
                    (
                        not sp.issparse(data[2]),
                        "sample_weight is sparse. " "Sparse input is not supported.",
                    ),
                ]
            )

        elif method_name in ["predict", "predict_proba", "score"]:
            X = data[0]

            patching_status.and_conditions(
                [
                    (hasattr(self, "_onedal_estimator"), "oneDAL model was not trained."),
                    (not sp.issparse(X), "X is sparse. Sparse input is not supported."),
                    (self.warm_start is False, "Warm start is not supported."),
                    (
                        daal_check_version((2023, "P", 100))
                        or self.estimator.__class__ == DecisionTreeClassifier,
                        "ExtraTrees only supported starting from oneDAL version 2023.2",
                    ),
                ]
            )

            if method_name == "predict_proba":
                patching_status.and_conditions(
                    [
                        (
                            daal_check_version((2021, "P", 400)),
                            "oneDAL version is lower than 2021.4.",
                        )
                    ]
                )

            if hasattr(self, "n_outputs_"):
                patching_status.and_conditions(
                    [
                        (
                            self.n_outputs_ == 1,
                            f"Number of outputs ({self.n_outputs_}) is not 1.",
                        ),
                    ]
                )

        else:
            raise RuntimeError(
                f"Unknown method {method_name} in {self.__class__.__name__}"
            )

        return patching_status

    def _onedal_gpu_supported(self, method_name, *data):
        class_name = self.__class__.__name__
        patching_status = PatchingConditionsChain(
            f"sklearn.ensemble.{class_name}.{method_name}"
        )

        if method_name == "fit":
            patching_status = self._onedal_fit_ready(patching_status, *data)

            patching_status.and_conditions(
                [
                    (
                        daal_check_version((2023, "P", 100))
                        or self.estimator.__class__ == DecisionTreeClassifier,
                        "ExtraTrees only supported starting from oneDAL version 2023.1",
                    ),
                    (
                        not self.oob_score,
                        "oob_scores using r2 or accuracy not implemented.",
                    ),
                    (data[2] is None, "sample_weight is not supported."),
                ]
            )

        elif method_name in ["predict", "predict_proba", "score"]:
            X = data[0]

            patching_status.and_conditions(
                [
                    (hasattr(self, "_onedal_estimator"), "oneDAL model was not trained"),
                    (
                        not sp.issparse(X),
                        "X is sparse. Sparse input is not supported.",
                    ),
                    (self.warm_start is False, "Warm start is not supported."),
                    (
                        daal_check_version((2023, "P", 100)),
                        "ExtraTrees supported starting from oneDAL version 2023.1",
                    ),
                ]
            )
            if hasattr(self, "n_outputs_"):
                patching_status.and_conditions(
                    [
                        (
                            self.n_outputs_ == 1,
                            f"Number of outputs ({self.n_outputs_}) is not 1.",
                        ),
                    ]
                )

        else:
            raise RuntimeError(
                f"Unknown method {method_name} in {self.__class__.__name__}"
            )

        return patching_status

    def _onedal_predict(self, X, queue=None):
        xp, _ = get_namespace(X)
<<<<<<< HEAD
        if sklearn_check_version("1.0"):
            X = validate_data(
                self,
                X,
                dtype=[xp.float64, xp.float32],
                reset=False,
                ensure_2d=True,
            )
        else:
            X = check_array(
                X,
                dtype=[xp.float64, xp.float32],
            )  # Warning, order of dtype matters
=======
        if not get_config()["use_raw_input"]:
            X = validate_data(
                self,
                X,
                dtype=[np.float64, np.float32],
                ensure_all_finite=False,
                reset=False,
                ensure_2d=True,
            )
>>>>>>> fada56a2
            if hasattr(self, "n_features_in_"):
                try:
                    num_features = _num_features(X)
                except TypeError:
                    num_features = _num_samples(X)
                if num_features != self.n_features_in_:
                    raise ValueError(
                        (
                            f"X has {num_features} features, "
                            f"but {self.__class__.__name__} is expecting "
                            f"{self.n_features_in_} features as input"
                        )
                    )
            check_n_features(self, X, reset=False)

        res = self._onedal_estimator.predict(X, queue=queue)
<<<<<<< HEAD
        return xp.take(self.classes_, xp.reshape(res, (-1,)).astype(xp.int64))

    def _onedal_predict_proba(self, X, queue=None):
        xp, _ = get_namespace(X)
        if sklearn_check_version("1.0"):
            X = validate_data(
                self,
                X,
                dtype=[xp.float64, xp.float32],
                reset=False,
                ensure_2d=True,
            )
        else:
            X = check_array(
                X,
                dtype=[xp.float64, xp.float32],
            )  # Warning, order of dtype matters
            self._check_n_features(X, reset=False)
=======
        try:
            return xp.take(
                xp.asarray(self.classes_, device=res.sycl_queue),
                xp.astype(xp.reshape(res, (-1,)), xp.int64),
            )
        except AttributeError:
            return np.take(self.classes_, res.ravel().astype(np.int64, casting="unsafe"))

    def _onedal_predict_proba(self, X, queue=None):
        use_raw_input = get_config().get("use_raw_input", False) is True
        if not use_raw_input:
            X = validate_data(
                self,
                X,
                dtype=[np.float64, np.float32],
                ensure_all_finite=False,
                reset=False,
                ensure_2d=True,
            )
>>>>>>> fada56a2

        return self._onedal_estimator.predict_proba(X, queue=queue)

    def _onedal_score(self, X, y, sample_weight=None, queue=None):
        return accuracy_score(
            y, self._onedal_predict(X, queue=queue), sample_weight=sample_weight
        )


class ForestRegressor(BaseForest, _sklearn_ForestRegressor):
    _err = "out_of_bag_error_r2|out_of_bag_error_prediction"
    _get_tree_state = staticmethod(get_tree_state_reg)

    def __init__(
        self,
        estimator,
        n_estimators=100,
        *,
        estimator_params=tuple(),
        bootstrap=False,
        oob_score=False,
        n_jobs=None,
        random_state=None,
        verbose=0,
        warm_start=False,
        max_samples=None,
    ):
        super().__init__(
            estimator,
            n_estimators=n_estimators,
            estimator_params=estimator_params,
            bootstrap=bootstrap,
            oob_score=oob_score,
            n_jobs=n_jobs,
            random_state=random_state,
            verbose=verbose,
            warm_start=warm_start,
            max_samples=max_samples,
        )

        # The splitter is checked against the class attribute for conformance
        # This should only trigger if the user uses this class directly.
        if self.estimator.__class__ == DecisionTreeRegressor and not issubclass(
            self._onedal_factory, onedal_RandomForestRegressor
        ):
            self._onedal_factory = onedal_RandomForestRegressor
        elif self.estimator.__class__ == ExtraTreeRegressor and not issubclass(
            self._onedal_factory, onedal_ExtraTreesRegressor
        ):
            self._onedal_factory = onedal_ExtraTreesRegressor

        if self._onedal_factory is None:
            raise TypeError(f" oneDAL estimator has not been set.")

    decision_path = support_input_format(_sklearn_ForestRegressor.decision_path)
    apply = support_input_format(_sklearn_ForestRegressor.apply)

    def _onedal_fit_ready(self, patching_status, X, y, sample_weight):
        if sklearn_check_version("1.2"):
            self._validate_params()
        else:
            self._check_parameters()

<<<<<<< HEAD
=======
        if not self.bootstrap and self.oob_score:
            raise ValueError("Out of bag estimation only available" " if bootstrap=True")

        if not sklearn_check_version("1.2") and self.criterion == "mse":
            warnings.warn(
                "Criterion 'mse' was deprecated in v1.0 and will be "
                "removed in version 1.2. Use `criterion='squared_error'` "
                "which is equivalent.",
                FutureWarning,
            )

>>>>>>> fada56a2
        patching_status.and_conditions(
            [
                (
                    self.oob_score
                    and daal_check_version((2021, "P", 500))
                    or not self.oob_score,
                    "OOB score is only supported starting from 2021.5 version of oneDAL.",
                ),
                (self.warm_start is False, "Warm start is not supported."),
                (
                    self.criterion in ["mse", "squared_error"],
                    f"'{self.criterion}' criterion is not supported. "
                    "Only 'mse' and 'squared_error' criteria are supported.",
                ),
                (
                    self.ccp_alpha == 0.0,
                    f"Non-zero 'ccp_alpha' ({self.ccp_alpha}) is not supported.",
                ),
                (not sp.issparse(X), "X is sparse. Sparse input is not supported."),
                (
                    self.n_estimators <= 6024,
                    "More than 6024 estimators is not supported.",
                ),
            ]
        )

        if patching_status.get_status() and sklearn_check_version("1.4"):
            try:
                assert_all_finite(X)
                input_is_finite = True
            except ValueError:
                input_is_finite = False
            patching_status.and_conditions(
                [
                    (input_is_finite, "Non-finite input is not supported."),
                    (
                        self.monotonic_cst is None,
                        "Monotonicity constraints are not supported.",
                    ),
                ]
            )

        if patching_status.get_status():
<<<<<<< HEAD
=======
            if sklearn_check_version("1.6"):
                X, y = check_X_y(
                    X,
                    y,
                    multi_output=True,
                    accept_sparse=True,
                    dtype=[np.float64, np.float32],
                    ensure_all_finite=False,
                )
            else:
                X, y = check_X_y(
                    X,
                    y,
                    multi_output=True,
                    accept_sparse=True,
                    dtype=[np.float64, np.float32],
                    force_all_finite=False,
                )

            if y.ndim == 2 and y.shape[1] == 1:
                warnings.warn(
                    "A column-vector y was passed when a 1d array was"
                    " expected. Please change the shape of y to "
                    "(n_samples,), for example using ravel().",
                    DataConversionWarning,
                    stacklevel=2,
                )

            if y.ndim == 1:
                # reshape is necessary to preserve the data contiguity against vs
                # [:, np.newaxis] that does not.
                y = np.reshape(y, (-1, 1))

            self.n_outputs_ = y.shape[1]

>>>>>>> fada56a2
            patching_status.and_conditions(
                [
                    (
                        _num_features(y, fallback_1d=True) == 1,
                        f"Number of outputs is not 1.",
                    )
                ]
            )

            if (
                patching_status.get_status()
                and (self.random_state is not None)
                and (not daal_check_version((2024, "P", 0)))
            ):
                warnings.warn(
                    "Setting 'random_state' value is not supported. "
                    "State set by oneDAL to default value (777).",
                    RuntimeWarning,
                )

        return patching_status

    def _onedal_cpu_supported(self, method_name, *data):
        class_name = self.__class__.__name__
        patching_status = PatchingConditionsChain(
            f"sklearn.ensemble.{class_name}.{method_name}"
        )

        if method_name == "fit":
            patching_status = self._onedal_fit_ready(patching_status, *data)

            patching_status.and_conditions(
                [
                    (
                        daal_check_version((2023, "P", 200))
                        or self.estimator.__class__ == DecisionTreeClassifier,
                        "ExtraTrees only supported starting from oneDAL version 2023.2",
                    ),
                    (
                        not sp.issparse(data[2]),
                        "sample_weight is sparse. " "Sparse input is not supported.",
                    ),
                ]
            )

        elif method_name in ["predict", "score"]:
            X = data[0]

            patching_status.and_conditions(
                [
                    (hasattr(self, "_onedal_estimator"), "oneDAL model was not trained."),
                    (not sp.issparse(X), "X is sparse. Sparse input is not supported."),
                    (self.warm_start is False, "Warm start is not supported."),
                    (
                        daal_check_version((2023, "P", 200))
                        or self.estimator.__class__ == DecisionTreeClassifier,
                        "ExtraTrees only supported starting from oneDAL version 2023.2",
                    ),
                ]
            )
            if hasattr(self, "n_outputs_"):
                patching_status.and_conditions(
                    [
                        (
                            self.n_outputs_ == 1,
                            f"Number of outputs ({self.n_outputs_}) is not 1.",
                        ),
                    ]
                )

        else:
            raise RuntimeError(
                f"Unknown method {method_name} in {self.__class__.__name__}"
            )

        return patching_status

    def _onedal_gpu_supported(self, method_name, *data):
        class_name = self.__class__.__name__
        patching_status = PatchingConditionsChain(
            f"sklearn.ensemble.{class_name}.{method_name}"
        )

        if method_name == "fit":
            patching_status = self._onedal_fit_ready(patching_status, *data)

            patching_status.and_conditions(
                [
                    (
                        daal_check_version((2023, "P", 100))
                        or self.estimator.__class__ == DecisionTreeClassifier,
                        "ExtraTrees only supported starting from oneDAL version 2023.1",
                    ),
                    (not self.oob_score, "oob_score value is not sklearn conformant."),
                    (data[2] is None, "sample_weight is not supported."),
                ]
            )

        elif method_name in ["predict", "score"]:
            X = data[0]

            patching_status.and_conditions(
                [
                    (hasattr(self, "_onedal_estimator"), "oneDAL model was not trained."),
                    (not sp.issparse(X), "X is sparse. Sparse input is not supported."),
                    (self.warm_start is False, "Warm start is not supported."),
                    (
                        daal_check_version((2023, "P", 100))
                        or self.estimator.__class__ == DecisionTreeClassifier,
                        "ExtraTrees only supported starting from oneDAL version 2023.1",
                    ),
                ]
            )
            if hasattr(self, "n_outputs_"):
                patching_status.and_conditions(
                    [
                        (
                            self.n_outputs_ == 1,
                            f"Number of outputs ({self.n_outputs_}) is not 1.",
                        ),
                    ]
                )

        else:
            raise RuntimeError(
                f"Unknown method {method_name} in {self.__class__.__name__}"
            )

        return patching_status

    def _onedal_predict(self, X, queue=None):
        check_is_fitted(self, "_onedal_estimator")
<<<<<<< HEAD
        xp, _ = get_namespace(X)
        if sklearn_check_version("1.0"):
            X = validate_data(
                self,
                X,
                dtype=[xp.float64, xp.float32],
                reset=False,
                ensure_2d=True,
            )  # Warning, order of dtype matters
        else:
            X = check_array(
                X, dtype=[xp.float64, xp.float32]
            )  # Warning, order of dtype matters
=======
        use_raw_input = get_config().get("use_raw_input", False) is True

        if not use_raw_input:
            X = validate_data(
                self,
                X,
                dtype=[np.float64, np.float32],
                ensure_all_finite=False,
                reset=False,
                ensure_2d=True,
            )  # Warning, order of dtype matters
>>>>>>> fada56a2

        return self._onedal_estimator.predict(X, queue=queue)

    def _onedal_score(self, X, y, sample_weight=None, queue=None):
        return r2_score(
            y, self._onedal_predict(X, queue=queue), sample_weight=sample_weight
        )

    def fit(self, X, y, sample_weight=None):
        dispatch(
            self,
            "fit",
            {
                "onedal": self.__class__._onedal_fit,
                "sklearn": _sklearn_ForestRegressor.fit,
            },
            X,
            y,
            sample_weight,
        )
        return self

    @wrap_output_data
    def predict(self, X):
        check_is_fitted(self)
        return dispatch(
            self,
            "predict",
            {
                "onedal": self.__class__._onedal_predict,
                "sklearn": _sklearn_ForestRegressor.predict,
            },
            X,
        )

    @wrap_output_data
    def score(self, X, y, sample_weight=None):
        check_is_fitted(self)
        return dispatch(
            self,
            "score",
            {
                "onedal": self.__class__._onedal_score,
                "sklearn": _sklearn_ForestRegressor.score,
            },
            X,
            y,
            sample_weight=sample_weight,
        )

    fit.__doc__ = _sklearn_ForestRegressor.fit.__doc__
    predict.__doc__ = _sklearn_ForestRegressor.predict.__doc__
    score.__doc__ = _sklearn_ForestRegressor.score.__doc__


@register_hyperparameters({"predict": ("decision_forest", "infer")})
@control_n_jobs(decorated_methods=["fit", "predict", "predict_proba", "score"])
class RandomForestClassifier(ForestClassifier):
    __doc__ = _sklearn_RandomForestClassifier.__doc__
    _onedal_factory = onedal_RandomForestClassifier

    if sklearn_check_version("1.2"):
        _parameter_constraints: dict = {
            **_sklearn_RandomForestClassifier._parameter_constraints,
            "max_bins": [Interval(numbers.Integral, 2, None, closed="left")],
            "min_bin_size": [Interval(numbers.Integral, 1, None, closed="left")],
        }

    if sklearn_check_version("1.4"):

        def __init__(
            self,
            n_estimators=100,
            *,
            criterion="gini",
            max_depth=None,
            min_samples_split=2,
            min_samples_leaf=1,
            min_weight_fraction_leaf=0.0,
            max_features="sqrt",
            max_leaf_nodes=None,
            min_impurity_decrease=0.0,
            bootstrap=True,
            oob_score=False,
            n_jobs=None,
            random_state=None,
            verbose=0,
            warm_start=False,
            class_weight=None,
            ccp_alpha=0.0,
            max_samples=None,
            monotonic_cst=None,
            max_bins=256,
            min_bin_size=1,
        ):
            super().__init__(
                DecisionTreeClassifier(),
                n_estimators,
                estimator_params=(
                    "criterion",
                    "max_depth",
                    "min_samples_split",
                    "min_samples_leaf",
                    "min_weight_fraction_leaf",
                    "max_features",
                    "max_leaf_nodes",
                    "min_impurity_decrease",
                    "random_state",
                    "ccp_alpha",
                    "monotonic_cst",
                ),
                bootstrap=bootstrap,
                oob_score=oob_score,
                n_jobs=n_jobs,
                random_state=random_state,
                verbose=verbose,
                warm_start=warm_start,
                class_weight=class_weight,
                max_samples=max_samples,
            )

            self.criterion = criterion
            self.max_depth = max_depth
            self.min_samples_split = min_samples_split
            self.min_samples_leaf = min_samples_leaf
            self.min_weight_fraction_leaf = min_weight_fraction_leaf
            self.max_features = max_features
            self.max_leaf_nodes = max_leaf_nodes
            self.min_impurity_decrease = min_impurity_decrease
            self.ccp_alpha = ccp_alpha
            self.max_bins = max_bins
            self.min_bin_size = min_bin_size
            self.monotonic_cst = monotonic_cst

    else:

        def __init__(
            self,
            n_estimators=100,
            *,
            criterion="gini",
            max_depth=None,
            min_samples_split=2,
            min_samples_leaf=1,
            min_weight_fraction_leaf=0.0,
            max_features="sqrt" if sklearn_check_version("1.1") else "auto",
            max_leaf_nodes=None,
            min_impurity_decrease=0.0,
            bootstrap=True,
            oob_score=False,
            n_jobs=None,
            random_state=None,
            verbose=0,
            warm_start=False,
            class_weight=None,
            ccp_alpha=0.0,
            max_samples=None,
            max_bins=256,
            min_bin_size=1,
        ):
            super().__init__(
                DecisionTreeClassifier(),
                n_estimators,
                estimator_params=(
                    "criterion",
                    "max_depth",
                    "min_samples_split",
                    "min_samples_leaf",
                    "min_weight_fraction_leaf",
                    "max_features",
                    "max_leaf_nodes",
                    "min_impurity_decrease",
                    "random_state",
                    "ccp_alpha",
                ),
                bootstrap=bootstrap,
                oob_score=oob_score,
                n_jobs=n_jobs,
                random_state=random_state,
                verbose=verbose,
                warm_start=warm_start,
                class_weight=class_weight,
                max_samples=max_samples,
            )

            self.criterion = criterion
            self.max_depth = max_depth
            self.min_samples_split = min_samples_split
            self.min_samples_leaf = min_samples_leaf
            self.min_weight_fraction_leaf = min_weight_fraction_leaf
            self.max_features = max_features
            self.max_leaf_nodes = max_leaf_nodes
            self.min_impurity_decrease = min_impurity_decrease
            self.ccp_alpha = ccp_alpha
            self.max_bins = max_bins
            self.min_bin_size = min_bin_size


@control_n_jobs(decorated_methods=["fit", "predict", "score"])
class RandomForestRegressor(ForestRegressor):
    __doc__ = _sklearn_RandomForestRegressor.__doc__
    _onedal_factory = onedal_RandomForestRegressor

    if sklearn_check_version("1.2"):
        _parameter_constraints: dict = {
            **_sklearn_RandomForestRegressor._parameter_constraints,
            "max_bins": [Interval(numbers.Integral, 2, None, closed="left")],
            "min_bin_size": [Interval(numbers.Integral, 1, None, closed="left")],
        }

    if sklearn_check_version("1.4"):

        def __init__(
            self,
            n_estimators=100,
            *,
            criterion="squared_error",
            max_depth=None,
            min_samples_split=2,
            min_samples_leaf=1,
            min_weight_fraction_leaf=0.0,
            max_features=1.0,
            max_leaf_nodes=None,
            min_impurity_decrease=0.0,
            bootstrap=True,
            oob_score=False,
            n_jobs=None,
            random_state=None,
            verbose=0,
            warm_start=False,
            ccp_alpha=0.0,
            max_samples=None,
            monotonic_cst=None,
            max_bins=256,
            min_bin_size=1,
        ):
            super().__init__(
                DecisionTreeRegressor(),
                n_estimators=n_estimators,
                estimator_params=(
                    "criterion",
                    "max_depth",
                    "min_samples_split",
                    "min_samples_leaf",
                    "min_weight_fraction_leaf",
                    "max_features",
                    "max_leaf_nodes",
                    "min_impurity_decrease",
                    "random_state",
                    "ccp_alpha",
                    "monotonic_cst",
                ),
                bootstrap=bootstrap,
                oob_score=oob_score,
                n_jobs=n_jobs,
                random_state=random_state,
                verbose=verbose,
                warm_start=warm_start,
                max_samples=max_samples,
            )

            self.criterion = criterion
            self.max_depth = max_depth
            self.min_samples_split = min_samples_split
            self.min_samples_leaf = min_samples_leaf
            self.min_weight_fraction_leaf = min_weight_fraction_leaf
            self.max_features = max_features
            self.max_leaf_nodes = max_leaf_nodes
            self.min_impurity_decrease = min_impurity_decrease
            self.ccp_alpha = ccp_alpha
            self.max_bins = max_bins
            self.min_bin_size = min_bin_size
            self.monotonic_cst = monotonic_cst

    else:

        def __init__(
            self,
            n_estimators=100,
            *,
            criterion="squared_error",
            max_depth=None,
            min_samples_split=2,
            min_samples_leaf=1,
            min_weight_fraction_leaf=0.0,
            max_features=1.0 if sklearn_check_version("1.1") else "auto",
            max_leaf_nodes=None,
            min_impurity_decrease=0.0,
            bootstrap=True,
            oob_score=False,
            n_jobs=None,
            random_state=None,
            verbose=0,
            warm_start=False,
            ccp_alpha=0.0,
            max_samples=None,
            max_bins=256,
            min_bin_size=1,
        ):
            super().__init__(
                DecisionTreeRegressor(),
                n_estimators=n_estimators,
                estimator_params=(
                    "criterion",
                    "max_depth",
                    "min_samples_split",
                    "min_samples_leaf",
                    "min_weight_fraction_leaf",
                    "max_features",
                    "max_leaf_nodes",
                    "min_impurity_decrease",
                    "random_state",
                    "ccp_alpha",
                ),
                bootstrap=bootstrap,
                oob_score=oob_score,
                n_jobs=n_jobs,
                random_state=random_state,
                verbose=verbose,
                warm_start=warm_start,
                max_samples=max_samples,
            )

            self.criterion = criterion
            self.max_depth = max_depth
            self.min_samples_split = min_samples_split
            self.min_samples_leaf = min_samples_leaf
            self.min_weight_fraction_leaf = min_weight_fraction_leaf
            self.max_features = max_features
            self.max_leaf_nodes = max_leaf_nodes
            self.min_impurity_decrease = min_impurity_decrease
            self.ccp_alpha = ccp_alpha
            self.max_bins = max_bins
            self.min_bin_size = min_bin_size


@control_n_jobs(decorated_methods=["fit", "predict", "predict_proba", "score"])
class ExtraTreesClassifier(ForestClassifier):
    __doc__ = _sklearn_ExtraTreesClassifier.__doc__
    _onedal_factory = onedal_ExtraTreesClassifier

    if sklearn_check_version("1.2"):
        _parameter_constraints: dict = {
            **_sklearn_ExtraTreesClassifier._parameter_constraints,
            "max_bins": [Interval(numbers.Integral, 2, None, closed="left")],
            "min_bin_size": [Interval(numbers.Integral, 1, None, closed="left")],
        }

    if sklearn_check_version("1.4"):

        def __init__(
            self,
            n_estimators=100,
            *,
            criterion="gini",
            max_depth=None,
            min_samples_split=2,
            min_samples_leaf=1,
            min_weight_fraction_leaf=0.0,
            max_features="sqrt",
            max_leaf_nodes=None,
            min_impurity_decrease=0.0,
            bootstrap=False,
            oob_score=False,
            n_jobs=None,
            random_state=None,
            verbose=0,
            warm_start=False,
            class_weight=None,
            ccp_alpha=0.0,
            max_samples=None,
            monotonic_cst=None,
            max_bins=256,
            min_bin_size=1,
        ):
            super().__init__(
                ExtraTreeClassifier(),
                n_estimators,
                estimator_params=(
                    "criterion",
                    "max_depth",
                    "min_samples_split",
                    "min_samples_leaf",
                    "min_weight_fraction_leaf",
                    "max_features",
                    "max_leaf_nodes",
                    "min_impurity_decrease",
                    "random_state",
                    "ccp_alpha",
                    "monotonic_cst",
                ),
                bootstrap=bootstrap,
                oob_score=oob_score,
                n_jobs=n_jobs,
                random_state=random_state,
                verbose=verbose,
                warm_start=warm_start,
                class_weight=class_weight,
                max_samples=max_samples,
            )

            self.criterion = criterion
            self.max_depth = max_depth
            self.min_samples_split = min_samples_split
            self.min_samples_leaf = min_samples_leaf
            self.min_weight_fraction_leaf = min_weight_fraction_leaf
            self.max_features = max_features
            self.max_leaf_nodes = max_leaf_nodes
            self.min_impurity_decrease = min_impurity_decrease
            self.ccp_alpha = ccp_alpha
            self.max_bins = max_bins
            self.min_bin_size = min_bin_size
            self.monotonic_cst = monotonic_cst

    else:

        def __init__(
            self,
            n_estimators=100,
            *,
            criterion="gini",
            max_depth=None,
            min_samples_split=2,
            min_samples_leaf=1,
            min_weight_fraction_leaf=0.0,
            max_features="sqrt" if sklearn_check_version("1.1") else "auto",
            max_leaf_nodes=None,
            min_impurity_decrease=0.0,
            bootstrap=False,
            oob_score=False,
            n_jobs=None,
            random_state=None,
            verbose=0,
            warm_start=False,
            class_weight=None,
            ccp_alpha=0.0,
            max_samples=None,
            max_bins=256,
            min_bin_size=1,
        ):
            super().__init__(
                ExtraTreeClassifier(),
                n_estimators,
                estimator_params=(
                    "criterion",
                    "max_depth",
                    "min_samples_split",
                    "min_samples_leaf",
                    "min_weight_fraction_leaf",
                    "max_features",
                    "max_leaf_nodes",
                    "min_impurity_decrease",
                    "random_state",
                    "ccp_alpha",
                ),
                bootstrap=bootstrap,
                oob_score=oob_score,
                n_jobs=n_jobs,
                random_state=random_state,
                verbose=verbose,
                warm_start=warm_start,
                class_weight=class_weight,
                max_samples=max_samples,
            )

            self.criterion = criterion
            self.max_depth = max_depth
            self.min_samples_split = min_samples_split
            self.min_samples_leaf = min_samples_leaf
            self.min_weight_fraction_leaf = min_weight_fraction_leaf
            self.max_features = max_features
            self.max_leaf_nodes = max_leaf_nodes
            self.min_impurity_decrease = min_impurity_decrease
            self.ccp_alpha = ccp_alpha
            self.max_bins = max_bins
            self.min_bin_size = min_bin_size


@control_n_jobs(decorated_methods=["fit", "predict", "score"])
class ExtraTreesRegressor(ForestRegressor):
    __doc__ = _sklearn_ExtraTreesRegressor.__doc__
    _onedal_factory = onedal_ExtraTreesRegressor

    if sklearn_check_version("1.2"):
        _parameter_constraints: dict = {
            **_sklearn_ExtraTreesRegressor._parameter_constraints,
            "max_bins": [Interval(numbers.Integral, 2, None, closed="left")],
            "min_bin_size": [Interval(numbers.Integral, 1, None, closed="left")],
        }

    if sklearn_check_version("1.4"):

        def __init__(
            self,
            n_estimators=100,
            *,
            criterion="squared_error",
            max_depth=None,
            min_samples_split=2,
            min_samples_leaf=1,
            min_weight_fraction_leaf=0.0,
            max_features=1.0,
            max_leaf_nodes=None,
            min_impurity_decrease=0.0,
            bootstrap=False,
            oob_score=False,
            n_jobs=None,
            random_state=None,
            verbose=0,
            warm_start=False,
            ccp_alpha=0.0,
            max_samples=None,
            monotonic_cst=None,
            max_bins=256,
            min_bin_size=1,
        ):
            super().__init__(
                ExtraTreeRegressor(),
                n_estimators=n_estimators,
                estimator_params=(
                    "criterion",
                    "max_depth",
                    "min_samples_split",
                    "min_samples_leaf",
                    "min_weight_fraction_leaf",
                    "max_features",
                    "max_leaf_nodes",
                    "min_impurity_decrease",
                    "random_state",
                    "ccp_alpha",
                    "monotonic_cst",
                ),
                bootstrap=bootstrap,
                oob_score=oob_score,
                n_jobs=n_jobs,
                random_state=random_state,
                verbose=verbose,
                warm_start=warm_start,
                max_samples=max_samples,
            )

            self.criterion = criterion
            self.max_depth = max_depth
            self.min_samples_split = min_samples_split
            self.min_samples_leaf = min_samples_leaf
            self.min_weight_fraction_leaf = min_weight_fraction_leaf
            self.max_features = max_features
            self.max_leaf_nodes = max_leaf_nodes
            self.min_impurity_decrease = min_impurity_decrease
            self.ccp_alpha = ccp_alpha
            self.max_bins = max_bins
            self.min_bin_size = min_bin_size
            self.monotonic_cst = monotonic_cst

    else:

        def __init__(
            self,
            n_estimators=100,
            *,
            criterion="squared_error",
            max_depth=None,
            min_samples_split=2,
            min_samples_leaf=1,
            min_weight_fraction_leaf=0.0,
            max_features=1.0 if sklearn_check_version("1.1") else "auto",
            max_leaf_nodes=None,
            min_impurity_decrease=0.0,
            bootstrap=False,
            oob_score=False,
            n_jobs=None,
            random_state=None,
            verbose=0,
            warm_start=False,
            ccp_alpha=0.0,
            max_samples=None,
            max_bins=256,
            min_bin_size=1,
        ):
            super().__init__(
                ExtraTreeRegressor(),
                n_estimators=n_estimators,
                estimator_params=(
                    "criterion",
                    "max_depth",
                    "min_samples_split",
                    "min_samples_leaf",
                    "min_weight_fraction_leaf",
                    "max_features",
                    "max_leaf_nodes",
                    "min_impurity_decrease",
                    "random_state",
                    "ccp_alpha",
                ),
                bootstrap=bootstrap,
                oob_score=oob_score,
                n_jobs=n_jobs,
                random_state=random_state,
                verbose=verbose,
                warm_start=warm_start,
                max_samples=max_samples,
            )

            self.criterion = criterion
            self.max_depth = max_depth
            self.min_samples_split = min_samples_split
            self.min_samples_leaf = min_samples_leaf
            self.min_weight_fraction_leaf = min_weight_fraction_leaf
            self.max_features = max_features
            self.max_leaf_nodes = max_leaf_nodes
            self.min_impurity_decrease = min_impurity_decrease
            self.ccp_alpha = ccp_alpha
            self.max_bins = max_bins
            self.min_bin_size = min_bin_size


# Allow for isinstance calls without inheritance changes using ABCMeta
_sklearn_RandomForestClassifier.register(RandomForestClassifier)
_sklearn_RandomForestRegressor.register(RandomForestRegressor)
_sklearn_ExtraTreesClassifier.register(ExtraTreesClassifier)
_sklearn_ExtraTreesRegressor.register(ExtraTreesRegressor)<|MERGE_RESOLUTION|>--- conflicted
+++ resolved
@@ -58,24 +58,11 @@
 from onedal.ensemble import RandomForestClassifier as onedal_RandomForestClassifier
 from onedal.ensemble import RandomForestRegressor as onedal_RandomForestRegressor
 from onedal.primitives import get_tree_state_cls, get_tree_state_reg
-<<<<<<< HEAD
-from onedal.utils import _num_features, _num_samples
-from sklearnex import get_hyperparameters
-=======
 from onedal.utils.validation import _num_features, _num_samples
 from sklearnex._utils import register_hyperparameters
->>>>>>> fada56a2
 
 from .._config import get_config
 from .._device_offload import dispatch, wrap_output_data
-<<<<<<< HEAD
-from .._utils import register_hyperparameters, PatchingConditionsChain
-from ..utils._array_api import get_namespace
-from ..utils.validation import assert_all_finite, validate_data, _check_sample_weight
-
-if sklearn_check_version("1.2"):
-    from sklearn.utils._param_validation import Interval
-=======
 from .._utils import PatchingConditionsChain
 from ..base import oneDALEstimator
 from ..utils._array_api import get_namespace
@@ -86,29 +73,11 @@
 if sklearn_check_version("1.4"):
     from daal4py.sklearn.utils import _assert_all_finite
 
->>>>>>> fada56a2
 
 class BaseForest(oneDALEstimator, ABC):
     _onedal_factory = None
 
     def _onedal_fit(self, X, y, sample_weight=None, queue=None):
-<<<<<<< HEAD
-        if sp.issparse(y):
-            raise ValueError("sparse multilabel-indicator for y is not supported.")
-
-        xp, _ = get_namespace(X)
-
-        X, y = validate_data(
-            self,
-            X,
-            y,
-            multi_output=True,
-            accept_sparse=False,
-            dtype=[xp.float64, xp.float32],
-            ensure_all_finite=False,
-            ensure_2d=True,
-        )
-=======
         use_raw_input = get_config().get("use_raw_input", False) is True
         xp, _ = get_namespace(X)
         if not use_raw_input:
@@ -118,11 +87,10 @@
                 y,
                 multi_output=True,
                 accept_sparse=False,
-                dtype=[np.float64, np.float32],
+                dtype=[xp.float64, xp.float32],
                 ensure_all_finite=False,
                 ensure_2d=True,
             )
->>>>>>> fada56a2
 
             if sample_weight is not None:
                 sample_weight = _check_sample_weight(sample_weight, X)
@@ -137,11 +105,6 @@
             )
 
         if y.ndim == 1:
-<<<<<<< HEAD
-=======
-            # reshape is necessary to preserve the data contiguity against vs
-            # [:, np.newaxis] that does not.
->>>>>>> fada56a2
             y = xp.reshape(y, (-1, 1))
 
         self._n_samples, self.n_outputs_ = y.shape
@@ -223,11 +186,7 @@
 
         # Compute
         self._onedal_estimator = self._onedal_factory(**onedal_params)
-<<<<<<< HEAD
-        self._onedal_estimator.fit(X, y, sample_weight, queue=queue)
-=======
         self._onedal_estimator.fit(X, xp.reshape(y, (-1,)), sample_weight, queue=queue)
->>>>>>> fada56a2
 
         self._save_attributes(xp)
 
@@ -623,8 +582,7 @@
             )
 
         if patching_status.get_status():
-<<<<<<< HEAD
-=======
+
             if sklearn_check_version("1.6"):
                 X, y = check_X_y(
                     X,
@@ -657,7 +615,6 @@
                 y = np.reshape(y, (-1, 1))
 
             self.n_outputs_ = y.shape[1]
->>>>>>> fada56a2
 
             patching_status.and_conditions(
                 [
@@ -872,31 +829,17 @@
 
     def _onedal_predict(self, X, queue=None):
         xp, _ = get_namespace(X)
-<<<<<<< HEAD
-        if sklearn_check_version("1.0"):
+
+        if not get_config()["use_raw_input"]:
             X = validate_data(
                 self,
                 X,
                 dtype=[xp.float64, xp.float32],
-                reset=False,
-                ensure_2d=True,
-            )
-        else:
-            X = check_array(
-                X,
-                dtype=[xp.float64, xp.float32],
-            )  # Warning, order of dtype matters
-=======
-        if not get_config()["use_raw_input"]:
-            X = validate_data(
-                self,
-                X,
-                dtype=[np.float64, np.float32],
                 ensure_all_finite=False,
                 reset=False,
                 ensure_2d=True,
             )
->>>>>>> fada56a2
+
             if hasattr(self, "n_features_in_"):
                 try:
                     num_features = _num_features(X)
@@ -913,26 +856,7 @@
             check_n_features(self, X, reset=False)
 
         res = self._onedal_estimator.predict(X, queue=queue)
-<<<<<<< HEAD
-        return xp.take(self.classes_, xp.reshape(res, (-1,)).astype(xp.int64))
-
-    def _onedal_predict_proba(self, X, queue=None):
-        xp, _ = get_namespace(X)
-        if sklearn_check_version("1.0"):
-            X = validate_data(
-                self,
-                X,
-                dtype=[xp.float64, xp.float32],
-                reset=False,
-                ensure_2d=True,
-            )
-        else:
-            X = check_array(
-                X,
-                dtype=[xp.float64, xp.float32],
-            )  # Warning, order of dtype matters
-            self._check_n_features(X, reset=False)
-=======
+
         try:
             return xp.take(
                 xp.asarray(self.classes_, device=res.sycl_queue),
@@ -942,17 +866,18 @@
             return np.take(self.classes_, res.ravel().astype(np.int64, casting="unsafe"))
 
     def _onedal_predict_proba(self, X, queue=None):
+        xp, _ = get_namespace(X)
+
         use_raw_input = get_config().get("use_raw_input", False) is True
         if not use_raw_input:
             X = validate_data(
                 self,
                 X,
-                dtype=[np.float64, np.float32],
+                dtype=[xp.float64, xp.float32],
                 ensure_all_finite=False,
                 reset=False,
                 ensure_2d=True,
             )
->>>>>>> fada56a2
 
         return self._onedal_estimator.predict_proba(X, queue=queue)
 
@@ -1016,20 +941,6 @@
         else:
             self._check_parameters()
 
-<<<<<<< HEAD
-=======
-        if not self.bootstrap and self.oob_score:
-            raise ValueError("Out of bag estimation only available" " if bootstrap=True")
-
-        if not sklearn_check_version("1.2") and self.criterion == "mse":
-            warnings.warn(
-                "Criterion 'mse' was deprecated in v1.0 and will be "
-                "removed in version 1.2. Use `criterion='squared_error'` "
-                "which is equivalent.",
-                FutureWarning,
-            )
-
->>>>>>> fada56a2
         patching_status.and_conditions(
             [
                 (
@@ -1073,8 +984,7 @@
             )
 
         if patching_status.get_status():
-<<<<<<< HEAD
-=======
+
             if sklearn_check_version("1.6"):
                 X, y = check_X_y(
                     X,
@@ -1110,7 +1020,6 @@
 
             self.n_outputs_ = y.shape[1]
 
->>>>>>> fada56a2
             patching_status.and_conditions(
                 [
                     (
@@ -1243,33 +1152,18 @@
 
     def _onedal_predict(self, X, queue=None):
         check_is_fitted(self, "_onedal_estimator")
-<<<<<<< HEAD
         xp, _ = get_namespace(X)
-        if sklearn_check_version("1.0"):
+        use_raw_input = get_config().get("use_raw_input", False) is True
+
+        if not use_raw_input:
             X = validate_data(
                 self,
                 X,
                 dtype=[xp.float64, xp.float32],
-                reset=False,
-                ensure_2d=True,
-            )  # Warning, order of dtype matters
-        else:
-            X = check_array(
-                X, dtype=[xp.float64, xp.float32]
-            )  # Warning, order of dtype matters
-=======
-        use_raw_input = get_config().get("use_raw_input", False) is True
-
-        if not use_raw_input:
-            X = validate_data(
-                self,
-                X,
-                dtype=[np.float64, np.float32],
                 ensure_all_finite=False,
                 reset=False,
                 ensure_2d=True,
             )  # Warning, order of dtype matters
->>>>>>> fada56a2
 
         return self._onedal_estimator.predict(X, queue=queue)
 
