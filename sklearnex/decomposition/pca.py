--- conflicted
+++ resolved
@@ -1,564 +1,553 @@
-# ===============================================================================
-# Copyright 2021 Intel Corporation
-#
-# Licensed under the Apache License, Version 2.0 (the "License");
-# you may not use this file except in compliance with the License.
-# You may obtain a copy of the License at
-#
-#     http://www.apache.org/licenses/LICENSE-2.0
-#
-# Unless required by applicable law or agreed to in writing, software
-# distributed under the License is distributed on an "AS IS" BASIS,
-# WITHOUT WARRANTIES OR CONDITIONS OF ANY KIND, either express or implied.
-# See the License for the specific language governing permissions and
-# limitations under the License.
-# ===============================================================================
-
-import logging
-
-from daal4py.sklearn._utils import daal_check_version
-
-if daal_check_version((2024, "P", 100)):
-    from math import sqrt
-    from numbers import Integral
-    from warnings import warn
-
-    import numpy as np
-    from scipy.sparse import issparse
-    from sklearn.decomposition._pca import _infer_dimension
-    from sklearn.utils.extmath import stable_cumsum
-    from sklearn.utils.validation import check_is_fitted
-
-    from daal4py.sklearn._n_jobs_support import control_n_jobs
-    from daal4py.sklearn._utils import sklearn_check_version
-
-    from .._config import get_config
-    from .._device_offload import dispatch, wrap_output_data
-    from .._utils import PatchingConditionsChain, register_hyperparameters
-    from ..base import oneDALEstimator
-    from ..utils._array_api import enable_array_api, get_namespace
-    from ..utils.validation import validate_data
-
-    if sklearn_check_version("1.1") and not sklearn_check_version("1.2"):
-        from sklearn.utils import check_scalar
-
-    if sklearn_check_version("1.2"):
-        from sklearn.utils._param_validation import StrOptions
-
-    from sklearn.decomposition import PCA as _sklearn_PCA
-
-<<<<<<< HEAD
-    from onedal._device_offload import _transfer_to_host
-=======
-    from onedal._device_offload import support_sycl_format
->>>>>>> 89dd23f3
-    from onedal.decomposition import PCA as onedal_PCA
-    from onedal.utils._array_api import _is_numpy_namespace
-    from onedal.utils.validation import _num_features, _num_samples
-
-    @enable_array_api
-    @register_hyperparameters({"fit": ("pca", "train")})
-    @control_n_jobs(decorated_methods=["fit", "transform", "fit_transform"])
-    class PCA(oneDALEstimator, _sklearn_PCA):
-        __doc__ = _sklearn_PCA.__doc__
-
-        if sklearn_check_version("1.2"):
-            _parameter_constraints: dict = {**_sklearn_PCA._parameter_constraints}
-            # "onedal_svd" solver uses oneDAL's PCA-SVD algorithm
-            # and required for testing purposes to fully enable it in future.
-            # "covariance_eigh" solver is added for ability to explicitly request
-            # oneDAL's PCA-Covariance algorithm using any sklearn version < 1.5.
-            _parameter_constraints["svd_solver"] = [
-                StrOptions(
-                    _parameter_constraints["svd_solver"][0].options
-                    | {"onedal_svd", "covariance_eigh"}
-                )
-            ]
-
-        if sklearn_check_version("1.1"):
-
-            def __init__(
-                self,
-                n_components=None,
-                *,
-                copy=True,
-                whiten=False,
-                svd_solver="auto",
-                tol=0.0,
-                iterated_power="auto",
-                n_oversamples=10,
-                power_iteration_normalizer="auto",
-                random_state=None,
-            ):
-                self.n_components = n_components
-                self.copy = copy
-                self.whiten = whiten
-                self.svd_solver = svd_solver
-                self.tol = tol
-                self.iterated_power = iterated_power
-                self.n_oversamples = n_oversamples
-                self.power_iteration_normalizer = power_iteration_normalizer
-                self.random_state = random_state
-
-        else:
-
-            def __init__(
-                self,
-                n_components=None,
-                copy=True,
-                whiten=False,
-                svd_solver="auto",
-                tol=0.0,
-                iterated_power="auto",
-                random_state=None,
-            ):
-                self.n_components = n_components
-                self.copy = copy
-                self.whiten = whiten
-                self.svd_solver = svd_solver
-                self.tol = tol
-                self.iterated_power = iterated_power
-                self.random_state = random_state
-
-<<<<<<< HEAD
-        _onedal_PCA = staticmethod(onedal_PCA)
-=======
-        # guarantee operability with dpnp/dpctl, runs on CPU unless
-        # array_api_dispatch is enabled.
-        score_samples = support_sycl_format(_sklearn_PCA.score_samples)
-
-        def fit(self, X, y=None):
-            self._fit(X)
-            return self
->>>>>>> 89dd23f3
-
-        def _onedal_supported(self, method_name, *data):
-            class_name = self.__class__.__name__
-            patching_status = PatchingConditionsChain(
-                f"sklearn.decomposition.{class_name}.{method_name}"
-            )
-            X = data[0]
-
-            if method_name in ["fit", "fit_transform"]:
-                # pulling shape of the input is required before offloading
-                # due to the nature of sklearn's PCA._fit routine, which is
-                # behind a ``validate_data`` call and cannot be used
-                # without a performance impact
-                n_samples = _num_samples(X)
-                n_features = _num_features(X)
-                # in the case that the code falls back to sklearn
-                # self._fit_svd_solver will be clobbered in ``PCA._fit``
-                # setting values in dispatching is generally forbidden, but
-                # must be done in this case due to the sklearn estimator
-                # design.
-                self._fit_svd_solver = (
-                    self._select_svd_solver(n_samples, n_features)
-                    if self.svd_solver == "auto"
-                    else self.svd_solver
-                )
-                # Use oneDAL in the following cases:
-                # 1. "onedal_svd" solver is explicitly set
-                # 2. solver is set to "covariance_eigh"
-                # 3. solver is set to "full" and sklearn version < 1.5
-                # 4. solver is set to "auto" and dispatched to "full"
-                force_solver = self._fit_svd_solver == "full" and (
-                    not sklearn_check_version("1.5") or self.svd_solver == "auto"
-                )
-
-                patching_status.and_conditions(
-                    [
-                        (
-                            force_solver
-                            or self._fit_svd_solver in ["covariance_eigh", "onedal_svd"],
-                            (
-                                "Only 'covariance_eigh' and 'onedal_svd' "
-                                "solvers are supported."
-                                if sklearn_check_version("1.5")
-                                else "Only 'full', 'covariance_eigh' and 'onedal_svd' "
-                                "solvers are supported."
-                            ),
-                        ),
-                        (not issparse(X), "oneDAL PCA does not support sparse data"),
-                    ]
-                )
-                return patching_status
-
-            if method_name == "transform":
-                patching_status.and_conditions(
-                    [
-                        (
-                            hasattr(self, "_onedal_estimator"),
-                            "oneDAL model was not trained",
-                        ),
-                    ]
-                )
-                return patching_status
-
-            raise RuntimeError(
-                f"Unknown method {method_name} in {self.__class__.__name__}"
-            )
-
-        _onedal_cpu_supported = _onedal_supported
-        _onedal_gpu_supported = _onedal_supported
-
-        def _validate_n_components(self, X):
-            # This reproduces the initial n_components validation in PCA._fit_full
-            # Also a maintenance burden, but is isolated for compartmentalization
-            n_samples, n_features = X.shape
-            if self.n_components == "mle":
-                if n_samples < n_features:
-                    raise ValueError(
-                        "n_components='mle' is only supported if n_samples >= n_features"
-                    )
-            elif not 0 <= self.n_components <= min(n_samples, n_features):
-                raise ValueError(
-                    "n_components=%r must be between 0 and "
-                    "min(n_samples, n_features)=%r with "
-                    "svd_solver='full'" % (self.n_components, min(n_samples, n_features))
-                )
-            elif not sklearn_check_version("1.2") and self.n_components >= 1:
-                if not isinstance(self.n_components, Integral):
-                    raise ValueError(
-                        "n_components=%r must be of type int "
-                        "when greater than or equal to 1, "
-                        "was of type=%r" % (self.n_components, type(self.n_components))
-                    )
-
-        def _postprocess_n_components(self):
-            # this method extracts aspects of post-processing located in
-            # PCA._fit_full which cannot be reused.
-            if self.n_components == "mle":
-                return _infer_dimension(
-                    self._onedal_estimator.explained_variance_, self.n_samples_
-                )
-            else:
-                ratio = self._onedal_estimator.explained_variance_ratio_
-                if not isinstance(ratio, np.ndarray):
-                    # this is suboptimal, but the implementation in sklearn is not much
-                    # better/ does the same thing.
-                    _, (ratio,) = _transfer_to_host(ratio)
-                ratio_cumsum = stable_cumsum(ratio)
-                return np.searchsorted(ratio_cumsum, self.n_components, side="right") + 1
-
-        def _compute_noise_variance(self, n_sf_min, xp):
-            # generally replicates capability seen in sklearn.PCA._fit_full
-            explained_variance = self._onedal_estimator.explained_variance_
-            if self._n_components_ < n_sf_min:
-                if explained_variance.shape[0] == n_sf_min:
-                    return xp.mean(explained_variance[self._n_components_ :])
-                elif explained_variance.shape[0] < n_sf_min:
-                    # replicates capability seen in sklearn.PCA._fit_truncated
-                    # this is necessary as oneDAL will fit only to self.n_components
-                    # which leads to self.explained_variance_ not containing the
-                    # full information (and therefore can't replicate
-                    # sklearn.PCA._fit_full)
-                    resid_var = xp.sum(self._onedal_estimator.var_) - xp.sum(
-                        explained_variance
-                    )
-                    return resid_var / (n_sf_min - self._n_components_)
-            else:
-                return 0.0
-
-        if sklearn_check_version("1.1"):
-
-            def _select_svd_solver(self, n_samples, n_features):
-                n_sf_min = min(n_samples, n_features)
-                n_components = (
-                    n_sf_min if self.n_components is None else self.n_components
-                )
-                # This is matching aspects of sklearn.decomposition.PCA's ``_fit`` method
-                # Must be done this way as the logic hidden behind a ``validate_data`` call
-                # in sklearn cannot be reused without performance loss. This is likely to be
-                # high maintenance, but is written to be as simple and straightforward as
-                # possible.
-                if (
-                    sklearn_check_version("1.5")
-                    and n_features <= 1_000
-                    and n_samples >= 10 * n_features
-                ):
-                    return "covariance_eigh"
-                elif max(n_samples, n_features) <= 500 or n_components == "mle":
-                    return "full"
-                elif 1 <= n_components < 0.8 * n_sf_min:
-                    return "randomized"
-                else:
-                    return "full"
-
-        else:
-
-            def _select_svd_solver(self, n_samples, n_features):
-                n_sf_min = min(n_samples, n_features)
-                n_components = (
-                    n_sf_min if self.n_components is None else self.n_components
-                )
-
-                if n_components == "mle":
-                    return "full"
-                else:
-                    # check if sklearnex is faster than randomized sklearn
-                    # Refer to daal4py, this is legacy and should be either
-                    # regenerated or removed. Refactored from daal4py to
-                    # remove unnecessary math.
-                    d4p_analysis = (
-                        n_features
-                        * (9.779873e-11 * n_components - 1.122062e-11 * n_features)
-                        + 1.127905e-09 * n_samples
-                    )
-                    if n_components >= 1 and d4p_analysis <= 0:
-                        return "randomized"
-                    else:
-                        return "full"
-
-        def fit(self, X, y=None):
-            if sklearn_check_version("1.2"):
-                self._validate_params()
-            elif sklearn_check_version("1.1"):
-                check_scalar(
-                    self.n_oversamples,
-                    "n_oversamples",
-                    min_val=1,
-                    target_type=Integral,
-                )
-
-            dispatch(
-                self,
-                "fit",
-                {
-                    "onedal": self.__class__._onedal_fit,
-                    "sklearn": _sklearn_PCA.fit,
-                },
-                X,
-            )
-            return self
-
-        def _onedal_fit(self, X, queue=None):
-            xp, _ = get_namespace(X)
-            if not get_config()["use_raw_input"]:
-                X = validate_data(
-                    self,
-                    X,
-                    dtype=[xp.float64, xp.float32],
-                    ensure_2d=True,
-                    copy=self.copy,
-                )
-
-                # `use_raw_input` disabled by hasattr check
-                if (
-                    sklearn_check_version("1.5")
-                    and self._fit_svd_solver == "full"
-                    and self.svd_solver == "auto"
-                ):
-                    self._fit_svd_solver = "covariance_eigh"
-                    # warning should only be emitted if to be offloaded to oneDAL
-                    warn(
-                        "Sklearnex always uses `covariance_eigh` solver instead of `full` "
-                        "when `svd_solver` parameter is set to `auto` "
-                        "for performance purposes."
-                    )
-            else:
-                self._fit_svd_solver = "covariance_eigh"
-
-            if self.n_components is not None:
-                self._validate_n_components(X)
-
-            # unless the components are explicitly given as an integer, post-processing
-            # will set the components having first trained using the minimum size of the
-            # input dimensions. This is done in sklearnex and not in the onedal estimator
-            n_components = (
-                self.n_components
-                if isinstance(self.n_components, Integral)
-                else min(X.shape)
-            )
-            onedal_params = {
-                "n_components": n_components,
-                "is_deterministic": True,
-                "method": "svd" if self._fit_svd_solver == "onedal_svd" else "cov",
-                "whiten": self.whiten,
-            }
-            self._onedal_estimator = self._onedal_PCA(**onedal_params)
-            self._onedal_estimator.fit(X, queue=queue)
-
-            self.n_samples_ = X.shape[0]
-            self.n_features_in_ = X.shape[1]
-
-            # post-process the number of components
-            if self.n_components is not None and not isinstance(
-                self.n_components, Integral
-            ):
-                n_components = self._postprocess_n_components()
-
-            # set attributes necessary for calls to transform, will modify
-            # self._onedal_estimator, and clear any previous fit models
-            # Follow guidance from sklearn PCA._fit_full and copy the data
-            self.n_components_ = n_components
-            self.noise_variance_ = self._compute_noise_variance(
-                min(self.n_samples_, self.n_features_in_), xp
-            )
-
-            self.components_ = self._onedal_estimator.components_[:n_components, ...]
-            # oneDAL PCA eigenvalues are not guaranteed to be >=0 and must be clipped.
-            # This is likely due to accumulated numerical error in the oneDAL calculation.
-            self.explained_variance_ = xp.clip(
-                self._onedal_estimator.explained_variance_[:n_components], 0.0, None
-            )
-            self.mean_ = self._onedal_estimator.mean_
-
-            # set other fit attributes, first by modifying the onedal_estimator
-            self._onedal_estimator.singular_values_ = (
-                self._onedal_estimator.singular_values_[:n_components]
-            )
-            self._onedal_estimator.explained_variance_ratio_ = (
-                self._onedal_estimator.explained_variance_ratio_[:n_components]
-            )
-
-            self.singular_values_ = self._onedal_estimator.singular_values_
-            self.explained_variance_ratio_ = (
-                self._onedal_estimator.explained_variance_ratio_
-            )
-
-            # return X for use in fit_transform, as it is validated and ready
-            return X
-
-        if not sklearn_check_version("1.2"):
-
-            @property
-            def n_features_(self):
-                return self.n_features_in_
-
-            @n_features_.setter
-            def n_features_(self, value):
-                self.n_features_in_ = value
-
-            # no deleter defined as n_features_in_ will control it.
-
-        @wrap_output_data
-        def transform(self, X):
-            check_is_fitted(self)
-            return dispatch(
-                self,
-                "transform",
-                {
-                    "onedal": self.__class__._onedal_transform,
-                    "sklearn": _sklearn_PCA.transform,
-                },
-                X,
-            )
-
-        def _onedal_transform(self, X, queue=None):
-            if not get_config()["use_raw_input"]:
-                xp, _ = get_namespace(X)
-                X = validate_data(
-                    self,
-                    X,
-                    dtype=[xp.float64, xp.float32],
-                    reset=False,
-                )
-
-            return self._onedal_estimator.predict(X, queue=queue)
-
-        def _onedal_fit_transform(self, X, queue=None):
-            X = self._onedal_fit(X, queue=queue)
-            return self._onedal_estimator.predict(X, queue=queue)
-
-        @wrap_output_data
-        def fit_transform(self, X, y=None):
-            if sklearn_check_version("1.2"):
-                self._validate_params()
-            return dispatch(
-                self,
-                "fit_transform",
-                {
-                    "onedal": self.__class__._onedal_fit_transform,
-                    "sklearn": _sklearn_PCA.fit_transform,
-                },
-                X,
-            )
-
-        def inverse_transform(self, X):
-            # sklearn does not properly input check inverse_transform using
-            # ``validate_data`` (as of sklearn 1.7). Yielding the namespace
-            # in this way will conform to sklearn and various inputs without
-            # causing issues with dimensionality checks, array api support,
-            # etc. evaluated in ``validate_data``. This is a special solution.
-            xp = (
-                func()
-                if (func := getattr(X, "__array_namespace__", None))
-                else get_namespace(X)[0]
-            )
-
-            mean = self.mean_
-            if self.whiten:
-                components = (
-                    xp.sqrt(self.explained_variance_[:, np.newaxis]) * self.components_
-                )
-            else:
-                components = self.components_
-
-            if not _is_numpy_namespace(xp):
-                # Force matching type to input data if possible
-                components = xp.asarray(components, device=X.device)
-                mean = xp.asarray(mean, device=X.device)
-
-            return X @ components + mean
-
-        # set properties for deleting the onedal_estimator model if:
-        # n_components_, components_, mean_ or explained_variance_ are
-        # changed. This assists in speeding up multiple uses of onedal
-        # transform as a model must now only be generated once.
-
-        @property
-        def n_components_(self):
-            return self._n_components_
-
-        @n_components_.setter
-        def n_components_(self, value):
-            if hasattr(self, "_onedal_estimator"):
-                self._onedal_estimator.n_components_ = value
-                self._onedal_estimator._onedal_model = None
-            self._n_components_ = value
-
-        @property
-        def components_(self):
-            return self._components_
-
-        @components_.setter
-        def components_(self, value):
-            if hasattr(self, "_onedal_estimator"):
-                self._onedal_estimator.components_ = value
-                self._onedal_estimator._onedal_model = None
-            self._components_ = value
-
-        @property
-        def mean_(self):
-            return self._mean_
-
-        @mean_.setter
-        def mean_(self, value):
-            if hasattr(self, "_onedal_estimator"):
-                self._onedal_estimator.mean_ = value
-                self._onedal_estimator._onedal_model = None
-            self._mean_ = value
-
-        @property
-        def explained_variance_(self):
-            return self._explained_variance_
-
-        @explained_variance_.setter
-        def explained_variance_(self, value):
-            if hasattr(self, "_onedal_estimator"):
-                self._onedal_estimator.explained_variance_ = value
-                self._onedal_estimator._onedal_model = None
-            self._explained_variance_ = value
-
-        fit.__doc__ = _sklearn_PCA.fit.__doc__
-        transform.__doc__ = _sklearn_PCA.transform.__doc__
-        fit_transform.__doc__ = _sklearn_PCA.fit_transform.__doc__
-        inverse_transform.__doc__ = _sklearn_PCA.inverse_transform.__doc__
-        score_samples.__doc__ = _sklearn_PCA.score_samples.__doc__
-
-else:
-    from daal4py.sklearn.decomposition import PCA
-
-    logging.warning(
-        "Sklearnex PCA requires oneDAL version >= 2024.1.0 but it was not found"
-    )
+# ===============================================================================
+# Copyright 2021 Intel Corporation
+#
+# Licensed under the Apache License, Version 2.0 (the "License");
+# you may not use this file except in compliance with the License.
+# You may obtain a copy of the License at
+#
+#     http://www.apache.org/licenses/LICENSE-2.0
+#
+# Unless required by applicable law or agreed to in writing, software
+# distributed under the License is distributed on an "AS IS" BASIS,
+# WITHOUT WARRANTIES OR CONDITIONS OF ANY KIND, either express or implied.
+# See the License for the specific language governing permissions and
+# limitations under the License.
+# ===============================================================================
+
+import logging
+
+from daal4py.sklearn._utils import daal_check_version
+
+if daal_check_version((2024, "P", 100)):
+    from math import sqrt
+    from numbers import Integral
+    from warnings import warn
+
+    import numpy as np
+    from scipy.sparse import issparse
+    from sklearn.decomposition._pca import _infer_dimension
+    from sklearn.utils.extmath import stable_cumsum
+    from sklearn.utils.validation import check_is_fitted
+
+    from daal4py.sklearn._n_jobs_support import control_n_jobs
+    from daal4py.sklearn._utils import sklearn_check_version
+
+    from .._config import get_config
+    from .._device_offload import dispatch, wrap_output_data
+    from .._utils import PatchingConditionsChain, register_hyperparameters
+    from ..base import oneDALEstimator
+    from ..utils._array_api import enable_array_api, get_namespace
+    from ..utils.validation import validate_data
+
+    if sklearn_check_version("1.1") and not sklearn_check_version("1.2"):
+        from sklearn.utils import check_scalar
+
+    if sklearn_check_version("1.2"):
+        from sklearn.utils._param_validation import StrOptions
+
+    from sklearn.decomposition import PCA as _sklearn_PCA
+
+    from onedal._device_offload import support_sycl_format
+    from onedal.decomposition import PCA as onedal_PCA
+    from onedal.utils._array_api import _is_numpy_namespace
+    from onedal.utils.validation import _num_features, _num_samples
+
+    @enable_array_api
+    @register_hyperparameters({"fit": ("pca", "train")})
+    @control_n_jobs(decorated_methods=["fit", "transform", "fit_transform"])
+    class PCA(oneDALEstimator, _sklearn_PCA):
+        __doc__ = _sklearn_PCA.__doc__
+
+        if sklearn_check_version("1.2"):
+            _parameter_constraints: dict = {**_sklearn_PCA._parameter_constraints}
+            # "onedal_svd" solver uses oneDAL's PCA-SVD algorithm
+            # and required for testing purposes to fully enable it in future.
+            # "covariance_eigh" solver is added for ability to explicitly request
+            # oneDAL's PCA-Covariance algorithm using any sklearn version < 1.5.
+            _parameter_constraints["svd_solver"] = [
+                StrOptions(
+                    _parameter_constraints["svd_solver"][0].options
+                    | {"onedal_svd", "covariance_eigh"}
+                )
+            ]
+
+        if sklearn_check_version("1.1"):
+
+            def __init__(
+                self,
+                n_components=None,
+                *,
+                copy=True,
+                whiten=False,
+                svd_solver="auto",
+                tol=0.0,
+                iterated_power="auto",
+                n_oversamples=10,
+                power_iteration_normalizer="auto",
+                random_state=None,
+            ):
+                self.n_components = n_components
+                self.copy = copy
+                self.whiten = whiten
+                self.svd_solver = svd_solver
+                self.tol = tol
+                self.iterated_power = iterated_power
+                self.n_oversamples = n_oversamples
+                self.power_iteration_normalizer = power_iteration_normalizer
+                self.random_state = random_state
+
+        else:
+
+            def __init__(
+                self,
+                n_components=None,
+                copy=True,
+                whiten=False,
+                svd_solver="auto",
+                tol=0.0,
+                iterated_power="auto",
+                random_state=None,
+            ):
+                self.n_components = n_components
+                self.copy = copy
+                self.whiten = whiten
+                self.svd_solver = svd_solver
+                self.tol = tol
+                self.iterated_power = iterated_power
+                self.random_state = random_state
+
+        _onedal_PCA = staticmethod(onedal_PCA)
+        # guarantee operability with dpnp/dpctl, runs on CPU unless
+        # array_api_dispatch is enabled.
+        score_samples = support_sycl_format(_sklearn_PCA.score_samples)
+
+        def _onedal_supported(self, method_name, *data):
+            class_name = self.__class__.__name__
+            patching_status = PatchingConditionsChain(
+                f"sklearn.decomposition.{class_name}.{method_name}"
+            )
+            X = data[0]
+
+            if method_name in ["fit", "fit_transform"]:
+                # pulling shape of the input is required before offloading
+                # due to the nature of sklearn's PCA._fit routine, which is
+                # behind a ``validate_data`` call and cannot be used
+                # without a performance impact
+                n_samples = _num_samples(X)
+                n_features = _num_features(X)
+                # in the case that the code falls back to sklearn
+                # self._fit_svd_solver will be clobbered in ``PCA._fit``
+                # setting values in dispatching is generally forbidden, but
+                # must be done in this case due to the sklearn estimator
+                # design.
+                self._fit_svd_solver = (
+                    self._select_svd_solver(n_samples, n_features)
+                    if self.svd_solver == "auto"
+                    else self.svd_solver
+                )
+                # Use oneDAL in the following cases:
+                # 1. "onedal_svd" solver is explicitly set
+                # 2. solver is set to "covariance_eigh"
+                # 3. solver is set to "full" and sklearn version < 1.5
+                # 4. solver is set to "auto" and dispatched to "full"
+                force_solver = self._fit_svd_solver == "full" and (
+                    not sklearn_check_version("1.5") or self.svd_solver == "auto"
+                )
+
+                patching_status.and_conditions(
+                    [
+                        (
+                            force_solver
+                            or self._fit_svd_solver in ["covariance_eigh", "onedal_svd"],
+                            (
+                                "Only 'covariance_eigh' and 'onedal_svd' "
+                                "solvers are supported."
+                                if sklearn_check_version("1.5")
+                                else "Only 'full', 'covariance_eigh' and 'onedal_svd' "
+                                "solvers are supported."
+                            ),
+                        ),
+                        (not issparse(X), "oneDAL PCA does not support sparse data"),
+                    ]
+                )
+                return patching_status
+
+            if method_name == "transform":
+                patching_status.and_conditions(
+                    [
+                        (
+                            hasattr(self, "_onedal_estimator"),
+                            "oneDAL model was not trained",
+                        ),
+                    ]
+                )
+                return patching_status
+
+            raise RuntimeError(
+                f"Unknown method {method_name} in {self.__class__.__name__}"
+            )
+
+        _onedal_cpu_supported = _onedal_supported
+        _onedal_gpu_supported = _onedal_supported
+
+        def _validate_n_components(self, X):
+            # This reproduces the initial n_components validation in PCA._fit_full
+            # Also a maintenance burden, but is isolated for compartmentalization
+            n_samples, n_features = X.shape
+            if self.n_components == "mle":
+                if n_samples < n_features:
+                    raise ValueError(
+                        "n_components='mle' is only supported if n_samples >= n_features"
+                    )
+            elif not 0 <= self.n_components <= min(n_samples, n_features):
+                raise ValueError(
+                    "n_components=%r must be between 0 and "
+                    "min(n_samples, n_features)=%r with "
+                    "svd_solver='full'" % (self.n_components, min(n_samples, n_features))
+                )
+            elif not sklearn_check_version("1.2") and self.n_components >= 1:
+                if not isinstance(self.n_components, Integral):
+                    raise ValueError(
+                        "n_components=%r must be of type int "
+                        "when greater than or equal to 1, "
+                        "was of type=%r" % (self.n_components, type(self.n_components))
+                    )
+
+        def _postprocess_n_components(self):
+            # this method extracts aspects of post-processing located in
+            # PCA._fit_full which cannot be reused.
+            if self.n_components == "mle":
+                return _infer_dimension(
+                    self._onedal_estimator.explained_variance_, self.n_samples_
+                )
+            else:
+                ratio = self._onedal_estimator.explained_variance_ratio_
+                if not isinstance(ratio, np.ndarray):
+                    # this is suboptimal, but the implementation in sklearn is not much
+                    # better/ does the same thing.
+                    _, (ratio,) = _transfer_to_host(ratio)
+                ratio_cumsum = stable_cumsum(ratio)
+                return np.searchsorted(ratio_cumsum, self.n_components, side="right") + 1
+
+        def _compute_noise_variance(self, n_sf_min, xp):
+            # generally replicates capability seen in sklearn.PCA._fit_full
+            explained_variance = self._onedal_estimator.explained_variance_
+            if self._n_components_ < n_sf_min:
+                if explained_variance.shape[0] == n_sf_min:
+                    return xp.mean(explained_variance[self._n_components_ :])
+                elif explained_variance.shape[0] < n_sf_min:
+                    # replicates capability seen in sklearn.PCA._fit_truncated
+                    # this is necessary as oneDAL will fit only to self.n_components
+                    # which leads to self.explained_variance_ not containing the
+                    # full information (and therefore can't replicate
+                    # sklearn.PCA._fit_full)
+                    resid_var = xp.sum(self._onedal_estimator.var_) - xp.sum(
+                        explained_variance
+                    )
+                    return resid_var / (n_sf_min - self._n_components_)
+            else:
+                return 0.0
+
+        if sklearn_check_version("1.1"):
+
+            def _select_svd_solver(self, n_samples, n_features):
+                n_sf_min = min(n_samples, n_features)
+                n_components = (
+                    n_sf_min if self.n_components is None else self.n_components
+                )
+                # This is matching aspects of sklearn.decomposition.PCA's ``_fit`` method
+                # Must be done this way as the logic hidden behind a ``validate_data`` call
+                # in sklearn cannot be reused without performance loss. This is likely to be
+                # high maintenance, but is written to be as simple and straightforward as
+                # possible.
+                if (
+                    sklearn_check_version("1.5")
+                    and n_features <= 1_000
+                    and n_samples >= 10 * n_features
+                ):
+                    return "covariance_eigh"
+                elif max(n_samples, n_features) <= 500 or n_components == "mle":
+                    return "full"
+                elif 1 <= n_components < 0.8 * n_sf_min:
+                    return "randomized"
+                else:
+                    return "full"
+
+        else:
+
+            def _select_svd_solver(self, n_samples, n_features):
+                n_sf_min = min(n_samples, n_features)
+                n_components = (
+                    n_sf_min if self.n_components is None else self.n_components
+                )
+
+                if n_components == "mle":
+                    return "full"
+                else:
+                    # check if sklearnex is faster than randomized sklearn
+                    # Refer to daal4py, this is legacy and should be either
+                    # regenerated or removed. Refactored from daal4py to
+                    # remove unnecessary math.
+                    d4p_analysis = (
+                        n_features
+                        * (9.779873e-11 * n_components - 1.122062e-11 * n_features)
+                        + 1.127905e-09 * n_samples
+                    )
+                    if n_components >= 1 and d4p_analysis <= 0:
+                        return "randomized"
+                    else:
+                        return "full"
+
+        def fit(self, X, y=None):
+            if sklearn_check_version("1.2"):
+                self._validate_params()
+            elif sklearn_check_version("1.1"):
+                check_scalar(
+                    self.n_oversamples,
+                    "n_oversamples",
+                    min_val=1,
+                    target_type=Integral,
+                )
+
+            dispatch(
+                self,
+                "fit",
+                {
+                    "onedal": self.__class__._onedal_fit,
+                    "sklearn": _sklearn_PCA.fit,
+                },
+                X,
+            )
+            return self
+
+        def _onedal_fit(self, X, queue=None):
+            xp, _ = get_namespace(X)
+            if not get_config()["use_raw_input"]:
+                X = validate_data(
+                    self,
+                    X,
+                    dtype=[xp.float64, xp.float32],
+                    ensure_2d=True,
+                    copy=self.copy,
+                )
+
+                # `use_raw_input` disabled by hasattr check
+                if (
+                    sklearn_check_version("1.5")
+                    and self._fit_svd_solver == "full"
+                    and self.svd_solver == "auto"
+                ):
+                    self._fit_svd_solver = "covariance_eigh"
+                    # warning should only be emitted if to be offloaded to oneDAL
+                    warn(
+                        "Sklearnex always uses `covariance_eigh` solver instead of `full` "
+                        "when `svd_solver` parameter is set to `auto` "
+                        "for performance purposes."
+                    )
+            else:
+                self._fit_svd_solver = "covariance_eigh"
+
+            if self.n_components is not None:
+                self._validate_n_components(X)
+
+            # unless the components are explicitly given as an integer, post-processing
+            # will set the components having first trained using the minimum size of the
+            # input dimensions. This is done in sklearnex and not in the onedal estimator
+            n_components = (
+                self.n_components
+                if isinstance(self.n_components, Integral)
+                else min(X.shape)
+            )
+            onedal_params = {
+                "n_components": n_components,
+                "is_deterministic": True,
+                "method": "svd" if self._fit_svd_solver == "onedal_svd" else "cov",
+                "whiten": self.whiten,
+            }
+            self._onedal_estimator = self._onedal_PCA(**onedal_params)
+            self._onedal_estimator.fit(X, queue=queue)
+
+            self.n_samples_ = X.shape[0]
+            self.n_features_in_ = X.shape[1]
+
+            # post-process the number of components
+            if self.n_components is not None and not isinstance(
+                self.n_components, Integral
+            ):
+                n_components = self._postprocess_n_components()
+
+            # set attributes necessary for calls to transform, will modify
+            # self._onedal_estimator, and clear any previous fit models
+            # Follow guidance from sklearn PCA._fit_full and copy the data
+            self.n_components_ = n_components
+            self.noise_variance_ = self._compute_noise_variance(
+                min(self.n_samples_, self.n_features_in_), xp
+            )
+
+            self.components_ = self._onedal_estimator.components_[:n_components, ...]
+            # oneDAL PCA eigenvalues are not guaranteed to be >=0 and must be clipped.
+            # This is likely due to accumulated numerical error in the oneDAL calculation.
+            self.explained_variance_ = xp.clip(
+                self._onedal_estimator.explained_variance_[:n_components], 0.0, None
+            )
+            self.mean_ = self._onedal_estimator.mean_
+
+            # set other fit attributes, first by modifying the onedal_estimator
+            self._onedal_estimator.singular_values_ = (
+                self._onedal_estimator.singular_values_[:n_components]
+            )
+            self._onedal_estimator.explained_variance_ratio_ = (
+                self._onedal_estimator.explained_variance_ratio_[:n_components]
+            )
+
+            self.singular_values_ = self._onedal_estimator.singular_values_
+            self.explained_variance_ratio_ = (
+                self._onedal_estimator.explained_variance_ratio_
+            )
+
+            # return X for use in fit_transform, as it is validated and ready
+            return X
+
+        if not sklearn_check_version("1.2"):
+
+            @property
+            def n_features_(self):
+                return self.n_features_in_
+
+            @n_features_.setter
+            def n_features_(self, value):
+                self.n_features_in_ = value
+
+            # no deleter defined as n_features_in_ will control it.
+
+        @wrap_output_data
+        def transform(self, X):
+            check_is_fitted(self)
+            return dispatch(
+                self,
+                "transform",
+                {
+                    "onedal": self.__class__._onedal_transform,
+                    "sklearn": _sklearn_PCA.transform,
+                },
+                X,
+            )
+
+        def _onedal_transform(self, X, queue=None):
+            if not get_config()["use_raw_input"]:
+                xp, _ = get_namespace(X)
+                X = validate_data(
+                    self,
+                    X,
+                    dtype=[xp.float64, xp.float32],
+                    reset=False,
+                )
+
+            return self._onedal_estimator.predict(X, queue=queue)
+
+        def _onedal_fit_transform(self, X, queue=None):
+            X = self._onedal_fit(X, queue=queue)
+            return self._onedal_estimator.predict(X, queue=queue)
+
+        @wrap_output_data
+        def fit_transform(self, X, y=None):
+            if sklearn_check_version("1.2"):
+                self._validate_params()
+            return dispatch(
+                self,
+                "fit_transform",
+                {
+                    "onedal": self.__class__._onedal_fit_transform,
+                    "sklearn": _sklearn_PCA.fit_transform,
+                },
+                X,
+            )
+
+        def inverse_transform(self, X):
+            # sklearn does not properly input check inverse_transform using
+            # ``validate_data`` (as of sklearn 1.7). Yielding the namespace
+            # in this way will conform to sklearn and various inputs without
+            # causing issues with dimensionality checks, array api support,
+            # etc. evaluated in ``validate_data``. This is a special solution.
+            xp = (
+                func()
+                if (func := getattr(X, "__array_namespace__", None))
+                else get_namespace(X)[0]
+            )
+
+            mean = self.mean_
+            if self.whiten:
+                components = (
+                    xp.sqrt(self.explained_variance_[:, np.newaxis]) * self.components_
+                )
+            else:
+                components = self.components_
+
+            if not _is_numpy_namespace(xp):
+                # Force matching type to input data if possible
+                components = xp.asarray(components, device=X.device)
+                mean = xp.asarray(mean, device=X.device)
+
+            return X @ components + mean
+
+        # set properties for deleting the onedal_estimator model if:
+        # n_components_, components_, mean_ or explained_variance_ are
+        # changed. This assists in speeding up multiple uses of onedal
+        # transform as a model must now only be generated once.
+
+        @property
+        def n_components_(self):
+            return self._n_components_
+
+        @n_components_.setter
+        def n_components_(self, value):
+            if hasattr(self, "_onedal_estimator"):
+                self._onedal_estimator.n_components_ = value
+                self._onedal_estimator._onedal_model = None
+            self._n_components_ = value
+
+        @property
+        def components_(self):
+            return self._components_
+
+        @components_.setter
+        def components_(self, value):
+            if hasattr(self, "_onedal_estimator"):
+                self._onedal_estimator.components_ = value
+                self._onedal_estimator._onedal_model = None
+            self._components_ = value
+
+        @property
+        def mean_(self):
+            return self._mean_
+
+        @mean_.setter
+        def mean_(self, value):
+            if hasattr(self, "_onedal_estimator"):
+                self._onedal_estimator.mean_ = value
+                self._onedal_estimator._onedal_model = None
+            self._mean_ = value
+
+        @property
+        def explained_variance_(self):
+            return self._explained_variance_
+
+        @explained_variance_.setter
+        def explained_variance_(self, value):
+            if hasattr(self, "_onedal_estimator"):
+                self._onedal_estimator.explained_variance_ = value
+                self._onedal_estimator._onedal_model = None
+            self._explained_variance_ = value
+
+        fit.__doc__ = _sklearn_PCA.fit.__doc__
+        transform.__doc__ = _sklearn_PCA.transform.__doc__
+        fit_transform.__doc__ = _sklearn_PCA.fit_transform.__doc__
+        inverse_transform.__doc__ = _sklearn_PCA.inverse_transform.__doc__
+        score_samples.__doc__ = _sklearn_PCA.score_samples.__doc__
+
+else:
+    from daal4py.sklearn.decomposition import PCA
+
+    logging.warning(
+        "Sklearnex PCA requires oneDAL version >= 2024.1.0 but it was not found"
+    )