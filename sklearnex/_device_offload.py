--- conflicted
+++ resolved
@@ -201,12 +201,6 @@
         raise RuntimeError(
             "dpctl need to be installed to work " "with __sycl_usm_array_interface__"
         )
-<<<<<<< HEAD
-    if hasattr(array, "nbytes"):
-        mem = MemoryUSMDevice(array.nbytes, queue=queue)
-        mem.copy_from_host(array.tobytes())
-        return usm_ndarray(array.shape, array.dtype, buffer=mem)
-=======
 
     if hasattr(array, "__array__"):
 
@@ -221,7 +215,6 @@
             if array.dtype == np.float32:
                 raise e
             return _copy_to_usm(queue, array.astype(np.float32))
->>>>>>> 28e545d9
     else:
         if isinstance(array, Iterable):
             array = [_copy_to_usm(queue, i) for i in array]
