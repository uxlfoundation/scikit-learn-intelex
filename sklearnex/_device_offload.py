--- conflicted
+++ resolved
@@ -14,15 +14,10 @@
 # limitations under the License.
 # ==============================================================================
 
-<<<<<<< HEAD
-from collections.abc import Iterable
-=======
->>>>>>> 23a0197a
 from functools import wraps
 
 from onedal._device_offload import (
     _copy_to_usm,
-<<<<<<< HEAD
     _extract_array_attr,
     _from_dlpack,
     _get_global_queue,
@@ -32,26 +27,8 @@
 )
 
 if dpnp_available:
+    import dpnp
     from onedal._device_offload import _convert_to_dpnp, _from_dlpack
-
-try:
-    from dpctl.tensor import usm_ndarray
-
-    dpctl_available = True
-except ImportError:
-    dpctl_available = False
-
-try:
-=======
-    _get_global_queue,
-    _transfer_to_host,
-    dpnp_available,
-)
-
-if dpnp_available:
->>>>>>> 23a0197a
-    import dpnp
-    from onedal._device_offload import _convert_to_dpnp
 
 
 from ._config import get_config
@@ -106,12 +83,9 @@
     )
 
 
-<<<<<<< HEAD
 # TODO:
 # support input data
 # wrap output data
-=======
->>>>>>> 23a0197a
 def wrap_output_data(func):
     @wraps(func)
     def wrapper(self, *args, **kwargs):
