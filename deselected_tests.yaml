--- conflicted
+++ resolved
@@ -317,7 +317,10 @@
   # are respected.
   - tests/test_common.py::test_valid_tag_types <1.6
 
-<<<<<<< HEAD
+  # Parameter validation test dbscan only in sklearn 1.1, this is temporary deselected before update
+  # to CI parameters, as parameter validation is globally handled in sklearn version 1.2 onward
+  - cluster/tests/test_dbscan.py::test_dbscan_params_validation
+
   # From sklearn 1.6, need to resolve logreg bug from joblib with_parallel_backend.
   # Removal of this deselection will result in test_logistic fails (this one will pass).
   - feature_selection/tests/test_rfe.py::test_rfe_with_joblib_threading_backend
@@ -332,11 +335,6 @@
   - tests/test_common.py::test_estimators[LogisticRegression(max_iter=5,solver='newton-cg')-check_sample_weight_equivalence_on_dense_data]
   - tests/test_common.py::test_estimators[NuSVC()-check_class_weight_classifiers]
   - tests/test_common.py::test_estimators[CalibratedClassifierCV(estimator=LogisticRegression(C=1))-check_sample_weights_invariance(kind=ones)]
-=======
-  # Parameter validation test dbscan only in sklearn 1.1, this is temporary deselected before update
-  # to CI parameters, as parameter validation is globally handled in sklearn version 1.2 onward
-  - cluster/tests/test_dbscan.py::test_dbscan_params_validation
->>>>>>> cf2dbcbd
 
   # --------------------------------------------------------
   # No need to test daal4py patching
