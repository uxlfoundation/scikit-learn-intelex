--- conflicted
+++ resolved
@@ -43,12 +43,7 @@
         - python
         - setuptools
         - numpy {{ numpy }}
-<<<<<<< HEAD
-        - dal-devel ==2021.6.0  # [linux]
-        - dal-devel ==2021.6.0  # [win or osx]
-=======
         - dal-devel ==2021.6.0
->>>>>>> db12454b
         - cython
         - jinja2
         - mpich  # [osx]
@@ -60,12 +55,7 @@
         - python
         - dpcpp_cpp_rt ==2022.0.1  # [linux]
         - dpcpp_cpp_rt ==2022.0.0  # [win or osx]
-<<<<<<< HEAD
-        - dal ==2021.6.0  # [linux]
-        - dal ==2021.6.0  # [win or osx]
-=======
         - dal ==2021.6.0
->>>>>>> db12454b
     ignore_run_exports:
         - numpy
 
