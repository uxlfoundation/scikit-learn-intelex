{% set version = '0.2020.0' %}
{% set buildnumber = 0 %}

package:
    name: daal4py
    version: {{version}}

source:
    path: ..

build:
    number: {{buildnumber}}
    include_recipe: False
<<<<<<< HEAD
    script_env:
     - DPCPP_VAR
     - DAALROOT
=======
    ignore_run_exports:
       - python
>>>>>>> aa516810

requirements:
    host:
        - python
        - setuptools
        - numpy >=1.15
        - daal-devel >=2019.0
        - cython
        - jinja2
        - mpich                  # [not win]
        - impi-devel             # [win]
    build:
        - {{ compiler('cxx') }}
        - {{ compiler('c') }}
    run:
        - python
        - daal >=2019.0
        - {{ pin_compatible('numpy') }}

test:
    requires:
        - pandas
        - scipy
        - scikit-learn
        - mpich                  # [not win]
        - impi_rt                # [win]
    imports:
        - daal4py
    source_files:
        - examples
        - tests
    commands:
        - mpirun -n 4 python -m unittest discover -v -s tests -p spmd*.py # [not win]
        - mpiexec -localonly -n 4 python -m unittest discover -v -s tests -p spmd*.py # [win]
        - python -m unittest discover -v -s tests -p test*.py
        - cd examples && python run_examples.py

about:
    home: https://intelpython.github.io/daal4py/
    license: Apache 2.0
    license_file: LICENSE
    summary: A convenient Python API to Intel (R) DAAL<|MERGE_RESOLUTION|>--- conflicted
+++ resolved
@@ -11,14 +11,11 @@
 build:
     number: {{buildnumber}}
     include_recipe: False
-<<<<<<< HEAD
     script_env:
      - DPCPP_VAR
      - DAALROOT
-=======
     ignore_run_exports:
        - python
->>>>>>> aa516810
 
 requirements:
     host:
