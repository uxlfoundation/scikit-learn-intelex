{% set version = '2021.1' %}
{% set buildnumber = 4 %}

package:
    name: daal4py
    version: {{ version }}

source:
    path: ..

build:
    number: {{ buildnumber }}
    include_recipe: False
    script_env:
    - DPCPPROOT
    - DAALROOT
    - DALROOT
    - TBBROOT
    ignore_run_exports:
       - python
       - mpich

requirements:
    build:
        - {{ compiler('cxx') }}  # [not osx]
        - {{ compiler('c') }}  # [not osx]
    host:
        - python
        - setuptools
        - numpy {{ numpy }}
        - daal-devel >=2020.3
        - cython
        - jinja2
        - mpich  # [osx]
        - impi-devel  # [not osx]
        - clang-tools
    run:
        - python
        - dpcpp_cpp_rt
        - daal >=2020.3
    ignore_run_exports:
        - numpy

test:
    requires:
        - lightgbm  # [not win]
        - pandas
        - scipy
        - scikit-learn
<<<<<<< HEAD
        - mpich                  # [not win]
        - impi_rt                # [win]
        - pytest
    imports:
        - daal4py
=======
        - threadpoolctl
        - xgboost  # [not win]
        - pytest
        - mpich  # [osx]
        - impi_rt  # [not osx]
>>>>>>> a715d3b2
    source_files:
        - examples
        - tests
        - daal4py
    commands:
        - python -c "import daal4py"
        - mpirun -n 4 python -m unittest discover -v -s tests -p spmd*.py # [not win]
        - mpiexec -localonly -n 4 python -m unittest discover -v -s tests -p spmd*.py # [win]
        - python -m unittest discover -v -s tests -p test*.py
<<<<<<< HEAD
        - python -m pytest tests/algorithms/test*.py
        - cd examples && python run_examples.py
=======
        - pytest --pyargs daal4py/sklearn/
        - python examples/run_examples.py
        - python -m daal4py examples/sycl/sklearn_sycl.py
>>>>>>> a715d3b2

about:
    about:
        home: https://intelpython.github.io/daal4py/
        license: Apache-2.0
        license_file:
              - LICENSE
              - doc/third-party-programs.txt
        summary: A convenient Python API to Intel (R) oneAPI Data Analytics Library
        description: |
          <strong>LEGAL NOTICE: Use of this software package is subject to the
          software license agreement (as set forth above, in the license section of
          the installed Conda package and/or the README file) and all notices,
          disclaimers or license terms for third party or open source software
          included in or with the software.</strong>
          <br/><br/>
          EULA: <a href="https://opensource.org/licenses/Apache-2.0" target="_blank">Apache-2.0</a>
          <br/><br/>
        dev_url: https://github.com/IntelPython/daal4py
        doc_url: https://intelpython.github.io/daal4py

extra:
    recipe-maintainers:
        # GitHub IDs for maintainers of the recipe.
        - napetrov
        - PetrovKP
        - SmirnovEgorRu<|MERGE_RESOLUTION|>--- conflicted
+++ resolved
@@ -47,19 +47,11 @@
         - pandas
         - scipy
         - scikit-learn
-<<<<<<< HEAD
-        - mpich                  # [not win]
-        - impi_rt                # [win]
-        - pytest
-    imports:
-        - daal4py
-=======
         - threadpoolctl
         - xgboost  # [not win]
         - pytest
         - mpich  # [osx]
         - impi_rt  # [not osx]
->>>>>>> a715d3b2
     source_files:
         - examples
         - tests
@@ -69,14 +61,9 @@
         - mpirun -n 4 python -m unittest discover -v -s tests -p spmd*.py # [not win]
         - mpiexec -localonly -n 4 python -m unittest discover -v -s tests -p spmd*.py # [win]
         - python -m unittest discover -v -s tests -p test*.py
-<<<<<<< HEAD
-        - python -m pytest tests/algorithms/test*.py
-        - cd examples && python run_examples.py
-=======
         - pytest --pyargs daal4py/sklearn/
         - python examples/run_examples.py
         - python -m daal4py examples/sycl/sklearn_sycl.py
->>>>>>> a715d3b2
 
 about:
     about:
