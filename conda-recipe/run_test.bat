--- conflicted
+++ resolved
@@ -45,18 +45,11 @@
 echo "with_json_report=%with_json_report%"
 setlocal enabledelayedexpansion
 if "%with_json_report%"=="1" (
-<<<<<<< HEAD
-    %PYTHON% -m pytest --verbose -s %1tests --json-report --json-report-file=.pytest_reports\legacy_report.json %COV_ARGS% || set exitcode=1
+    pytest -s "%1tests" --json-report --json-report-file=.pytest_reports\legacy_report.json %COV_ARGS% || set exitcode=1
     pytest --verbose --pyargs daal4py --json-report --json-report-file=.pytest_reports\daal4py_report.json %COV_ARGS% || set exitcode=1
     pytest --verbose --pyargs sklearnex --json-report --json-report-file=.pytest_reports\sklearnex_report.json %COV_ARGS% || set exitcode=1
     pytest --verbose --pyargs onedal --json-report --json-report-file=.pytest_reports\onedal_report.json %COV_ARGS% || set exitcode=1
-    pytest --verbose %1.ci\scripts\test_global_patch.py --json-report --json-report-file=.pytest_reports\global_patching_report.json %COV_ARGS% || set exitcode=1
-=======
-    pytest --verbose -s "%1tests" --json-report --json-report-file=.pytest_reports\legacy_report.json || set exitcode=1
-    pytest --verbose --pyargs daal4py --json-report --json-report-file=.pytest_reports\daal4py_report.json || set exitcode=1
-    pytest --verbose --pyargs sklearnex --json-report --json-report-file=.pytest_reports\sklearnex_report.json || set exitcode=1
-    pytest --verbose --pyargs onedal --json-report --json-report-file=.pytest_reports\onedal_report.json || set exitcode=1
-    pytest --verbose "%1.ci\scripts\test_global_patch.py" --json-report --json-report-file=.pytest_reports\global_patching_report.json || set exitcode=1
+    pytest --verbose "%1.ci\scripts\test_global_patch.py" --json-report --json-report-file=.pytest_reports\global_patching_report.json %COV_ARGS% || set exitcode=1
     if NOT "%NO_DIST%"=="1" (
         %PYTHON% "%1tests\helper_mpi_tests.py"^
             pytest -k spmd --with-mpi --verbose -s --pyargs sklearnex^
@@ -71,29 +64,20 @@
             set exitcode=1
         )
     )
->>>>>>> 00482c2f
     if NOT EXIST .pytest_reports\legacy_report.json (
         echo "Error: JSON report files failed to be produced."
         set exitcode=1
     )
 ) else (
-<<<<<<< HEAD
-    %PYTHON% -m pytest --verbose -s %1tests %COV_ARGS% || set exitcode=1
+    pytest --verbose -s "%1tests" %COV_ARGS% || set exitcode=1
     pytest --verbose --pyargs daal4py %COV_ARGS% || set exitcode=1
     pytest --verbose --pyargs sklearnex %COV_ARGS% || set exitcode=1
     pytest --verbose --pyargs onedal %COV_ARGS% || set exitcode=1
-    pytest --verbose %1.ci\scripts\test_global_patch.py %COV_ARGS% || set exitcode=1
-=======
-    pytest --verbose -s "%1tests" || set exitcode=1
-    pytest --verbose --pyargs daal4py || set exitcode=1
-    pytest --verbose --pyargs sklearnex || set exitcode=1
-    pytest --verbose --pyargs onedal || set exitcode=1
-    pytest --verbose "%1.ci\scripts\test_global_patch.py" || set exitcode=1
+    pytest --verbose "%1.ci\scripts\test_global_patch.py" %COV_ARGS% || set exitcode=1
     if NOT "%NO_DIST%"=="1" (
         %PYTHON% -m pytest -k spmd --with-mpi --verbose --pyargs sklearnex || set exitcode=1
         %PYTHON% -m pytest --verbose -s "%1tests\test_daal4py_spmd_examples.py" || set exitcode=1
     )
->>>>>>> 00482c2f
 )
 
 EXIT /B %exitcode%