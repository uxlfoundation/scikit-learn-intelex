#!/bin/bash
#===============================================================================
# Copyright 2018 Intel Corporation
#
# Licensed under the Apache License, Version 2.0 (the "License");
# you may not use this file except in compliance with the License.
# You may obtain a copy of the License at
#
#     http://www.apache.org/licenses/LICENSE-2.0
#
# Unless required by applicable law or agreed to in writing, software
# distributed under the License is distributed on an "AS IS" BASIS,
# WITHOUT WARRANTIES OR CONDITIONS OF ANY KIND, either express or implied.
# See the License for the specific language governing permissions and
# limitations under the License.
#===============================================================================

sklex_root="$( cd "$( dirname "${BASH_SOURCE[0]}" )" && pwd )"
count=3
while [[ count -ne 0 ]]; do
    if [[ -d $sklex_root/.ci/ && -d $sklex_root/examples/ && -d $sklex_root/tests/ ]]; then
        break
    fi
    sklex_root="$( dirname "${sklex_root}" )"
    count=$(($count - 1))
done

if [[ count -eq 0 ]]; then
    echo "run_test.sh did not find the required testing directories"
    exit 1
fi

return_code=0

<<<<<<< HEAD
# Note: execute with argument --json-report in order to produce
# a JSON report under folder '.pytest_reports'. Other arguments
# will also be forwarded to pytest.
with_json_report=0
if [[ "$*" == *"--json-report"* ]]; then
    echo "Will produce JSON report of tests"
    with_json_report=1
    mkdir -p .pytest_reports
    if [[ ! -z "$(ls .pytest_reports)" ]]; then
        rm .pytest_reports/*.json
    fi
fi
function json_report_name {
    if [[ "${with_json_report}" == "1" ]]; then
        printf -- "--json-report-file=.pytest_reports/$1_report.json"
    fi
}

python -c "import daal4py"
return_code=$(($return_code + $?))

echo "Pytest run of legacy unittest ..."
echo ${daal4py_dir}
pytest --verbose -s ${daal4py_dir}/tests $@ $(json_report_name legacy)
return_code=$(($return_code + $?))

echo "NO_DIST=$NO_DIST"
if [[ ! $NO_DIST ]]; then
    echo "MPI pytest run of legacy unittest ..."
    mpirun --version
    mpirun -n 4 pytest --verbose -s ${daal4py_dir}/tests/test*spmd*.py $@ $(json_report_name mpi_legacy)
    return_code=$(($return_code + $?))
fi

echo "Pytest of daal4py running ..."
pytest --verbose --pyargs ${daal4py_dir}/daal4py/sklearn $@ $(json_report_name daal4py)
return_code=$(($return_code + $?))

echo "Pytest of sklearnex running ..."
pytest --verbose --pyargs sklearnex $@ $(json_report_name sklearnex)
return_code=$(($return_code + $?))

echo "Pytest of onedal running ..."
pytest --verbose --pyargs ${daal4py_dir}/onedal $@ $(json_report_name onedal)
return_code=$(($return_code + $?))

echo "Global patching test running ..."
pytest --verbose -s ${daal4py_dir}/.ci/scripts/test_global_patch.py $@ $(json_report_name global_patching)
return_code=$(($return_code + $?))

if [[ "${with_json_report}" == "1" ]]; then
    if [[ ! -f ".pytest_reports/legacy_report.json" ]]; then
        echo "Error: JSON report files failed to be produced."
        return_code=1
    fi
=======
if [ -z "${PYTHON}" ]; then
    export PYTHON=python
fi

${PYTHON} -c "from sklearnex import patch_sklearn; patch_sklearn()"
return_code=$(($return_code + $?))

pytest --verbose -s ${sklex_root}/tests
return_code=$(($return_code + $?))

pytest --verbose --pyargs daal4py
return_code=$(($return_code + $?))

pytest --verbose --pyargs sklearnex
return_code=$(($return_code + $?))

pytest --verbose --pyargs onedal
return_code=$(($return_code + $?))

pytest --verbose -s ${sklex_root}/.ci/scripts/test_global_patch.py
return_code=$(($return_code + $?))

echo "NO_DIST=$NO_DIST"
if [[ ! $NO_DIST ]]; then
    mpirun --version
    mpirun -n 4 pytest --verbose -s ${sklex_root}/tests/test*spmd*.py
    return_code=$(($return_code + $?))
>>>>>>> f1655af9
fi

exit $return_code<|MERGE_RESOLUTION|>--- conflicted
+++ resolved
@@ -32,7 +32,10 @@
 
 return_code=0
 
-<<<<<<< HEAD
+if [ -z "${PYTHON}" ]; then
+    export PYTHON=python
+fi
+
 # Note: execute with argument --json-report in order to produce
 # a JSON report under folder '.pytest_reports'. Other arguments
 # will also be forwarded to pytest.
@@ -51,72 +54,29 @@
     fi
 }
 
-python -c "import daal4py"
+${PYTHON} -c "from sklearnex import patch_sklearn; patch_sklearn()"
 return_code=$(($return_code + $?))
 
-echo "Pytest run of legacy unittest ..."
-echo ${daal4py_dir}
-pytest --verbose -s ${daal4py_dir}/tests $@ $(json_report_name legacy)
+pytest --verbose -s ${sklex_root}/tests $@ $(json_report_name legacy)
 return_code=$(($return_code + $?))
 
-echo "NO_DIST=$NO_DIST"
-if [[ ! $NO_DIST ]]; then
-    echo "MPI pytest run of legacy unittest ..."
-    mpirun --version
-    mpirun -n 4 pytest --verbose -s ${daal4py_dir}/tests/test*spmd*.py $@ $(json_report_name mpi_legacy)
-    return_code=$(($return_code + $?))
-fi
-
-echo "Pytest of daal4py running ..."
-pytest --verbose --pyargs ${daal4py_dir}/daal4py/sklearn $@ $(json_report_name daal4py)
+pytest --verbose --pyargs daal4py $@ $(json_report_name daal4py)
 return_code=$(($return_code + $?))
 
-echo "Pytest of sklearnex running ..."
 pytest --verbose --pyargs sklearnex $@ $(json_report_name sklearnex)
 return_code=$(($return_code + $?))
 
-echo "Pytest of onedal running ..."
-pytest --verbose --pyargs ${daal4py_dir}/onedal $@ $(json_report_name onedal)
+pytest --verbose --pyargs onedal $@ $(json_report_name onedal)
 return_code=$(($return_code + $?))
 
-echo "Global patching test running ..."
-pytest --verbose -s ${daal4py_dir}/.ci/scripts/test_global_patch.py $@ $(json_report_name global_patching)
-return_code=$(($return_code + $?))
-
-if [[ "${with_json_report}" == "1" ]]; then
-    if [[ ! -f ".pytest_reports/legacy_report.json" ]]; then
-        echo "Error: JSON report files failed to be produced."
-        return_code=1
-    fi
-=======
-if [ -z "${PYTHON}" ]; then
-    export PYTHON=python
-fi
-
-${PYTHON} -c "from sklearnex import patch_sklearn; patch_sklearn()"
-return_code=$(($return_code + $?))
-
-pytest --verbose -s ${sklex_root}/tests
-return_code=$(($return_code + $?))
-
-pytest --verbose --pyargs daal4py
-return_code=$(($return_code + $?))
-
-pytest --verbose --pyargs sklearnex
-return_code=$(($return_code + $?))
-
-pytest --verbose --pyargs onedal
-return_code=$(($return_code + $?))
-
-pytest --verbose -s ${sklex_root}/.ci/scripts/test_global_patch.py
+pytest --verbose -s ${sklex_root}/.ci/scripts/test_global_patch.py $@ $(json_report_name global_patching)
 return_code=$(($return_code + $?))
 
 echo "NO_DIST=$NO_DIST"
 if [[ ! $NO_DIST ]]; then
     mpirun --version
-    mpirun -n 4 pytest --verbose -s ${sklex_root}/tests/test*spmd*.py
+    mpirun -n 4 pytest --verbose -s ${sklex_root}/tests/test*spmd*.py $@ $(json_report_name mpi_legacy)
     return_code=$(($return_code + $?))
->>>>>>> f1655af9
 fi
 
 exit $return_code