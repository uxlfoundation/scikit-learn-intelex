--- conflicted
+++ resolved
@@ -97,11 +97,6 @@
     "sklearnex.preview",
     "sklearnex.preview.covariance",
     "sklearnex.preview.cluster",
-<<<<<<< HEAD
-    "sklearnex.preview.linear_model",
-=======
-    "sklearnex.preview.decomposition",
->>>>>>> 2ba1b6fa
     "sklearnex.svm",
     "sklearnex.utils",
 ]
