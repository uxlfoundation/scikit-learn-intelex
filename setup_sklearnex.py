--- conflicted
+++ resolved
@@ -96,11 +96,6 @@
     "sklearnex.preview",
     "sklearnex.preview.cluster",
     "sklearnex.preview.decomposition",
-<<<<<<< HEAD
-    "sklearnex.preview.ensemble",
-=======
-    "sklearnex.preview.linear_model",
->>>>>>> d437d549
     "sklearnex.svm",
     "sklearnex.utils",
 ]
