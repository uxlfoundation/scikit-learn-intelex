--- conflicted
+++ resolved
@@ -433,6 +433,7 @@
 if build_distribute:
     packages_with_tests += [
         'onedal.spmd',
+        'onedal.spmd.decomposition',
         'onedal.spmd.ensemble']
     if ONEDAL_VERSION >= 20230100:
         packages_with_tests += [
@@ -485,42 +486,7 @@
         'data science',
         'data analytics'
     ],
-<<<<<<< HEAD
     packages=get_packages_with_tests(packages_with_tests),
-=======
-    packages=get_packages_with_tests([
-        'daal4py',
-        'daal4py.oneapi',
-        'daal4py.sklearn',
-        'daal4py.sklearn.cluster',
-        'daal4py.sklearn.decomposition',
-        'daal4py.sklearn.ensemble',
-        'daal4py.sklearn.linear_model',
-        'daal4py.sklearn.manifold',
-        'daal4py.sklearn.metrics',
-        'daal4py.sklearn.neighbors',
-        'daal4py.sklearn.monkeypatch',
-        'daal4py.sklearn.svm',
-        'daal4py.sklearn.utils',
-        'daal4py.sklearn.model_selection',
-        'onedal',
-        'onedal.ensemble',
-        'onedal.decomposition',
-        'onedal.svm',
-        'onedal.neighbors',
-        'onedal.primitives',
-        'onedal.datatypes',
-        'onedal.common'
-    ] + (['onedal.basic_statistics',
-          'onedal.linear_model'
-          ] if ONEDAL_VERSION >= 20230100 else []
-         ) + (
-        ['onedal.spmd',
-         'onedal.spmd.basic_statistics',
-         'onedal.spmd.decomposition',
-         'onedal.spmd.linear_model'
-         ] if build_distribute else [])),
->>>>>>> 24056300
     package_data={
         'daal4py.oneapi': [
             'liboneapi_backend.so',
