#! /usr/bin/env python
# ===============================================================================
# Copyright 2014 Intel Corporation
#
# Licensed under the Apache License, Version 2.0 (the "License");
# you may not use this file except in compliance with the License.
# You may obtain a copy of the License at
#
#     http://www.apache.org/licenses/LICENSE-2.0
#
# Unless required by applicable law or agreed to in writing, software
# distributed under the License is distributed on an "AS IS" BASIS,
# WITHOUT WARRANTIES OR CONDITIONS OF ANY KIND, either express or implied.
# See the License for the specific language governing permissions and
# limitations under the License.
# ===============================================================================

# System imports
import os
import sys
import time
from setuptools import setup, Extension
import setuptools.command.develop as orig_develop
import distutils.command.build as orig_build
from os.path import join as jp
import pathlib
from distutils.sysconfig import get_config_vars
from Cython.Build import cythonize
import glob
import numpy as np
from scripts.version import get_onedal_version
import scripts.build_backend as build_backend
from scripts.package_helpers import get_packages_with_tests

try:
    from ctypes.utils import find_library
except ImportError:
    from ctypes.util import find_library

IS_WIN = False
IS_MAC = False
IS_LIN = False

dal_root = os.environ.get('DALROOT')

if dal_root is None:
    raise RuntimeError("Not set DALROOT variable")

if 'linux' in sys.platform:
    IS_LIN = True
    lib_dir = jp(dal_root, 'lib', 'intel64')
elif sys.platform == 'darwin':
    IS_MAC = True
    lib_dir = jp(dal_root, 'lib')
elif sys.platform in ['win32', 'cygwin']:
    IS_WIN = True
    lib_dir = jp(dal_root, 'lib', 'intel64')
else:
    assert False, sys.platform + ' not supported'

ONEDAL_MAJOR_BINARY_VERSION, ONEDAL_MINOR_BINARY_VERSION = get_onedal_version(
    dal_root, 'binary')
ONEDAL_VERSION = get_onedal_version(dal_root)
ONEDAL_2021_3 = 2021 * 10000 + 3 * 100
ONEDAL_2023_0_1 = 2023 * 10000 + 0 * 100 + 1
is_onedal_iface = os.environ.get(
    'OFF_ONEDAL_IFACE') is None and ONEDAL_VERSION >= ONEDAL_2021_3

d4p_version = (os.environ['DAAL4PY_VERSION'] if 'DAAL4PY_VERSION' in os.environ
               else time.strftime('%Y%m%d.%H%M%S'))

trues = ['true', 'True', 'TRUE', '1', 't', 'T', 'y', 'Y', 'Yes', 'yes', 'YES']
no_dist = True if 'NO_DIST' in os.environ and os.environ['NO_DIST'] in trues else False
no_stream = 'NO_STREAM' in os.environ and os.environ['NO_STREAM'] in trues
mpi_root = None if no_dist else os.environ['MPIROOT']
dpcpp = True if 'DPCPPROOT' in os.environ else False
dpcpp_root = None if not dpcpp else os.environ['DPCPPROOT']

try:
    import dpctl
    dpctl_available = dpctl.__version__ >= '0.14'
except ImportError:
    dpctl_available = False

build_distribute = dpcpp and dpctl_available and not no_dist and IS_LIN


daal_lib_dir = lib_dir if (IS_MAC or os.path.isdir(
    lib_dir)) else os.path.dirname(lib_dir)
ONEDAL_LIBDIRS = [daal_lib_dir]
if IS_WIN:
    ONEDAL_LIBDIRS.append(f"{os.environ.get('CONDA_PREFIX')}/Library/lib")

if no_stream:
    print('\nDisabling support for streaming mode\n')
if no_dist:
    print('\nDisabling support for distributed mode\n')
    DIST_CFLAGS = []
    DIST_CPPS = []
    MPI_INCDIRS = []
    MPI_LIBDIRS = []
    MPI_LIBS = []
    MPI_CPPS = []
else:
    DIST_CFLAGS = ['-D_DIST_', ]
    DIST_CPPS = ['src/transceiver.cpp']
    MPI_INCDIRS = [jp(mpi_root, 'include')]
    MPI_LIBDIRS = [jp(mpi_root, 'lib')]
    MPI_LIBNAME = getattr(os.environ, 'MPI_LIBNAME', None)
    if MPI_LIBNAME:
        MPI_LIBS = [MPI_LIBNAME]
    elif IS_WIN:
        if os.path.isfile(jp(mpi_root, 'lib', 'mpi.lib')):
            MPI_LIBS = ['mpi']
        if os.path.isfile(jp(mpi_root, 'lib', 'impi.lib')):
            MPI_LIBS = ['impi']
        assert MPI_LIBS, "Couldn't find MPI library"
    else:
        MPI_LIBS = ['mpi']
    MPI_CPPS = ['src/mpi/mpi_transceiver.cpp']


def get_sdl_cflags():
    if IS_LIN or IS_MAC:
        return DIST_CFLAGS + ['-fstack-protector-strong', '-fPIC',
                              '-D_FORTIFY_SOURCE=2', '-Wformat',
                              '-Wformat-security', '-fno-strict-overflow',
                              '-fno-delete-null-pointer-checks']
    if IS_WIN:
        return DIST_CFLAGS + ['-GS']


def get_sdl_ldflags():
    if IS_LIN:
        return ['-Wl,-z,noexecstack,-z,relro,-z,now,-fstack-protector-strong,'
                '-fno-strict-overflow,-fno-delete-null-pointer-checks,-fwrapv']
    if IS_MAC:
        return ['-fstack-protector-strong',
                '-fno-strict-overflow',
                '-fno-delete-null-pointer-checks',
                '-fwrapv']
    if IS_WIN:
        return ['-NXCompat', '-DynamicBase']


def get_daal_type_defines():
    daal_type_defines = ['DAAL_ALGORITHM_FP_TYPE',
                         'DAAL_SUMMARY_STATISTICS_TYPE',
                         'DAAL_DATA_TYPE']
    return [(d, 'double') for d in daal_type_defines]


def get_libs(iface='daal'):
    major_version = ONEDAL_MAJOR_BINARY_VERSION
    if IS_WIN:
        libraries_plat = [f'onedal_core_dll.{major_version}']
        onedal_lib = [f'onedal_dll.{major_version}']
        onedal_dpc_lib = [f'onedal_dpc_dll.{major_version}']
    elif IS_MAC:
        libraries_plat = [f'onedal_core.{major_version}',
                          f'onedal_thread.{major_version}']
        onedal_lib = [f'onedal.{major_version}']
        onedal_dpc_lib = [f'onedal_dpc.{major_version}']
    else:
        libraries_plat = [f':libonedal_core.so.{major_version}',
                          f':libonedal_thread.so.{major_version}']
        onedal_lib = [f':libonedal.so.{major_version}']
        onedal_dpc_lib = [f':libonedal_dpc.so.{major_version}']
    if iface == 'onedal':
        libraries_plat = onedal_lib + libraries_plat
    elif iface == 'onedal_dpc':
        libraries_plat = onedal_dpc_lib + libraries_plat
    return libraries_plat


def get_build_options():
    include_dir_plat = [os.path.abspath('./src'),
                        os.path.abspath('.'),
                        dal_root + '/include', ]
    # FIXME it is a wrong place for this dependency
    if not no_dist:
        include_dir_plat.append(mpi_root + '/include')
    using_intel = os.environ.get('cc', '') in [
        'icc', 'icpc', 'icl', 'dpcpp', 'icx', 'icpx']
    eca = ['-DPY_ARRAY_UNIQUE_SYMBOL=daal4py_array_API',
           '-DD4P_VERSION="' + d4p_version + '"', '-DNPY_ALLOW_THREADS=1']
    ela = []

    if using_intel and IS_WIN:
        include_dir_plat.append(
            jp(os.environ.get('ICPP_COMPILER16', ''), 'compiler', 'include'))
        eca += ['-std=c++17', '-w', '/MD']
    elif not using_intel and IS_WIN:
        eca += ['-wd4267', '-wd4244', '-wd4101', '-wd4996', '/std:c++17']
    else:
        eca += ['-std=c++17', '-w', ]  # '-D_GLIBCXX_USE_CXX11_ABI=0']

    # Security flags
    eca += get_sdl_cflags()
    ela += get_sdl_ldflags()

    if IS_MAC:
        eca.append('-stdlib=libc++')
        ela.append('-stdlib=libc++')
        ela.append("-Wl,-rpath,{}".format(daal_lib_dir))
        ela.append("-Wl,-rpath,@loader_path/../../../")
    elif IS_WIN:
        ela.append('-IGNORE:4197')
    elif IS_LIN and not any(x in os.environ and '-g' in os.environ[x]
                            for x in ['CPPFLAGS', 'CFLAGS', 'LDFLAGS']):
        ela.append('-s')
    if IS_LIN:
        ela.append("-fPIC")
        ela.append("-Wl,-rpath,$ORIGIN/../../../")
    return eca, ela, include_dir_plat


def getpyexts():
    eca, ela, include_dir_plat = get_build_options()
    libraries_plat = get_libs("daal")

    exts = []

    ext = Extension('daal4py._daal4py',
                    [os.path.abspath('src/daal4py.cpp'),
                     os.path.abspath('build/daal4py_cpp.cpp'),
                     os.path.abspath('build/daal4py_cy.pyx')] + DIST_CPPS,
                    depends=glob.glob(jp(os.path.abspath('src'), '*.h')),
                    include_dirs=include_dir_plat + [np.get_include()],
                    extra_compile_args=eca,
                    define_macros=get_daal_type_defines(),
                    extra_link_args=ela,
                    libraries=libraries_plat,
                    library_dirs=ONEDAL_LIBDIRS,
                    language='c++')
    exts.extend(cythonize(ext))

    if dpcpp:
        if IS_LIN or IS_MAC:
            runtime_oneapi_dirs = ["$ORIGIN/oneapi"]
        elif IS_WIN:
            runtime_oneapi_dirs = []

        ext = Extension('daal4py._oneapi',
                        [os.path.abspath('src/oneapi/oneapi.pyx'), ],
                        depends=['src/oneapi/oneapi.h', 'src/oneapi/oneapi_backend.h'],
                        include_dirs=include_dir_plat + [np.get_include()],
                        extra_compile_args=eca,
                        extra_link_args=ela,
                        define_macros=[
                            ('NPY_NO_DEPRECATED_API',
                             'NPY_1_7_API_VERSION')
                        ],
                        libraries=['oneapi_backend'] + libraries_plat,
                        library_dirs=['daal4py/oneapi'] + ONEDAL_LIBDIRS,
                        runtime_library_dirs=runtime_oneapi_dirs,
                        language='c++')
        exts.extend(cythonize(ext))

    if not no_dist:
        mpi_include_dir = include_dir_plat + [np.get_include()] + MPI_INCDIRS
        mpi_depens = glob.glob(jp(os.path.abspath('src'), '*.h'))
        mpi_extra_link = ela + ["-Wl,-rpath,{}".format(x) for x in MPI_LIBDIRS]
        exts.append(Extension('daal4py.mpi_transceiver',
                              MPI_CPPS,
                              depends=mpi_depens,
                              include_dirs=mpi_include_dir,
                              extra_compile_args=eca,
                              define_macros=get_daal_type_defines(),
                              extra_link_args=mpi_extra_link,
                              libraries=libraries_plat + MPI_LIBS,
                              library_dirs=ONEDAL_LIBDIRS + MPI_LIBDIRS,
                              language='c++'))
    return exts


cfg_vars = get_config_vars()
for key, value in get_config_vars().items():
    if isinstance(value, str):
        cfg_vars[key] = value.replace(
            "-Wstrict-prototypes", "").replace('-DNDEBUG', '')


def gen_pyx(odir):
    gtr_files = glob.glob(
        jp(os.path.abspath('generator'), '*')) + ['./setup.py']
    src_files = [os.path.abspath('build/daal4py_cpp.h'),
                 os.path.abspath('build/daal4py_cpp.cpp'),
                 os.path.abspath('build/daal4py_cy.pyx')]
    if all(os.path.isfile(x) for x in src_files):
        src_files.sort(key=os.path.getmtime)
        gtr_files.sort(key=os.path.getmtime, reverse=True)
        if os.path.getmtime(src_files[0]) > os.path.getmtime(gtr_files[0]):
            print('Generated files are all newer than generator code.'
                  'Skipping code generation')
            return

    from generator.gen_daal4py import gen_daal4py
    odir = os.path.abspath(odir)
    if not os.path.isdir(odir):
        os.mkdir(odir)
    gen_daal4py(dal_root, odir, d4p_version,
                no_dist=no_dist, no_stream=no_stream)


gen_pyx(os.path.abspath('./build'))


def build_oneapi_backend():
    eca, ela, includes = get_build_options()
    cc = 'icx'
    if IS_WIN:
        cxx = 'icx'
    else:
        cxx = 'icpx'
    eca = ['-fsycl'] + ['-fsycl-device-code-split=per_kernel'] + eca
    ela = ['-fsycl'] + ['-fsycl-device-code-split=per_kernel'] + ela

    return build_backend.build_cpp(
        cc=cc,
        cxx=cxx,
        sources=['src/oneapi/oneapi_backend.cpp'],
        targetname='oneapi_backend',
        targetprefix='' if IS_WIN else 'lib',
        targetsuffix='.dll' if IS_WIN else '.so',
        libs=get_libs('daal') + ['OpenCL', 'onedal_sycl'],
        libdirs=ONEDAL_LIBDIRS,
        includes=includes,
        eca=eca,
        ela=ela,
        defines=[],
        installpath='daal4py/oneapi/'
    )


def get_onedal_py_libs():
    ext_suffix = get_config_vars('EXT_SUFFIX')[0]
    libs = [f'_onedal_py_host{ext_suffix}', f'_onedal_py_dpc{ext_suffix}']
    if IS_WIN:
        ext_suffix_lib = ext_suffix.replace('.dll', '.lib')
        libs += [f'_onedal_py_host{ext_suffix_lib}',
                 f'_onedal_py_dpc{ext_suffix_lib}']
    return libs


class custom_build():
    def run(self):
        if is_onedal_iface:
            cxx = os.getenv('CXX', 'cl' if IS_WIN else 'g++')
            build_backend.custom_build_cmake_clib(
                'host', cxx, ONEDAL_MAJOR_BINARY_VERSION, no_dist=no_dist)
        if dpcpp:
            build_oneapi_backend()
            if is_onedal_iface:
                build_backend.custom_build_cmake_clib(
                    'dpc', ONEDAL_MAJOR_BINARY_VERSION, no_dist=no_dist)

    def post_build(self):
        if IS_MAC:
            import subprocess
            # manually fix incorrect install_name of oneDAL 2023.0.1 libs
            major_version = ONEDAL_MAJOR_BINARY_VERSION
            major_is_available = find_library(
                f'libonedal_core.{major_version}.dylib') is not None
            if major_is_available and ONEDAL_VERSION == ONEDAL_2023_0_1:
                extension_libs = list(pathlib.Path('.').glob('**/*darwin.so'))
                onedal_libs = [
                    'onedal',
                    'onedal_dpc',
                    'onedal_core',
                    'onedal_thread']
                for ext_lib in extension_libs:
                    for onedal_lib in onedal_libs:
                        subprocess.call(
                            '/usr/bin/install_name_tool -change '
                            f'lib{onedal_lib}.dylib '
                            f'lib{onedal_lib}.{major_version}.dylib '
                            f'{ext_lib}'.split(' '), shell=False)


class develop(orig_develop.develop, custom_build):
    def run(self):
        custom_build.run(self)
        super().run()
        custom_build.post_build(self)


class build(orig_build.build, custom_build):
    def run(self):
        custom_build.run(self)
        super().run()
        custom_build.post_build(self)


project_urls = {
    'Bug Tracker': 'https://github.com/IntelPython/daal4py/issues',
    'Documentation': 'https://intelpython.github.io/daal4py/',
    'Source Code': 'https://github.com/IntelPython/daal4py'
}

with open('README.md', 'r', encoding='utf8') as f:
    long_description = f.read()

setup(
    name="daal4py",
    description="A convenient Python API to Intel(R) oneAPI Data Analytics Library",
    long_description=long_description,
    long_description_content_type="text/markdown",
    license="Apache-2.0",
    author="Intel Corporation",
    version=d4p_version,
    url='https://github.com/IntelPython/daal4py',
    author_email="scripting@intel.com",
    maintainer_email="onedal.maintainers@intel.com",
    project_urls=project_urls,
    cmdclass={'develop': develop, 'build': build},
    classifiers=[
        'Development Status :: 5 - Production/Stable',
        'Environment :: Console',
        'Intended Audience :: Developers',
        'Intended Audience :: Other Audience',
        'Intended Audience :: Science/Research',
        'License :: OSI Approved :: Apache Software License',
        'Operating System :: MacOS :: MacOS X',
        'Operating System :: Microsoft :: Windows',
        'Operating System :: POSIX :: Linux',
        'Programming Language :: Python :: 3',
        'Programming Language :: Python :: 3.7',
        'Programming Language :: Python :: 3.8',
        'Programming Language :: Python :: 3.9',
        "Programming Language :: Python :: 3.10",
        "Programming Language :: Python :: 3.11",
        'Topic :: Scientific/Engineering',
        'Topic :: System',
        'Topic :: Software Development',
    ],
    python_requires='>=3.7',
    install_requires=[
        "scikit-learn>=0.24",
        "numpy>=1.19.5 ; python_version <= '3.9'",
        "numpy>=1.21.6 ; python_version == '3.10'",
        "numpy>=1.23.5 ; python_version >= '3.11'"
    ],
    keywords=[
        'machine learning',
        'scikit-learn',
        'data science',
        'data analytics'
    ],
    packages=get_packages_with_tests([
        'daal4py',
        'daal4py.oneapi',
        'daal4py.sklearn',
        'daal4py.sklearn.cluster',
        'daal4py.sklearn.decomposition',
        'daal4py.sklearn.ensemble',
        'daal4py.sklearn.linear_model',
        'daal4py.sklearn.manifold',
        'daal4py.sklearn.metrics',
        'daal4py.sklearn.neighbors',
        'daal4py.sklearn.monkeypatch',
        'daal4py.sklearn.svm',
        'daal4py.sklearn.utils',
        'daal4py.sklearn.model_selection',
        'onedal',
        'onedal.ensemble',
        'onedal.decomposition',
        'onedal.svm',
        'onedal.neighbors',
        'onedal.primitives',
        'onedal.datatypes',
        'onedal.common'
    ] + (['onedal.basic_statistics',
          'onedal.linear_model'
          ] if ONEDAL_VERSION >= 20230100 else []
         ) + (
        ['onedal.spmd',
         'onedal.spmd.basic_statistics',
<<<<<<< HEAD
         'onedal.spmd.linear_model'
         ] + (['onedal.spmd.neighbors']
              if ONEDAL_VERSION >= 20230100 else [])
        if build_distribute else [])),
=======
         'onedal.spmd.decomposition',
         'onedal.spmd.linear_model'
         ] if build_distribute else [])),
>>>>>>> 24056300
    package_data={
        'daal4py.oneapi': [
            'liboneapi_backend.so',
            'oneapi_backend.lib',
            'oneapi_backend.dll',
        ],
        'onedal': get_onedal_py_libs()
    },
    ext_modules=getpyexts()
)<|MERGE_RESOLUTION|>--- conflicted
+++ resolved
@@ -476,16 +476,11 @@
          ) + (
         ['onedal.spmd',
          'onedal.spmd.basic_statistics',
-<<<<<<< HEAD
+         'onedal.spmd.decomposition',
          'onedal.spmd.linear_model'
          ] + (['onedal.spmd.neighbors']
               if ONEDAL_VERSION >= 20230100 else [])
         if build_distribute else [])),
-=======
-         'onedal.spmd.decomposition',
-         'onedal.spmd.linear_model'
-         ] if build_distribute else [])),
->>>>>>> 24056300
     package_data={
         'daal4py.oneapi': [
             'liboneapi_backend.so',
