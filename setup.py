#! /usr/bin/env python
#===============================================================================
# Copyright 2014-2021 Intel Corporation
#
# Licensed under the Apache License, Version 2.0 (the "License");
# you may not use this file except in compliance with the License.
# You may obtain a copy of the License at
#
#     http://www.apache.org/licenses/LICENSE-2.0
#
# Unless required by applicable law or agreed to in writing, software
# distributed under the License is distributed on an "AS IS" BASIS,
# WITHOUT WARRANTIES OR CONDITIONS OF ANY KIND, either express or implied.
# See the License for the specific language governing permissions and
# limitations under the License.
#===============================================================================

# System imports
import os
import sys
import sysconfig
import time
from setuptools import setup, Extension
import setuptools.command.install as orig_install
import setuptools.command.develop as orig_develop
import distutils.command.build as orig_build
from os.path import join as jp
from distutils.sysconfig import get_config_vars
from Cython.Build import cythonize
import glob
import numpy as np
import scripts.build_backend as build_backend
from scripts.version import get_onedal_version

try:
    from ctypes.utils import find_library
except ImportError:
    from ctypes.util import find_library

IS_WIN = False
IS_MAC = False
IS_LIN = False

dal_root = os.environ.get('DALROOT')

if dal_root is None:
    raise RuntimeError("Not set DALROOT variable")

if 'linux' in sys.platform:
    IS_LIN = True
    lib_dir = jp(dal_root, 'lib', 'intel64')
elif sys.platform == 'darwin':
    IS_MAC = True
    lib_dir = jp(dal_root, 'lib')
elif sys.platform in ['win32', 'cygwin']:
    IS_WIN = True
    lib_dir = jp(dal_root, 'lib', 'intel64')
else:
    assert False, sys.platform + ' not supported'

ONEDAL_VERSION = get_onedal_version(dal_root)
ONEDAL_2021_3 = 2021 * 10000 + 3 * 100


def get_win_major_version():
    lib_name = find_library('onedal_core')
    if lib_name is None:
        return ''
    version = lib_name.split('\\')[-1].split('.')[1]
    try:
        version = '.' + str(int(version))
    except ValueError:
        version = ''
    return version


d4p_version = (os.environ['DAAL4PY_VERSION'] if 'DAAL4PY_VERSION' in os.environ
               else time.strftime('2021.%Y%m%d.%H%M%S'))

trues = ['true', 'True', 'TRUE', '1', 't', 'T', 'y', 'Y', 'Yes', 'yes', 'YES']
no_dist = True if 'NO_DIST' in os.environ and os.environ['NO_DIST'] in trues else False
no_stream = 'NO_STREAM' in os.environ and os.environ['NO_STREAM'] in trues
mpi_root = None if no_dist else os.environ['MPIROOT']
dpcpp = True if 'DPCPPROOT' in os.environ else False
dpcpp_root = None if not dpcpp else os.environ['DPCPPROOT']
dpctl = True if dpcpp and 'DPCTLROOT' in os.environ else False
dpctl_root = None if not dpctl else os.environ['DPCTLROOT']


daal_lib_dir = lib_dir if (IS_MAC or os.path.isdir(
    lib_dir)) else os.path.dirname(lib_dir)
ONEDAL_LIBDIRS = [daal_lib_dir]
if IS_WIN:
    ONEDAL_LIBDIRS.append(f"{os.environ.get('CONDA_PREFIX')}/Library/lib")

if no_stream:
    print('\nDisabling support for streaming mode\n')
if no_dist:
    print('\nDisabling support for distributed mode\n')
    DIST_CFLAGS = []
    DIST_CPPS = []
    MPI_INCDIRS = []
    MPI_LIBDIRS = []
    MPI_LIBS = []
    MPI_CPPS = []
else:
    DIST_CFLAGS = ['-D_DIST_', ]
    DIST_CPPS = ['daal4py/src/transceiver.cpp']
    MPI_INCDIRS = [jp(mpi_root, 'include')]
    MPI_LIBDIRS = [jp(mpi_root, 'lib')]
    MPI_LIBNAME = getattr(os.environ, 'MPI_LIBNAME', None)
    if MPI_LIBNAME:
        MPI_LIBS = [MPI_LIBNAME]
    elif IS_WIN:
        if os.path.isfile(jp(mpi_root, 'lib', 'mpi.lib')):
            MPI_LIBS = ['mpi']
        if os.path.isfile(jp(mpi_root, 'lib', 'impi.lib')):
            MPI_LIBS = ['impi']
        assert MPI_LIBS, "Couldn't find MPI library"
    else:
        MPI_LIBS = ['mpi']
    MPI_CPPS = ['daal4py/src/mpi/mpi_transceiver.cpp']

<<<<<<< HEAD
#Level Zero workaround for oneDAL Beta06
from scripts.generator.parse import parse_version

header_path = os.path.join(dal_root, 'include', 'services', 'library_version_info.h')

with open(header_path) as header:
    v = parse_version(header)
    dal_build_version = (int(v[0]), int(v[1]), int(v[2]), str(v[3]))

if dpcpp:
    DPCPP_CFLAGS = ['-D_DPCPP_ -fno-builtin-memset']
    DPCPP_LIBS = ['OpenCL', 'sycl', 'onedal_sycl']
    if IS_LIN:
        DPCPP_LIBDIRS = [jp(dpcpp_root, 'linux', 'lib')]
    elif IS_WIN:
        DPCPP_LIBDIRS = [jp(dpcpp_root, 'windows', 'lib')]

    if dpctl:
        # if custom dpctl library directory is specified
        if 'DPCTL_LIBPATH' in os.environ:
            DPCTL_LIBDIRS = [os.environ['DPCTL_LIBPATH']]
        else:
            DPCTL_LIBDIRS = [jp(dpctl_root, 'lib')]
        DPCTL_INCDIRS = [jp(dpctl_root, 'include')]
        DPCTL_LIBS = ['DPPLSyclInterface']
    else:
        DPCTL_INCDIRS = []
        DPCTL_LIBDIRS = []
        DPCTL_LIBS = []

else:
    DPCPP_CFLAGS = []
    DPCPP_LIBS = []
    DPCPP_LIBDIRS = []

DAAL_DEFAULT_TYPE = 'double'

=======
>>>>>>> 7a561b0f

def get_sdl_cflags():
    if IS_LIN or IS_MAC:
        return DIST_CFLAGS + ['-fstack-protector-strong', '-fPIC',
                              '-D_FORTIFY_SOURCE=2', '-Wformat',
                              '-Wformat-security', '-fno-strict-overflow',
                              '-fno-delete-null-pointer-checks']
    elif IS_WIN:
        return DIST_CFLAGS + ['-GS', ]


def get_sdl_ldflags():
    if IS_LIN:
        return ['-Wl,-z,noexecstack,-z,relro,-z,now,-fstack-protector-strong,'
                '-fno-strict-overflow,-fno-delete-null-pointer-checks,-fwrapv']
    elif IS_MAC:
        return ['-fstack-protector-strong',
                '-fno-strict-overflow',
                '-fno-delete-null-pointer-checks',
                '-fwrapv']
    elif IS_WIN:
        return ['-NXCompat', '-DynamicBase']


def get_daal_type_defines():
    daal_type_defines = ['DAAL_ALGORITHM_FP_TYPE',
                         'DAAL_SUMMARY_STATISTICS_TYPE',
                         'DAAL_DATA_TYPE']
    return [(d, 'double') for d in daal_type_defines]


def get_libs(iface='daal'):
    if IS_WIN:
        major_version = get_win_major_version()
        libraries_plat = [f'onedal_core_dll{major_version}']
        onedal_lib = [f'onedal_dll{major_version}']
    else:
        libraries_plat = ['onedal_core', 'onedal_thread']
        onedal_lib = ['onedal']
    if iface == 'onedal':
        libraries_plat += onedal_lib
    return libraries_plat


def get_build_options():
<<<<<<< HEAD
    include_dir_plat = [os.path.abspath('./daal4py/src'), dal_root + '/include', ]
=======
    include_dir_plat = [os.path.abspath(
        './src'), os.path.abspath('./onedal'), dal_root + '/include', ]
>>>>>>> 7a561b0f
    # FIXME it is a wrong place for this dependency
    if not no_dist:
        include_dir_plat.append(mpi_root + '/include')
    using_intel = os.environ.get('cc', '') in ['icc', 'icpc', 'icl', 'dpcpp']
    eca = ['-DPY_ARRAY_UNIQUE_SYMBOL=daal4py_array_API',
           '-DD4P_VERSION="' + d4p_version + '"', '-DNPY_ALLOW_THREADS=1']
    ela = []

    if using_intel and IS_WIN:
        include_dir_plat.append(
            jp(os.environ.get('ICPP_COMPILER16', ''), 'compiler', 'include'))
        eca += ['-std=c++17', '-w', '/MD']
    elif not using_intel and IS_WIN:
        eca += ['-wd4267', '-wd4244', '-wd4101', '-wd4996', '/std:c++17']
    else:
        eca += ['-std=c++17', '-w', ]  # '-D_GLIBCXX_USE_CXX11_ABI=0']

    # Security flags
    eca += get_sdl_cflags()
    ela += get_sdl_ldflags()

    if IS_MAC:
        eca.append('-stdlib=libc++')
        ela.append('-stdlib=libc++')
        ela.append("-Wl,-rpath,{}".format(daal_lib_dir))
        ela.append("-Wl,-rpath,@loader_path/../..")
    elif IS_WIN:
        ela.append('-IGNORE:4197')
    elif IS_LIN and not any(x in os.environ and '-g' in os.environ[x]
                            for x in ['CPPFLAGS', 'CFLAGS', 'LDFLAGS']):
        ela.append('-s')
    if IS_LIN:
        ela.append("-fPIC")
        ela.append("-Wl,-rpath,$ORIGIN/../..")
    return eca, ela, include_dir_plat


def get_sources_onedal():
    from distutils.dir_util import create_tree
    from distutils.file_util import copy_file

    cpp_files = glob.glob("onedal/**/**/*.cpp")
    pyx_files = glob.glob("onedal/**/*.pyx")
    pxi_files = glob.glob("onedal/**/*.pxi")

    create_tree('build', pyx_files)
    for f in pyx_files:
        copy_file(f, jp('build', f))

    main_pyx = 'onedal/onedal.pyx'
    main_host_pyx = 'build/onedal/onedal_host.pyx'
    main_dpc_pyx = 'build/onedal/onedal_dpc.pyx'
    copy_file(main_pyx, main_host_pyx)
    copy_file(main_pyx, main_dpc_pyx)

    for f in pxi_files:
        copy_file(f, jp('build', f))

    return cpp_files, main_host_pyx, main_dpc_pyx


def getpyexts():
<<<<<<< HEAD
    eca, ela, include_dir_plat, libraries_plat = get_build_options()
    exts = cythonize([Extension('_daal4py',
                                [os.path.abspath('daal4py/src/daal4py.cpp'),
                                 os.path.abspath('build/daal4py_cpp.cpp'),
                                 os.path.abspath('build/daal4py_cy.pyx')] + DIST_CPPS,
                                depends=glob.glob(jp(os.path.abspath('src'), '*.h')),
                                include_dirs=include_dir_plat + [np.get_include()],
                                extra_compile_args=eca,
                                extra_link_args=ela,
                                libraries=libraries_plat,
                                library_dirs=DAAL_LIBDIRS,
                                language='c++'),
                      ])

    eca_dpcpp = eca.copy() + ['-fsycl']
    ela_dpcpp = ela.copy()
=======
    eca, ela, include_dir_plat = get_build_options()
    onedal_libraries_plat = get_libs("onedal")
    libraries_plat = get_libs("daal")
    cpp_files, main_host_pyx, main_dpc_pyx = get_sources_onedal()

    exts = []

    ext = Extension('_onedal4py_host',
                    sources=[main_host_pyx] + cpp_files,
                    include_dirs=include_dir_plat + [np.get_include()],
                    extra_compile_args=eca,
                    extra_link_args=ela,
                    define_macros=[
                        ('NPY_NO_DEPRECATED_API',
                         'NPY_1_7_API_VERSION'),
                        ('ONEDAL_VERSION', ONEDAL_VERSION),
                    ],
                    libraries=onedal_libraries_plat,
                    library_dirs=ONEDAL_LIBDIRS,
                    language='c++')

    if ONEDAL_VERSION >= ONEDAL_2021_3:
        exts.extend(cythonize(ext, compile_time_env={'ONEDAL_VERSION': ONEDAL_VERSION}))

    ext = Extension('_daal4py',
                    [os.path.abspath('src/daal4py.cpp'),
                     os.path.abspath('build/daal4py_cpp.cpp'),
                     os.path.abspath('build/daal4py_cy.pyx')] + DIST_CPPS,
                    depends=glob.glob(jp(os.path.abspath('src'), '*.h')),
                    include_dirs=include_dir_plat + [np.get_include()],
                    extra_compile_args=eca,
                    define_macros=get_daal_type_defines(),
                    extra_link_args=ela,
                    libraries=libraries_plat,
                    library_dirs=ONEDAL_LIBDIRS,
                    language='c++')
    exts.extend(cythonize(ext))
>>>>>>> 7a561b0f

    if dpcpp:
        if IS_LIN or IS_MAC:
            runtime_library_dirs = ["$ORIGIN/onedal"]
            runtime_oneapi_dirs = ["$ORIGIN/daal4py/oneapi"]
        elif IS_WIN:
            runtime_library_dirs = []
            runtime_oneapi_dirs = []

        ext = Extension('_onedal4py_dpc',
                        sources=[main_dpc_pyx],
                        include_dirs=include_dir_plat + [np.get_include()],
                        extra_compile_args=eca,
                        extra_link_args=ela,
                        define_macros=[
                            ('NPY_NO_DEPRECATED_API',
                             'NPY_1_7_API_VERSION'),
                        ],
                        libraries=['dpc_backend'],
                        library_dirs=['onedal'],
                        runtime_library_dirs=runtime_library_dirs,
                        language='c++')

        if ONEDAL_VERSION >= ONEDAL_2021_3:
            exts.extend(cythonize(ext))
        ext = Extension('_oneapi',
                        [os.path.abspath('daal4py/src/oneapi/oneapi.pyx'), ],
                        depends=['daal4py/src/oneapi/oneapi.h',
                                 'daal4py/src/oneapi/oneapi_backend.h'],
                        include_dirs=include_dir_plat + [np.get_include()],
                        extra_compile_args=eca,
                        extra_link_args=ela,
<<<<<<< HEAD
                        libraries=['oneapi_backend'],
                        library_dirs=['daal4py/oneapi'],
                        runtime_library_dirs=runtime_library_dirs,
                        language='c++')
        exts.extend(cythonize(ext))
    if dpctl:
        dpctl_sources = [
            os.path.abspath('daal4py/src/dpctl_interop/dpctl_interop.pyx'),
            os.path.abspath('daal4py/src/dpctl_interop/daal_context_service.cpp'),
        ],
        ext = Extension('_dpctl_interop',
                        dpctl_sources,
                        depends=['daal4py/src/dpctl_interop/daal_context_service.h', ],
                        include_dirs=include_dir_plat + DPCTL_INCDIRS,
                        extra_compile_args=eca_dpcpp,
                        extra_link_args=ela_dpcpp,
                        libraries=libraries_plat + DPCPP_LIBS + DPCTL_LIBS,
                        library_dirs=DAAL_LIBDIRS + DPCPP_LIBDIRS + DPCTL_LIBDIRS,
=======
                        define_macros=[
                            ('NPY_NO_DEPRECATED_API',
                             'NPY_1_7_API_VERSION')
                        ],
                        libraries=['oneapi_backend'] + libraries_plat,
                        library_dirs=['daal4py/oneapi'] + ONEDAL_LIBDIRS,
                        runtime_library_dirs=runtime_oneapi_dirs,
>>>>>>> 7a561b0f
                        language='c++')
        exts.extend(cythonize(ext))

    if not no_dist:
<<<<<<< HEAD
        ext = Extension('mpi_transceiver',
                        MPI_CPPS,
                        depends=glob.glob(jp(os.path.abspath('daal4py/src'), '*.h')),
                        include_dirs=include_dir_plat + [np.get_include()] + MPI_INCDIRS,
                        extra_compile_args=eca,
                        extra_link_args=ela + ["-Wl,-rpath,{}".format(x)
                                               for x in MPI_LIBDIRS],
                        libraries=libraries_plat + MPI_LIBS,
                        library_dirs=DAAL_LIBDIRS + MPI_LIBDIRS,
                        language='c++')
        exts.append(ext)
=======
        mpi_include_dir = include_dir_plat + [np.get_include()] + MPI_INCDIRS
        mpi_depens = glob.glob(jp(os.path.abspath('src'), '*.h'))
        mpi_extra_link = ela + ["-Wl,-rpath,{}".format(x) for x in MPI_LIBDIRS]
        exts.append(Extension('mpi_transceiver',
                              MPI_CPPS,
                              depends=mpi_depens,
                              include_dirs=mpi_include_dir,
                              extra_compile_args=eca,
                              define_macros=get_daal_type_defines(),
                              extra_link_args=mpi_extra_link,
                              libraries=libraries_plat + MPI_LIBS,
                              library_dirs=ONEDAL_LIBDIRS + MPI_LIBDIRS,
                              language='c++'))
>>>>>>> 7a561b0f
    return exts


cfg_vars = get_config_vars()
for key, value in get_config_vars().items():
    if isinstance(value, str):
        cfg_vars[key] = value.replace(
            "-Wstrict-prototypes", "").replace('-DNDEBUG', '')


def gen_pyx(odir):
<<<<<<< HEAD
    gtr_files = glob.glob(jp(os.path.abspath('scripts/generator'), '*')) + ['./setup.py']
=======
    gtr_files = glob.glob(
        jp(os.path.abspath('generator'), '*')) + ['./setup.py']
>>>>>>> 7a561b0f
    src_files = [os.path.abspath('build/daal4py_cpp.h'),
                 os.path.abspath('build/daal4py_cpp.cpp'),
                 os.path.abspath('build/daal4py_cy.pyx')]
    if all(os.path.isfile(x) for x in src_files):
        src_files.sort(key=lambda x: os.path.getmtime(x))
        gtr_files.sort(key=lambda x: os.path.getmtime(x), reverse=True)
        if os.path.getmtime(src_files[0]) > os.path.getmtime(gtr_files[0]):
            print('Generated files are all newer than generator code.'
                  'Skipping code generation')
            return

    from scripts.generator.gen_daal4py import gen_daal4py
    odir = os.path.abspath(odir)
    if not os.path.isdir(odir):
        os.mkdir(odir)
<<<<<<< HEAD

    source_dir = os.path.abspath('daal4py')
    gen_daal4py(dal_root, odir, source_dir, d4p_version,
=======
    gen_daal4py(dal_root, odir, d4p_version,
>>>>>>> 7a561b0f
                no_dist=no_dist, no_stream=no_stream)


gen_pyx(os.path.abspath('./build'))


def build_oneapi_backend():
    import shutil
    import subprocess

    eca, ela, include_dir_plat = get_build_options()
    libraries_plat = get_libs('daal')
    libraries = libraries_plat + ['OpenCL', 'onedal_sycl']
    include_dir_plat = ['-I' + incdir for incdir in include_dir_plat]
    library_dir_plat = ['-L' + libdir for libdir in ONEDAL_LIBDIRS]
    if IS_WIN:
        eca += ['/EHsc']
        ela += ['/MD']
        lib_prefix = ''
        lib_suffix = '.lib'
        libname = 'oneapi_backend.dll'
        additional_linker_opts = ['/link', '/DLL', f'/OUT:{libname}']
    else:
        eca += ['-fPIC']
        ela += ['-shared']
        lib_suffix = ''
        lib_prefix = '-l'
        libname = 'liboneapi_backend.so'
        additional_linker_opts = ['-o', libname]
    libraries = [f'{lib_prefix}{str(item)}{lib_suffix}' for item in libraries]

    d4p_dir = os.getcwd()
    src_dir = os.path.join(d4p_dir, "daal4py/src/oneapi")
    build_dir = os.path.join(d4p_dir, "build_backend")

    if os.path.exists(build_dir):
        shutil.rmtree(build_dir)
    os.mkdir(build_dir)
    os.chdir(build_dir)

    cmd = ['dpcpp'] + \
        include_dir_plat + eca + \
        library_dir_plat + ela + \
        [f'{src_dir}/oneapi_backend.cpp'] + \
        libraries + additional_linker_opts

    print(subprocess.list2cmdline(cmd))
    subprocess.check_call(cmd)

    shutil.copy(libname, os.path.join(d4p_dir, "daal4py/oneapi"))
    if IS_WIN:
        shutil.copy(libname.replace('.dll', '.lib'),
                    os.path.join(d4p_dir, "daal4py/oneapi"))
    os.chdir(d4p_dir)


def distutils_dir_name(dname):
    """Returns the name of a distutils build directory"""
    f = "{dirname}.{platform}-{version[0]}.{version[1]}"
    return f.format(dirname=dname,
                    platform=sysconfig.get_platform(),
                    version=sys.version_info)


class install(orig_install.install):
    def run(self):
        if dpcpp:
            build_oneapi_backend()
            if ONEDAL_VERSION >= ONEDAL_2021_3:
                build_backend.custom_build_cmake_clib()
        return super().run()


class develop(orig_develop.develop):
    def run(self):
        if dpcpp:
            build_oneapi_backend()
            if ONEDAL_VERSION >= ONEDAL_2021_3:
                build_backend.custom_build_cmake_clib()
        return super().run()


class build(orig_build.build):
    def run(self):
        if dpcpp:
            build_oneapi_backend()
            if ONEDAL_VERSION >= ONEDAL_2021_3:
                build_backend.custom_build_cmake_clib()
        return super().run()


project_urls = {
    'Bug Tracker': 'https://github.com/IntelPython/daal4py/issues',
    'Documentation': 'https://intelpython.github.io/daal4py/',
    'Source Code': 'https://github.com/IntelPython/daal4py'
}

with open('README.md', 'r', encoding='utf8') as f:
    long_description = f.read()

install_requires = []
with open('requirements.txt') as f:
    install_requires.extend(f.read().splitlines())
    if IS_MAC:
        for r in install_requires:
            if "dpcpp_cpp_rt" in r:
                install_requires.remove(r)
                break

setup(
    name="daal4py",
    description="A convenient Python API to Intel(R) oneAPI Data Analytics Library",
    long_description=long_description,
    long_description_content_type="text/markdown",
    license="Apache-2.0",
    author="Intel Corporation",
    version=d4p_version,
    url='https://github.com/IntelPython/daal4py',
    author_email="scripting@intel.com",
    maintainer_email="onedal.maintainers@intel.com",
    project_urls=project_urls,
    cmdclass={'install': install, 'develop': develop, 'build': build},
    classifiers=[
        'Development Status :: 5 - Production/Stable',
        'Environment :: Console',
        'Intended Audience :: Developers',
        'Intended Audience :: Other Audience',
        'Intended Audience :: Science/Research',
        'License :: OSI Approved :: Apache Software License',
        'Operating System :: MacOS :: MacOS X',
        'Operating System :: Microsoft :: Windows',
        'Operating System :: POSIX :: Linux',
        'Programming Language :: Python :: 3',
        'Programming Language :: Python :: 3.6',
        'Programming Language :: Python :: 3.7',
        'Programming Language :: Python :: 3.8',
        'Programming Language :: Python :: 3.9',
        'Topic :: Scientific/Engineering',
        'Topic :: System',
        'Topic :: Software Development',
    ],
    python_requires='>=3.6',
    install_requires=install_requires,
    keywords=[
        'machine learning',
        'scikit-learn',
        'data science',
        'data analytics'
    ],
    packages=[
        'daal4py',
        'daal4py.oneapi',
        'daal4py.sklearn',
        'daal4py.sklearn.cluster',
        'daal4py.sklearn.decomposition',
        'daal4py.sklearn.ensemble',
        'daal4py.sklearn.linear_model',
        'daal4py.sklearn.manifold',
        'daal4py.sklearn.metrics',
        'daal4py.sklearn.neighbors',
        'daal4py.sklearn.monkeypatch',
        'daal4py.sklearn.svm',
        'daal4py.sklearn.utils',
        'daal4py.sklearn.model_selection',
        'onedal',
        'onedal.svm',
        'onedal.prims',
    ],
    package_data={
        'onedal': [
            'libdpc_backend.so',
            'dpc_backend.lib',
            'dpc_backend.dll'
        ],
        'daal4py.oneapi': [
            'liboneapi_backend.so',
            'oneapi_backend.lib',
            'oneapi_backend.dll'
        ],
    },
    ext_modules=getpyexts()
)<|MERGE_RESOLUTION|>--- conflicted
+++ resolved
@@ -60,18 +60,6 @@
 
 ONEDAL_VERSION = get_onedal_version(dal_root)
 ONEDAL_2021_3 = 2021 * 10000 + 3 * 100
-
-
-def get_win_major_version():
-    lib_name = find_library('onedal_core')
-    if lib_name is None:
-        return ''
-    version = lib_name.split('\\')[-1].split('.')[1]
-    try:
-        version = '.' + str(int(version))
-    except ValueError:
-        version = ''
-    return version
 
 
 d4p_version = (os.environ['DAAL4PY_VERSION'] if 'DAAL4PY_VERSION' in os.environ
@@ -121,46 +109,6 @@
         MPI_LIBS = ['mpi']
     MPI_CPPS = ['daal4py/src/mpi/mpi_transceiver.cpp']
 
-<<<<<<< HEAD
-#Level Zero workaround for oneDAL Beta06
-from scripts.generator.parse import parse_version
-
-header_path = os.path.join(dal_root, 'include', 'services', 'library_version_info.h')
-
-with open(header_path) as header:
-    v = parse_version(header)
-    dal_build_version = (int(v[0]), int(v[1]), int(v[2]), str(v[3]))
-
-if dpcpp:
-    DPCPP_CFLAGS = ['-D_DPCPP_ -fno-builtin-memset']
-    DPCPP_LIBS = ['OpenCL', 'sycl', 'onedal_sycl']
-    if IS_LIN:
-        DPCPP_LIBDIRS = [jp(dpcpp_root, 'linux', 'lib')]
-    elif IS_WIN:
-        DPCPP_LIBDIRS = [jp(dpcpp_root, 'windows', 'lib')]
-
-    if dpctl:
-        # if custom dpctl library directory is specified
-        if 'DPCTL_LIBPATH' in os.environ:
-            DPCTL_LIBDIRS = [os.environ['DPCTL_LIBPATH']]
-        else:
-            DPCTL_LIBDIRS = [jp(dpctl_root, 'lib')]
-        DPCTL_INCDIRS = [jp(dpctl_root, 'include')]
-        DPCTL_LIBS = ['DPPLSyclInterface']
-    else:
-        DPCTL_INCDIRS = []
-        DPCTL_LIBDIRS = []
-        DPCTL_LIBS = []
-
-else:
-    DPCPP_CFLAGS = []
-    DPCPP_LIBS = []
-    DPCPP_LIBDIRS = []
-
-DAAL_DEFAULT_TYPE = 'double'
-
-=======
->>>>>>> 7a561b0f
 
 def get_sdl_cflags():
     if IS_LIN or IS_MAC:
@@ -206,12 +154,11 @@
 
 
 def get_build_options():
-<<<<<<< HEAD
-    include_dir_plat = [os.path.abspath('./daal4py/src'), dal_root + '/include', ]
-=======
-    include_dir_plat = [os.path.abspath(
-        './src'), os.path.abspath('./onedal'), dal_root + '/include', ]
->>>>>>> 7a561b0f
+    include_dir_plat = [
+        os.path.abspath('./daal4py/src'),
+        os.path.abspath('./onedal'),
+        dal_root + '/include'
+    ]
     # FIXME it is a wrong place for this dependency
     if not no_dist:
         include_dir_plat.append(mpi_root + '/include')
@@ -274,24 +221,6 @@
 
 
 def getpyexts():
-<<<<<<< HEAD
-    eca, ela, include_dir_plat, libraries_plat = get_build_options()
-    exts = cythonize([Extension('_daal4py',
-                                [os.path.abspath('daal4py/src/daal4py.cpp'),
-                                 os.path.abspath('build/daal4py_cpp.cpp'),
-                                 os.path.abspath('build/daal4py_cy.pyx')] + DIST_CPPS,
-                                depends=glob.glob(jp(os.path.abspath('src'), '*.h')),
-                                include_dirs=include_dir_plat + [np.get_include()],
-                                extra_compile_args=eca,
-                                extra_link_args=ela,
-                                libraries=libraries_plat,
-                                library_dirs=DAAL_LIBDIRS,
-                                language='c++'),
-                      ])
-
-    eca_dpcpp = eca.copy() + ['-fsycl']
-    ela_dpcpp = ela.copy()
-=======
     eca, ela, include_dir_plat = get_build_options()
     onedal_libraries_plat = get_libs("onedal")
     libraries_plat = get_libs("daal")
@@ -317,10 +246,10 @@
         exts.extend(cythonize(ext, compile_time_env={'ONEDAL_VERSION': ONEDAL_VERSION}))
 
     ext = Extension('_daal4py',
-                    [os.path.abspath('src/daal4py.cpp'),
+                    [os.path.abspath('daal4py/src/daal4py.cpp'),
                      os.path.abspath('build/daal4py_cpp.cpp'),
                      os.path.abspath('build/daal4py_cy.pyx')] + DIST_CPPS,
-                    depends=glob.glob(jp(os.path.abspath('src'), '*.h')),
+                    depends=glob.glob(jp(os.path.abspath('daal4py/src'), '*.h')),
                     include_dirs=include_dir_plat + [np.get_include()],
                     extra_compile_args=eca,
                     define_macros=get_daal_type_defines(),
@@ -329,7 +258,6 @@
                     library_dirs=ONEDAL_LIBDIRS,
                     language='c++')
     exts.extend(cythonize(ext))
->>>>>>> 7a561b0f
 
     if dpcpp:
         if IS_LIN or IS_MAC:
@@ -362,26 +290,6 @@
                         include_dirs=include_dir_plat + [np.get_include()],
                         extra_compile_args=eca,
                         extra_link_args=ela,
-<<<<<<< HEAD
-                        libraries=['oneapi_backend'],
-                        library_dirs=['daal4py/oneapi'],
-                        runtime_library_dirs=runtime_library_dirs,
-                        language='c++')
-        exts.extend(cythonize(ext))
-    if dpctl:
-        dpctl_sources = [
-            os.path.abspath('daal4py/src/dpctl_interop/dpctl_interop.pyx'),
-            os.path.abspath('daal4py/src/dpctl_interop/daal_context_service.cpp'),
-        ],
-        ext = Extension('_dpctl_interop',
-                        dpctl_sources,
-                        depends=['daal4py/src/dpctl_interop/daal_context_service.h', ],
-                        include_dirs=include_dir_plat + DPCTL_INCDIRS,
-                        extra_compile_args=eca_dpcpp,
-                        extra_link_args=ela_dpcpp,
-                        libraries=libraries_plat + DPCPP_LIBS + DPCTL_LIBS,
-                        library_dirs=DAAL_LIBDIRS + DPCPP_LIBDIRS + DPCTL_LIBDIRS,
-=======
                         define_macros=[
                             ('NPY_NO_DEPRECATED_API',
                              'NPY_1_7_API_VERSION')
@@ -389,26 +297,12 @@
                         libraries=['oneapi_backend'] + libraries_plat,
                         library_dirs=['daal4py/oneapi'] + ONEDAL_LIBDIRS,
                         runtime_library_dirs=runtime_oneapi_dirs,
->>>>>>> 7a561b0f
                         language='c++')
         exts.extend(cythonize(ext))
 
     if not no_dist:
-<<<<<<< HEAD
-        ext = Extension('mpi_transceiver',
-                        MPI_CPPS,
-                        depends=glob.glob(jp(os.path.abspath('daal4py/src'), '*.h')),
-                        include_dirs=include_dir_plat + [np.get_include()] + MPI_INCDIRS,
-                        extra_compile_args=eca,
-                        extra_link_args=ela + ["-Wl,-rpath,{}".format(x)
-                                               for x in MPI_LIBDIRS],
-                        libraries=libraries_plat + MPI_LIBS,
-                        library_dirs=DAAL_LIBDIRS + MPI_LIBDIRS,
-                        language='c++')
-        exts.append(ext)
-=======
         mpi_include_dir = include_dir_plat + [np.get_include()] + MPI_INCDIRS
-        mpi_depens = glob.glob(jp(os.path.abspath('src'), '*.h'))
+        mpi_depens = glob.glob(jp(os.path.abspath('daal4py/src'), '*.h'))
         mpi_extra_link = ela + ["-Wl,-rpath,{}".format(x) for x in MPI_LIBDIRS]
         exts.append(Extension('mpi_transceiver',
                               MPI_CPPS,
@@ -420,7 +314,6 @@
                               libraries=libraries_plat + MPI_LIBS,
                               library_dirs=ONEDAL_LIBDIRS + MPI_LIBDIRS,
                               language='c++'))
->>>>>>> 7a561b0f
     return exts
 
 
@@ -432,12 +325,7 @@
 
 
 def gen_pyx(odir):
-<<<<<<< HEAD
     gtr_files = glob.glob(jp(os.path.abspath('scripts/generator'), '*')) + ['./setup.py']
-=======
-    gtr_files = glob.glob(
-        jp(os.path.abspath('generator'), '*')) + ['./setup.py']
->>>>>>> 7a561b0f
     src_files = [os.path.abspath('build/daal4py_cpp.h'),
                  os.path.abspath('build/daal4py_cpp.cpp'),
                  os.path.abspath('build/daal4py_cy.pyx')]
@@ -453,13 +341,9 @@
     odir = os.path.abspath(odir)
     if not os.path.isdir(odir):
         os.mkdir(odir)
-<<<<<<< HEAD
 
     source_dir = os.path.abspath('daal4py')
     gen_daal4py(dal_root, odir, source_dir, d4p_version,
-=======
-    gen_daal4py(dal_root, odir, d4p_version,
->>>>>>> 7a561b0f
                 no_dist=no_dist, no_stream=no_stream)
 
 
