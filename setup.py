--- conflicted
+++ resolved
@@ -311,10 +311,7 @@
     else:
         cxx = 'icpx'
     eca += ['-fsycl']
-<<<<<<< HEAD
-=======
     ela += ['-fsycl']
->>>>>>> 5313c3bc
 
     return build_backend.build_cpp(
         cc=cc,
