--- conflicted
+++ resolved
@@ -92,85 +92,6 @@
     _test_simple_dataset(queue, kernel)
 
 
-<<<<<<< HEAD
-=======
-def _test_binary_dataset(queue, kernel):
-    X, y = make_classification(n_samples=80, n_features=20, n_classes=2, random_state=0)
-    sparse_X = sp.csr_matrix(X)
-
-    dataset = sparse_X, y, sparse_X
-    clf0 = SVC(kernel=kernel)
-    clf1 = SVC(kernel=kernel)
-    check_svm_model_equal(queue, clf0, clf1, *dataset)
-
-
-@pass_if_not_implemented_for_gpu(reason="not implemented")
-@pytest.mark.parametrize(
-    "queue",
-    get_queues("cpu")
-    + [
-        pytest.param(
-            get_queues("gpu"),
-            marks=pytest.mark.xfail(
-                reason=(
-                    "raises UnknownError for linear and rbf, "
-                    "Unimplemented error with inconsistent error message "
-                    "for poly and sigmoid"
-                )
-            ),
-        )
-    ],
-)
-@pytest.mark.parametrize("kernel", ["linear", "rbf", "poly", "sigmoid"])
-def test_binary_dataset(queue, kernel):
-    _test_binary_dataset(queue, kernel)
-
-
-def _test_iris(queue, kernel):
-    iris = datasets.load_iris()
-    rng = np.random.RandomState(0)
-    perm = rng.permutation(iris.target.size)
-    iris.data = iris.data[perm]
-    iris.target = iris.target[perm]
-    sparse_iris_data = sp.csr_matrix(iris.data)
-
-    dataset = sparse_iris_data, iris.target, sparse_iris_data
-
-    clf0 = SVC(kernel=kernel)
-    clf1 = SVC(kernel=kernel)
-    check_svm_model_equal(queue, clf0, clf1, *dataset, decimal=2)
-
-
-@pass_if_not_implemented_for_gpu(reason="not implemented")
-@pytest.mark.parametrize("queue", get_queues())
-@pytest.mark.parametrize("kernel", ["linear", "rbf", "poly", "sigmoid"])
-def test_iris(queue, kernel):
-    if kernel == "rbf":
-        pytest.skip("RBF CSR SVM test failing in 2025.0.")
-    _test_iris(queue, kernel)
-
-
-def _test_diabetes(queue, kernel):
-    diabetes = datasets.load_diabetes()
-
-    sparse_diabetes_data = sp.csr_matrix(diabetes.data)
-    dataset = sparse_diabetes_data, diabetes.target, sparse_diabetes_data
-
-    clf0 = SVR(kernel=kernel, C=0.1)
-    clf1 = SVR(kernel=kernel, C=0.1)
-    check_svm_model_equal(queue, clf0, clf1, *dataset)
-
-
-@pass_if_not_implemented_for_gpu(reason="not implemented")
-@pytest.mark.parametrize("queue", get_queues())
-@pytest.mark.parametrize("kernel", ["linear", "rbf", "poly", "sigmoid"])
-def test_diabetes(queue, kernel):
-    if kernel == "sigmoid":
-        pytest.skip("Sparse sigmoid kernel function is buggy.")
-    _test_diabetes(queue, kernel)
-
-
->>>>>>> 07003acc
 @pass_if_not_implemented_for_gpu(reason="csr svm is not implemented")
 @pytest.mark.xfail(reason="Failed test. Need investigate")
 @pytest.mark.parametrize("queue", get_queues())
