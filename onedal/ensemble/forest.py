--- conflicted
+++ resolved
@@ -324,26 +324,7 @@
         policy = self._get_policy(queue, *data)
         data = to_table(*data, queue=queue)
         params = self._get_onedal_params(data[0])
-<<<<<<< HEAD
-
-        if sample_weight is not None and len(sample_weight) > 0:
-            train_result = train_result = module.train(
-                policy,
-                params,
-                to_table(X, sua_iface=sua_iface),
-                to_table(y, sua_iface=sua_iface),
-                to_table(sample_weight, _get_sycl_namespace(sample_weight)[0]),
-            )
-        else:
-            train_result = train_result = module.train(
-                policy,
-                params,
-                to_table(X, sua_iface=sua_iface),
-                to_table(y, sua_iface=sua_iface),
-            )
-=======
         train_result = module.train(policy, params, *data)
->>>>>>> c1229d91
 
         self._onedal_model = train_result.model
 
@@ -423,17 +404,9 @@
         X = to_table(X, queue=queue)
         params = self._get_onedal_params(X)
         if hparams is not None and not hparams.is_default:
-<<<<<<< HEAD
-            result = module.infer(
-                policy, params, hparams.backend, model, to_table(X, sua_iface=sua_iface)
-            )
-        else:
-            result = module.infer(policy, params, model, to_table(X, sua_iface=sua_iface))
-=======
             result = module.infer(policy, params, hparams.backend, model, X)
         else:
             result = module.infer(policy, params, model, X)
->>>>>>> c1229d91
 
         y = from_table(result.responses, sua_iface=sua_iface, sycl_queue=queue, xp=xp)
         return y
@@ -461,18 +434,12 @@
         params["infer_mode"] = "class_probabilities"
 
         model = self._onedal_model
-<<<<<<< HEAD
-        result = module.infer(policy, params, model, to_table(X, sua_iface=sua_iface))
-        y = from_table(result.probabilities, sua_iface=sua_iface, sycl_queue=queue, xp=xp)
-=======
         if hparams is not None and not hparams.is_default:
             result = module.infer(policy, params, hparams.backend, model, X)
         else:
             result = module.infer(policy, params, model, X)
 
-        y = from_table(result.probabilities)
->>>>>>> c1229d91
-        return y
+        return from_table(result.probabilities)
 
 
 class RandomForestClassifier(ClassifierMixin, BaseForest, metaclass=ABCMeta):
