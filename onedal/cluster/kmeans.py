# ==============================================================================
# Copyright 2023 Intel Corporation
#
# Licensed under the Apache License, Version 2.0 (the "License");
# you may not use this file except in compliance with the License.
# You may obtain a copy of the License at
#
#     http://www.apache.org/licenses/LICENSE-2.0
#
# Unless required by applicable law or agreed to in writing, software
# distributed under the License is distributed on an "AS IS" BASIS,
# WITHOUT WARRANTIES OR CONDITIONS OF ANY KIND, either express or implied.
# See the License for the specific language governing permissions and
# limitations under the License.
# ==============================================================================

import warnings
from abc import ABC

import numpy as np

from daal4py.sklearn._utils import daal_check_version, get_dtype
from onedal import _backend

from ..datatypes import _convert_to_supported, from_table, to_table

if daal_check_version((2023, "P", 200)):
    from .kmeans_init import KMeansInit
else:
    from sklearn.cluster import _kmeans_plusplus

from sklearn.base import ClusterMixin, TransformerMixin
from sklearn.exceptions import ConvergenceWarning
from sklearn.metrics.pairwise import euclidean_distances
from sklearn.utils import check_array, check_random_state
from sklearn.utils.validation import check_is_fitted

from onedal.basic_statistics import BasicStatistics

from ..common._base import BaseEstimator as onedal_BaseEstimator
from ..utils import _check_array, _is_arraylike_not_scalar


<<<<<<< HEAD
class _BaseKMeans(
    onedal_BaseEstimator, TransformerMixin, ClusterMixin, BaseEstimator, ABC
):
=======
class _BaseKMeans(TransformerMixin, ClusterMixin, ABC):
>>>>>>> 063d11bd
    def __init__(
        self,
        n_clusters,
        *,
        init,
        n_init,
        max_iter,
        tol,
        verbose,
        random_state,
        n_local_trials=None,
    ):
        self.n_clusters = n_clusters
        self.init = init
        self.max_iter = max_iter
        self.tol = tol
        self.n_init = n_init
        self.verbose = verbose
        self.random_state = random_state
        self.n_local_trials = n_local_trials

    def _validate_center_shape(self, X, centers):
        """Check if centers is compatible with X and n_clusters."""
        if centers.shape[0] != self.n_clusters:
            raise ValueError(
                f"The shape of the initial centers {centers.shape} does not "
                f"match the number of clusters {self.n_clusters}."
            )
        if centers.shape[1] != X.shape[1]:
            raise ValueError(
                f"The shape of the initial centers {centers.shape} does not "
                f"match the number of features of the data {X.shape[1]}."
            )

    def _get_kmeans_init(self, cluster_count, seed, algorithm):
        return KMeansInit(cluster_count=cluster_count, seed=seed, algorithm=algorithm)

    def _get_basic_statistics_backend(self, result_options):
        return BasicStatistics(result_options)

    def _tolerance(self, rtol, X_table, policy, dtype=np.float32):
        """Compute absolute tolerance from the relative tolerance"""
        if rtol == 0.0:
            return rtol
        # TODO: Support CSR in Basic Statistics
        dummy = to_table(None)
        bs = self._get_basic_statistics_backend("variance")
        res = bs.compute_raw(X_table, dummy, policy, dtype)
        mean_var = from_table(res["variance"]).mean()
        return mean_var * rtol

    def _check_params_vs_input(
        self, X_table, policy, default_n_init=10, dtype=np.float32
    ):
        # n_clusters
        if X_table.shape[0] < self.n_clusters:
            raise ValueError(
                f"n_samples={X_table.shape[0]} should be >= n_clusters={self.n_clusters}."
            )

        # tol
        self._tol = self._tolerance(self.tol, X_table, policy, dtype)

        # n-init
        # TODO(1.4): Remove
        self._n_init = self.n_init
        if self._n_init == "warn":
            warnings.warn(
                (
                    "The default value of `n_init` will change from "
                    f"{default_n_init} to 'auto' in 1.4. Set the value of `n_init`"
                    " explicitly to suppress the warning"
                ),
                FutureWarning,
                stacklevel=2,
            )
            self._n_init = default_n_init
        if self._n_init == "auto":
            if isinstance(self.init, str) and self.init == "k-means++":
                self._n_init = 1
            elif isinstance(self.init, str) and self.init == "random":
                self._n_init = default_n_init
            elif callable(self.init):
                self._n_init = default_n_init
            else:  # array-like
                self._n_init = 1

        if _is_arraylike_not_scalar(self.init) and self._n_init != 1:
            warnings.warn(
                (
                    "Explicit initial center position passed: performing only"
                    f" one init in {self.__class__.__name__} instead of "
                    f"n_init={self._n_init}."
                ),
                RuntimeWarning,
                stacklevel=2,
            )
            self._n_init = 1
        assert self.algorithm == "lloyd"

    def _get_onedal_params(self, dtype=np.float32):
        thr = self._tol if hasattr(self, "_tol") else self.tol
        return {
            "fptype": "float" if dtype == np.float32 else "double",
            "method": "by_default",
            "seed": -1,
            "max_iteration_count": self.max_iter,
            "cluster_count": self.n_clusters,
            "accuracy_threshold": thr,
        }

    def _get_params_and_input(self, X, policy):
        X_loc = _check_array(X, dtype=[np.float64, np.float32], force_all_finite=False)

        X_loc = _convert_to_supported(policy, X_loc)

        dtype = get_dtype(X_loc)
        X_table = to_table(X_loc)

        self._check_params_vs_input(X_table, policy, dtype=dtype)

        params = self._get_onedal_params(dtype)

        return (params, X_table, dtype)

    def _init_centroids_custom(
        self, X_table, init, random_seed, policy, dtype=np.float32, n_centroids=None
    ):
        n_clusters = self.n_clusters if n_centroids is None else n_centroids

        if isinstance(init, str) and init == "k-means++":
            alg = self._get_kmeans_init(
                cluster_count=n_clusters, seed=random_seed, algorithm="plus_plus_dense"
            )
            centers_table = alg.compute_raw(X_table, policy, dtype)
        elif isinstance(init, str) and init == "random":
            alg = self._get_kmeans_init(
                cluster_count=n_clusters, seed=random_seed, algorithm="random_dense"
            )
            centers_table = alg.compute_raw(X_table, policy, dtype)
        elif _is_arraylike_not_scalar(init):
            centers = np.asarray(init)
            assert centers.shape[0] == n_clusters
            assert centers.shape[1] == X_table.column_count
            centers = _convert_to_supported(policy, init)
            centers_table = to_table(centers)
        else:
            raise TypeError("Unsupported type of the `init` value")

        return centers_table

    def _init_centroids_generic(self, X, init, random_state, policy, dtype=np.float32):
        n_samples = X.shape[0]

        if isinstance(init, str) and init == "k-means++":
            centers, _ = _kmeans_plusplus(
                X,
                self.n_clusters,
                random_state=random_state,
            )
        elif isinstance(init, str) and init == "random":
            seeds = random_state.choice(n_samples, size=self.n_clusters, replace=False)
            centers = X[seeds]
        elif callable(init):
            cc_arr = init(X, self.n_clusters, random_state)
            cc_arr = np.ascontiguousarray(cc_arr, dtype=dtype)
            self._validate_center_shape(X, cc_arr)
            centers = cc_arr
        elif _is_arraylike_not_scalar(init):
            centers = init
        else:
            raise ValueError(
                f"init should be either 'k-means++', 'random', a ndarray or a "
                f"callable, got '{ init }' instead."
            )

        centers = _convert_to_supported(policy, centers)
        return to_table(centers)

    def _fit_backend(self, X_table, centroids_table, module, policy, dtype=np.float32):
        params = self._get_onedal_params(dtype)

        # TODO: check all features for having correct type
        meta = _backend.get_table_metadata(X_table)
        assert meta.get_npy_dtype(0) == dtype

        result = module.train(policy, params, X_table, centroids_table)

        return (
            result.responses,
            result.objective_function_value,
            result.model,
            result.iteration_count,
        )

    def _fit(self, X, module, queue=None):
        policy = self._get_policy(queue, X)
        _, X_table, dtype = self._get_params_and_input(X, policy)

        self.n_features_in_ = X_table.column_count

        best_model, best_n_iter = None, None
        best_inertia, best_labels = None, None

        def is_better_iteration(inertia, labels):
            if best_inertia is None:
                return True
            else:
                mod = self._get_backend("kmeans_common", None, None)
                better_inertia = inertia < best_inertia
                same_clusters = mod._is_same_clustering(
                    labels, best_labels, self.n_clusters
                )
                return better_inertia and not same_clusters

        random_state = check_random_state(self.random_state)

        init = self.init
        init_is_array_like = _is_arraylike_not_scalar(init)
        if init_is_array_like:
            init = check_array(init, dtype=dtype, copy=True, order="C")
            self._validate_center_shape(X, init)

        use_custom_init = daal_check_version((2023, "P", 200)) and not callable(self.init)

        for _ in range(self._n_init):
            if use_custom_init:
                # random_seed = random_state.tomaxint()
                random_seed = random_state.randint(np.iinfo("i").max)
                centroids_table = self._init_centroids_custom(
                    X_table, init, random_seed, policy, dtype=dtype
                )
            else:
                centroids_table = self._init_centroids_generic(
                    X, init, random_state, policy, dtype=dtype
                )

            if self.verbose:
                print("Initialization complete")

            labels, inertia, model, n_iter = self._fit_backend(
                X_table, centroids_table, module, policy, dtype
            )

            if self.verbose:
                print("KMeans iteration completed with " "inertia {}.".format(inertia))

            if is_better_iteration(inertia, labels):
                best_model, best_n_iter = model, n_iter
                best_inertia, best_labels = inertia, labels

        # Types without conversion
        self.model_ = best_model

        # Simple types
        self.n_iter_ = best_n_iter
        self.inertia_ = best_inertia

        # Complex type conversion
        self.labels_ = from_table(best_labels).ravel()

        distinct_clusters = len(np.unique(self.labels_))
        if distinct_clusters < self.n_clusters:
            warnings.warn(
                "Number of distinct clusters ({}) found smaller than "
                "n_clusters ({}). Possibly due to duplicate points "
                "in X.".format(distinct_clusters, self.n_clusters),
                ConvergenceWarning,
                stacklevel=2,
            )

        return self

    def _get_cluster_centers(self):
        if not hasattr(self, "_cluster_centers_"):
            if hasattr(self, "model_"):
                centroids = self.model_.centroids
                self._cluster_centers_ = from_table(centroids)
            else:
                raise NameError("This model have not been trained")
        return self._cluster_centers_

    def _set_cluster_centers(self, cluster_centers):
        self._cluster_centers_ = np.asarray(cluster_centers)

        self.n_iter_ = 0
        self.inertia_ = 0

        self.model_ = self._get_backend("kmeans", "clustering", "model")
        self.model_.centroids = to_table(self._cluster_centers_)
        self.n_features_in_ = self.model_.centroids.column_count
        self.labels_ = np.arange(self.model_.centroids.row_count)

        return self

    cluster_centers_ = property(_get_cluster_centers, _set_cluster_centers)

    def _predict_raw(self, X_table, module, policy, dtype=np.float32):
        params = self._get_onedal_params(dtype)

        result = module.infer(policy, params, self.model_, X_table)

        return from_table(result.responses).reshape(-1)

    def _predict(self, X, module, queue=None):
        check_is_fitted(self)

        policy = self._get_policy(queue, X)
        X = _convert_to_supported(policy, X)
        X_table, dtype = to_table(X), X.dtype

        return self._predict_raw(X_table, module, policy, dtype)

    def _transform(self, X):
        return euclidean_distances(X, self.cluster_centers_)


class KMeans(_BaseKMeans):
    def __init__(
        self,
        n_clusters=8,
        *,
        init="k-means++",
        n_init="auto",
        max_iter=300,
        tol=1e-4,
        verbose=0,
        random_state=None,
        copy_x=True,
        algorithm="lloyd",
    ):
        super().__init__(
            n_clusters=n_clusters,
            init=init,
            n_init=n_init,
            max_iter=max_iter,
            tol=tol,
            verbose=verbose,
            random_state=random_state,
        )

        self.copy_x = copy_x
        self.algorithm = algorithm
        assert self.algorithm == "lloyd"

    def fit(self, X, queue=None):
        return super()._fit(X, self._get_backend("kmeans", "clustering", None), queue)

    def predict(self, X, queue=None):
        """Predict the closest cluster each sample in X belongs to.

        In the vector quantization literature, `cluster_centers_` is called
        the code book and each value returned by `predict` is the index of
        the closest code in the code book.

        Parameters
        ----------
        X : array-like of shape (n_samples, n_features)
            New data to predict.

        Returns
        -------
        labels : ndarray of shape (n_samples,)
            Index of the cluster each sample belongs to.
        """
        return super()._predict(X, self._get_backend("kmeans", "clustering", None), queue)

    def fit_predict(self, X, queue=None):
        """Compute cluster centers and predict cluster index for each sample.

        Convenience method; equivalent to calling fit(X) followed by
        predict(X).

        Parameters
        ----------
        X : array-like of shape (n_samples, n_features)
            New data to transform.

        Returns
        -------
        labels : ndarray of shape (n_samples,)
            Index of the cluster each sample belongs to.
        """
        return self.fit(X, queue).labels_

    def fit_transform(self, X, queue=None):
        """Compute clustering and transform X to cluster-distance space.

        Equivalent to fit(X).transform(X), but more efficiently implemented.

        Parameters
        ----------
        X : array-like of shape (n_samples, n_features)
            New data to transform.

        Returns
        -------
        X_new : ndarray of shape (n_samples, n_clusters)
            X transformed in the new space.
        """
        return self.fit(X, queue=queue)._transform(X)

    def transform(self, X):
        """Transform X to a cluster-distance space.

        In the new space, each dimension is the distance to the cluster
        centers. Note that even if X is sparse, the array returned by
        `transform` will typically be dense.

        Parameters
        ----------
        X : array-like of shape (n_samples, n_features)
            New data to transform.

        Returns
        -------
        X_new : ndarray of shape (n_samples, n_clusters)
            X transformed in the new space.
        """
        check_is_fitted(self)

        return self._transform(X)


def k_means(
    X,
    n_clusters,
    *,
    init="k-means++",
    n_init="warn",
    max_iter=300,
    verbose=False,
    tol=1e-4,
    random_state=None,
    copy_x=True,
    algorithm="lloyd",
    return_n_iter=False,
    queue=None,
):
    est = KMeans(
        n_clusters=n_clusters,
        init=init,
        n_init=n_init,
        max_iter=max_iter,
        verbose=verbose,
        tol=tol,
        random_state=random_state,
        copy_x=copy_x,
        algorithm=algorithm,
    ).fit(X, queue)
    if return_n_iter:
        return est.cluster_centers_, est.labels_, est.inertia_, est.n_iter_
    else:
        return est.cluster_centers_, est.labels_, est.inertia_<|MERGE_RESOLUTION|>--- conflicted
+++ resolved
@@ -41,13 +41,7 @@
 from ..utils import _check_array, _is_arraylike_not_scalar
 
 
-<<<<<<< HEAD
-class _BaseKMeans(
-    onedal_BaseEstimator, TransformerMixin, ClusterMixin, BaseEstimator, ABC
-):
-=======
-class _BaseKMeans(TransformerMixin, ClusterMixin, ABC):
->>>>>>> 063d11bd
+class _BaseKMeans(onedal_BaseEstimator, TransformerMixin, ClusterMixin, ABC):
     def __init__(
         self,
         n_clusters,
