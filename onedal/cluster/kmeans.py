--- conflicted
+++ resolved
@@ -239,12 +239,7 @@
     def _fit_backend(self, X_table, centroids_table, dtype=np.float32, is_csr=False):
         params = self._get_onedal_params(is_csr, dtype)
 
-<<<<<<< HEAD
-        meta = _default_backend.get_table_metadata(X_table)
-        assert meta.get_npy_dtype(0) == dtype
-=======
         assert X_table.dtype == dtype
->>>>>>> 019c6ad2
 
         result = self.train(params, X_table, centroids_table)
 
