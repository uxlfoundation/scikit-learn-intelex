# ==============================================================================
# Copyright 2023 Intel Corporation
#
# Licensed under the Apache License, Version 2.0 (the "License");
# you may not use this file except in compliance with the License.
# You may obtain a copy of the License at
#
#     http://www.apache.org/licenses/LICENSE-2.0
#
# Unless required by applicable law or agreed to in writing, software
# distributed under the License is distributed on an "AS IS" BASIS,
# WITHOUT WARRANTIES OR CONDITIONS OF ANY KIND, either express or implied.
# See the License for the specific language governing permissions and
# limitations under the License.
# ==============================================================================

import warnings
from abc import ABC

import numpy as np

from daal4py.sklearn._utils import daal_check_version, get_dtype
from onedal import _backend

from ..datatypes import _convert_to_supported, from_table, to_table

if daal_check_version((2023, "P", 200)):
    from .kmeans_init import KMeansInit
else:
    from sklearn.cluster import _kmeans_plusplus

from sklearn.base import ClusterMixin, TransformerMixin
from sklearn.exceptions import ConvergenceWarning
from sklearn.metrics.pairwise import euclidean_distances
from sklearn.utils import check_array, check_random_state
from sklearn.utils.validation import check_is_fitted

from onedal.basic_statistics import BasicStatistics

from ..common._base import BaseEstimator as onedal_BaseEstimator
from ..utils import _check_array, _is_arraylike_not_scalar


class _BaseKMeans(onedal_BaseEstimator, TransformerMixin, ClusterMixin, ABC):
    def __init__(
        self,
        n_clusters,
        *,
        init,
        n_init,
        max_iter,
        tol,
        verbose,
        random_state,
        n_local_trials=None,
    ):
        self.n_clusters = n_clusters
        self.init = init
        self.max_iter = max_iter
        self.tol = tol
        self.n_init = n_init
        self.verbose = verbose
        self.random_state = random_state
        self.n_local_trials = n_local_trials

    def _validate_center_shape(self, X, centers):
        """Check if centers is compatible with X and n_clusters."""
        if centers.shape[0] != self.n_clusters:
            raise ValueError(
                f"The shape of the initial centers {centers.shape} does not "
                f"match the number of clusters {self.n_clusters}."
            )
        if centers.shape[1] != X.shape[1]:
            raise ValueError(
                f"The shape of the initial centers {centers.shape} does not "
                f"match the number of features of the data {X.shape[1]}."
            )

    def _get_kmeans_init(self, cluster_count, seed, algorithm):
        return KMeansInit(cluster_count=cluster_count, seed=seed, algorithm=algorithm)

    def _get_basic_statistics_backend(self, result_options):
        return BasicStatistics(result_options)

    def _tolerance(self, rtol, X_table, policy, dtype=np.float32):
        """Compute absolute tolerance from the relative tolerance"""
        if rtol == 0.0:
            return rtol
        # TODO: Support CSR in Basic Statistics
        dummy = to_table(None)
        bs = self._get_basic_statistics_backend("variance")
        res = bs.compute_raw(X_table, dummy, policy, dtype)
        mean_var = from_table(res["variance"]).mean()
        return mean_var * rtol

    def _check_params_vs_input(
        self, X_table, policy, default_n_init=10, dtype=np.float32
    ):
        # n_clusters
        if X_table.shape[0] < self.n_clusters:
            raise ValueError(
                f"n_samples={X_table.shape[0]} should be >= n_clusters={self.n_clusters}."
            )

        # tol
        self._tol = self._tolerance(self.tol, X_table, policy, dtype)

        # n-init
        # TODO(1.4): Remove
        self._n_init = self.n_init
        if self._n_init == "warn":
            warnings.warn(
                (
                    "The default value of `n_init` will change from "
                    f"{default_n_init} to 'auto' in 1.4. Set the value of `n_init`"
                    " explicitly to suppress the warning"
                ),
                FutureWarning,
                stacklevel=2,
            )
            self._n_init = default_n_init
        if self._n_init == "auto":
            if isinstance(self.init, str) and self.init == "k-means++":
                self._n_init = 1
            elif isinstance(self.init, str) and self.init == "random":
                self._n_init = default_n_init
            elif callable(self.init):
                self._n_init = default_n_init
            else:  # array-like
                self._n_init = 1

        if _is_arraylike_not_scalar(self.init) and self._n_init != 1:
            warnings.warn(
                (
                    "Explicit initial center position passed: performing only"
                    f" one init in {self.__class__.__name__} instead of "
                    f"n_init={self._n_init}."
                ),
                RuntimeWarning,
                stacklevel=2,
            )
            self._n_init = 1
        assert self.algorithm == "lloyd"

<<<<<<< HEAD
    def _get_policy(self, queue, *data):
        return _get_policy(queue, *data)

    def _get_onedal_params(self, dtype=np.float32, result_options=None):
=======
    def _get_onedal_params(self, dtype=np.float32):
>>>>>>> 884d32f7
        thr = self._tol if hasattr(self, "_tol") else self.tol

        return {
            "fptype": "float" if dtype == np.float32 else "double",
            "method": "by_default",
            "seed": -1,
            "max_iteration_count": self.max_iter,
            "cluster_count": self.n_clusters,
            "accuracy_threshold": thr,
            "result_options": "" if result_options is None else result_options,
        }

    def _get_params_and_input(self, X, policy):
        X_loc = _check_array(X, dtype=[np.float64, np.float32], force_all_finite=False)

        X_loc = _convert_to_supported(policy, X_loc)

        dtype = get_dtype(X_loc)
        X_table = to_table(X_loc)

        self._check_params_vs_input(X_table, policy, dtype=dtype)

        params = self._get_onedal_params(dtype)

        return (params, X_table, dtype)

    def _init_centroids_custom(
        self, X_table, init, random_seed, policy, dtype=np.float32, n_centroids=None
    ):
        n_clusters = self.n_clusters if n_centroids is None else n_centroids

        if isinstance(init, str) and init == "k-means++":
            alg = self._get_kmeans_init(
                cluster_count=n_clusters, seed=random_seed, algorithm="plus_plus_dense"
            )
            centers_table = alg.compute_raw(X_table, policy, dtype)
        elif isinstance(init, str) and init == "random":
            alg = self._get_kmeans_init(
                cluster_count=n_clusters, seed=random_seed, algorithm="random_dense"
            )
            centers_table = alg.compute_raw(X_table, policy, dtype)
        elif _is_arraylike_not_scalar(init):
            centers = np.asarray(init)
            assert centers.shape[0] == n_clusters
            assert centers.shape[1] == X_table.column_count
            centers = _convert_to_supported(policy, init)
            centers_table = to_table(centers)
        else:
            raise TypeError("Unsupported type of the `init` value")

        return centers_table

    def _init_centroids_generic(self, X, init, random_state, policy, dtype=np.float32):
        n_samples = X.shape[0]

        if isinstance(init, str) and init == "k-means++":
            centers, _ = _kmeans_plusplus(
                X,
                self.n_clusters,
                random_state=random_state,
            )
        elif isinstance(init, str) and init == "random":
            seeds = random_state.choice(n_samples, size=self.n_clusters, replace=False)
            centers = X[seeds]
        elif callable(init):
            cc_arr = init(X, self.n_clusters, random_state)
            cc_arr = np.ascontiguousarray(cc_arr, dtype=dtype)
            self._validate_center_shape(X, cc_arr)
            centers = cc_arr
        elif _is_arraylike_not_scalar(init):
            centers = init
        else:
            raise ValueError(
                f"init should be either 'k-means++', 'random', a ndarray or a "
                f"callable, got '{ init }' instead."
            )

        centers = _convert_to_supported(policy, centers)
        return to_table(centers)

    def _fit_backend(self, X_table, centroids_table, module, policy, dtype=np.float32):
        params = self._get_onedal_params(dtype)

        # TODO: check all features for having correct type
        meta = _backend.get_table_metadata(X_table)
        assert meta.get_npy_dtype(0) == dtype

        result = module.train(policy, params, X_table, centroids_table)

        return (
            result.responses,
            result.objective_function_value,
            result.model,
            result.iteration_count,
        )

    def _fit(self, X, module, queue=None):
        policy = self._get_policy(queue, X)
        _, X_table, dtype = self._get_params_and_input(X, policy)

        self.n_features_in_ = X_table.column_count

        best_model, best_n_iter = None, None
        best_inertia, best_labels = None, None

        def is_better_iteration(inertia, labels):
            if best_inertia is None:
                return True
            else:
                mod = self._get_backend("kmeans_common", None, None)
                better_inertia = inertia < best_inertia
                same_clusters = mod._is_same_clustering(
                    labels, best_labels, self.n_clusters
                )
                return better_inertia and not same_clusters

        random_state = check_random_state(self.random_state)

        init = self.init
        init_is_array_like = _is_arraylike_not_scalar(init)
        if init_is_array_like:
            init = check_array(init, dtype=dtype, copy=True, order="C")
            self._validate_center_shape(X, init)

        use_custom_init = daal_check_version((2023, "P", 200)) and not callable(self.init)

        for _ in range(self._n_init):
            if use_custom_init:
                # random_seed = random_state.tomaxint()
                random_seed = random_state.randint(np.iinfo("i").max)
                centroids_table = self._init_centroids_custom(
                    X_table, init, random_seed, policy, dtype=dtype
                )
            else:
                centroids_table = self._init_centroids_generic(
                    X, init, random_state, policy, dtype=dtype
                )

            if self.verbose:
                print("Initialization complete")

            labels, inertia, model, n_iter = self._fit_backend(
                X_table, centroids_table, module, policy, dtype
            )

            if self.verbose:
                print("KMeans iteration completed with " "inertia {}.".format(inertia))

            if is_better_iteration(inertia, labels):
                best_model, best_n_iter = model, n_iter
                best_inertia, best_labels = inertia, labels

        # Types without conversion
        self.model_ = best_model

        # Simple types
        self.n_iter_ = best_n_iter
        self.inertia_ = best_inertia

        # Complex type conversion
        self.labels_ = from_table(best_labels).ravel()

        distinct_clusters = len(np.unique(self.labels_))
        if distinct_clusters < self.n_clusters:
            warnings.warn(
                "Number of distinct clusters ({}) found smaller than "
                "n_clusters ({}). Possibly due to duplicate points "
                "in X.".format(distinct_clusters, self.n_clusters),
                ConvergenceWarning,
                stacklevel=2,
            )

        return self

    def _get_cluster_centers(self):
        if not hasattr(self, "_cluster_centers_"):
            if hasattr(self, "model_"):
                centroids = self.model_.centroids
                self._cluster_centers_ = from_table(centroids)
            else:
                raise NameError("This model have not been trained")
        return self._cluster_centers_

    def _set_cluster_centers(self, cluster_centers):
        self._cluster_centers_ = np.asarray(cluster_centers)

        self.n_iter_ = 0
        self.inertia_ = 0

        self.model_ = self._get_backend("kmeans", "clustering", "model")
        self.model_.centroids = to_table(self._cluster_centers_)
        self.n_features_in_ = self.model_.centroids.column_count
        self.labels_ = np.arange(self.model_.centroids.row_count)

        return self

    cluster_centers_ = property(_get_cluster_centers, _set_cluster_centers)

    def _predict_raw(self, X_table, module, policy, dtype=np.float32):
        params = self._get_onedal_params(dtype, result_options="computeAssignments")

        result = module.infer(policy, params, self.model_, X_table)

        return from_table(result.responses).reshape(-1)

    def _predict(self, X, module, queue=None):
        check_is_fitted(self)

        policy = self._get_policy(queue, X)
        X = _convert_to_supported(policy, X)
        X_table, dtype = to_table(X), X.dtype

        return self._predict_raw(X_table, module, policy, dtype)

    def _transform(self, X):
        return euclidean_distances(X, self.cluster_centers_)


class KMeans(_BaseKMeans):
    def __init__(
        self,
        n_clusters=8,
        *,
        init="k-means++",
        n_init="auto",
        max_iter=300,
        tol=1e-4,
        verbose=0,
        random_state=None,
        copy_x=True,
        algorithm="lloyd",
    ):
        super().__init__(
            n_clusters=n_clusters,
            init=init,
            n_init=n_init,
            max_iter=max_iter,
            tol=tol,
            verbose=verbose,
            random_state=random_state,
        )

        self.copy_x = copy_x
        self.algorithm = algorithm
        assert self.algorithm == "lloyd"

    def fit(self, X, queue=None):
        return super()._fit(X, self._get_backend("kmeans", "clustering", None), queue)

    def predict(self, X, queue=None):
        """Predict the closest cluster each sample in X belongs to.

        In the vector quantization literature, `cluster_centers_` is called
        the code book and each value returned by `predict` is the index of
        the closest code in the code book.

        Parameters
        ----------
        X : array-like of shape (n_samples, n_features)
            New data to predict.

        Returns
        -------
        labels : ndarray of shape (n_samples,)
            Index of the cluster each sample belongs to.
        """
        return super()._predict(X, self._get_backend("kmeans", "clustering", None), queue)

    def fit_predict(self, X, queue=None):
        """Compute cluster centers and predict cluster index for each sample.

        Convenience method; equivalent to calling fit(X) followed by
        predict(X).

        Parameters
        ----------
        X : array-like of shape (n_samples, n_features)
            New data to transform.

        Returns
        -------
        labels : ndarray of shape (n_samples,)
            Index of the cluster each sample belongs to.
        """
        return self.fit(X, queue).labels_

    def fit_transform(self, X, queue=None):
        """Compute clustering and transform X to cluster-distance space.

        Equivalent to fit(X).transform(X), but more efficiently implemented.

        Parameters
        ----------
        X : array-like of shape (n_samples, n_features)
            New data to transform.

        Returns
        -------
        X_new : ndarray of shape (n_samples, n_clusters)
            X transformed in the new space.
        """
        return self.fit(X, queue=queue)._transform(X)

    def transform(self, X):
        """Transform X to a cluster-distance space.

        In the new space, each dimension is the distance to the cluster
        centers. Note that even if X is sparse, the array returned by
        `transform` will typically be dense.

        Parameters
        ----------
        X : array-like of shape (n_samples, n_features)
            New data to transform.

        Returns
        -------
        X_new : ndarray of shape (n_samples, n_clusters)
            X transformed in the new space.
        """
        check_is_fitted(self)

        return self._transform(X)


def k_means(
    X,
    n_clusters,
    *,
    init="k-means++",
    n_init="warn",
    max_iter=300,
    verbose=False,
    tol=1e-4,
    random_state=None,
    copy_x=True,
    algorithm="lloyd",
    return_n_iter=False,
    queue=None,
):
    est = KMeans(
        n_clusters=n_clusters,
        init=init,
        n_init=n_init,
        max_iter=max_iter,
        verbose=verbose,
        tol=tol,
        random_state=random_state,
        copy_x=copy_x,
        algorithm=algorithm,
    ).fit(X, queue)
    if return_n_iter:
        return est.cluster_centers_, est.labels_, est.inertia_, est.n_iter_
    else:
        return est.cluster_centers_, est.labels_, est.inertia_<|MERGE_RESOLUTION|>--- conflicted
+++ resolved
@@ -142,14 +142,7 @@
             self._n_init = 1
         assert self.algorithm == "lloyd"
 
-<<<<<<< HEAD
-    def _get_policy(self, queue, *data):
-        return _get_policy(queue, *data)
-
     def _get_onedal_params(self, dtype=np.float32, result_options=None):
-=======
-    def _get_onedal_params(self, dtype=np.float32):
->>>>>>> 884d32f7
         thr = self._tol if hasattr(self, "_tol") else self.tol
 
         return {
