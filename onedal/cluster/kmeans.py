# ==============================================================================
# Copyright 2023 Intel Corporation
#
# Licensed under the Apache License, Version 2.0 (the "License");
# you may not use this file except in compliance with the License.
# You may obtain a copy of the License at
#
#     http://www.apache.org/licenses/LICENSE-2.0
#
# Unless required by applicable law or agreed to in writing, software
# distributed under the License is distributed on an "AS IS" BASIS,
# WITHOUT WARRANTIES OR CONDITIONS OF ANY KIND, either express or implied.
# See the License for the specific language governing permissions and
# limitations under the License.
# ==============================================================================

import logging
import warnings
from abc import ABC

import numpy as np

from daal4py.sklearn._utils import daal_check_version
from onedal._device_offload import SyclQueueManager, supports_queue
from onedal.basic_statistics import BasicStatistics
from onedal.common._backend import bind_default_backend

if daal_check_version((2023, "P", 200)):
    from .kmeans_init import KMeansInit

from sklearn.cluster._kmeans import _kmeans_plusplus
from sklearn.exceptions import ConvergenceWarning
from sklearn.metrics.pairwise import euclidean_distances
from sklearn.utils import check_random_state

<<<<<<< HEAD
from onedal import _default_backend

=======
from .._config import _get_config
from ..common._base import BaseEstimator as onedal_BaseEstimator
>>>>>>> e9b929f1
from ..common._mixin import ClusterMixin, TransformerMixin
from ..datatypes import from_table, to_table
from ..utils.validation import _check_array, _is_arraylike_not_scalar, _is_csr


class _BaseKMeans(TransformerMixin, ClusterMixin, ABC):
    def __init__(
        self,
        n_clusters,
        *,
        init,
        n_init,
        max_iter,
        tol,
        verbose,
        random_state,
        n_local_trials=None,
    ):
        self.n_clusters = n_clusters
        self.init = init
        self.max_iter = max_iter
        self.tol = tol
        self.n_init = n_init
        self.verbose = verbose
        self.random_state = random_state
        self.n_local_trials = n_local_trials

    @bind_default_backend("kmeans_common", no_policy=True)
    def _is_same_clustering(self, labels, best_labels, n_clusters): ...

    @bind_default_backend("kmeans.clustering")
    def train(self, params, X_table, centroids_table): ...

    @bind_default_backend("kmeans.clustering")
    def infer(self, params, model, centroids_table): ...

    def _validate_center_shape(self, X, centers):
        """Check if centers is compatible with X and n_clusters."""
        if centers.shape[0] != self.n_clusters:
            raise ValueError(
                f"The shape of the initial centers {centers.shape} does not "
                f"match the number of clusters {self.n_clusters}."
            )
        if centers.shape[1] != X.shape[1]:
            raise ValueError(
                f"The shape of the initial centers {centers.shape} does not "
                f"match the number of features of the data {X.shape[1]}."
            )

    def _get_kmeans_init(self, cluster_count, seed, algorithm):
        return KMeansInit(cluster_count=cluster_count, seed=seed, algorithm=algorithm)

    # Get appropriate backend (required for SPMD)
    def _get_basic_statistics_backend(self, result_options):
        return BasicStatistics(result_options)

    def _tolerance(self, X_table, rtol, is_csr, dtype):
        """Compute absolute tolerance from the relative tolerance"""
        if rtol == 0.0:
            return rtol
        dummy = to_table(None)

        bs = self._get_basic_statistics_backend("variance")

        res = bs._compute_raw(X_table, dummy, dtype, is_csr)
        mean_var = from_table(res["variance"]).mean()

        return mean_var * rtol

    def _check_params_vs_input(
        self, X_table, is_csr, default_n_init=10, dtype=np.float32
    ):
        # n_clusters
        if X_table.shape[0] < self.n_clusters:
            raise ValueError(
                f"n_samples={X_table.shape[0]} should be >= n_clusters={self.n_clusters}."
            )

        # tol
        self._tol = self._tolerance(X_table, self.tol, is_csr, dtype)

        # n-init
        # TODO(1.4): Remove
        self._n_init = self.n_init
        if self._n_init == "warn":
            warnings.warn(
                (
                    "The default value of `n_init` will change from "
                    f"{default_n_init} to 'auto' in 1.4. Set the value of `n_init`"
                    " explicitly to suppress the warning"
                ),
                FutureWarning,
                stacklevel=2,
            )
            self._n_init = default_n_init
        if self._n_init == "auto":
            if isinstance(self.init, str) and self.init == "k-means++":
                self._n_init = 1
            elif isinstance(self.init, str) and self.init == "random":
                self._n_init = default_n_init
            elif callable(self.init):
                self._n_init = default_n_init
            else:  # array-like
                self._n_init = 1

        if _is_arraylike_not_scalar(self.init) and self._n_init != 1:
            warnings.warn(
                (
                    "Explicit initial center position passed: performing only"
                    f" one init in {self.__class__.__name__} instead of "
                    f"n_init={self._n_init}."
                ),
                RuntimeWarning,
                stacklevel=2,
            )
            self._n_init = 1
        assert self.algorithm == "lloyd"

    def _get_onedal_params(self, is_csr=False, dtype=np.float32, result_options=None):
        thr = self._tol if hasattr(self, "_tol") else self.tol
        return {
            "fptype": dtype,
            "method": "lloyd_csr" if is_csr else "by_default",
            "seed": -1,
            "max_iteration_count": self.max_iter,
            "cluster_count": self.n_clusters,
            "accuracy_threshold": thr,
            "result_options": "" if result_options is None else result_options,
        }

    def _init_centroids_onedal(
        self,
        X_table,
        init,
        random_seed,
        is_csr,
        dtype=np.float32,
        n_centroids=None,
    ):
        n_clusters = self.n_clusters if n_centroids is None else n_centroids

        if isinstance(init, str) and init == "k-means++":
            algorithm = "plus_plus_dense" if not is_csr else "plus_plus_csr"
            alg = self._get_kmeans_init(
                cluster_count=n_clusters, seed=random_seed, algorithm=algorithm
            )
            centers_table = alg.compute_raw(X_table, dtype)
        elif isinstance(init, str) and init == "random":
            algorithm = "random_dense" if not is_csr else "random_csr"
            alg = self._get_kmeans_init(
                cluster_count=n_clusters, seed=random_seed, algorithm=algorithm
            )
            centers_table = alg.compute_raw(X_table, dtype)
        elif _is_arraylike_not_scalar(init):
            if _is_csr(init):
                # oneDAL KMeans only supports Dense Centroids
                centers = init.toarray()
            else:
                centers = np.asarray(init)
            assert centers.shape[0] == n_clusters
            assert centers.shape[1] == X_table.column_count
            # KMeans is implemented on both CPU and GPU for Dense and CSR data
            # The original policy can be used here
            centers_table = to_table(centers, queue=SyclQueueManager.get_global_queue())
        else:
            raise TypeError("Unsupported type of the `init` value")

        return centers_table

    def _init_centroids_sklearn(self, X, init, random_state, dtype=np.float32):
        # For oneDAL versions < 2023.2 or callable init,
        # using the scikit-learn implementation
        logging.getLogger("sklearnex").info("Computing KMeansInit with Stock sklearn")
        n_samples = X.shape[0]

        if isinstance(init, str) and init == "k-means++":
            centers, _ = _kmeans_plusplus(
                X,
                self.n_clusters,
                random_state=random_state,
            )
        elif isinstance(init, str) and init == "random":
            seeds = random_state.choice(n_samples, size=self.n_clusters, replace=False)
            centers = X[seeds]
        elif callable(init):
            cc_arr = init(X, self.n_clusters, random_state)
            cc_arr = np.ascontiguousarray(cc_arr, dtype=dtype)
            self._validate_center_shape(X, cc_arr)
            centers = cc_arr
        elif _is_arraylike_not_scalar(init):
            centers = init
        else:
            raise ValueError(
                f"init should be either 'k-means++', 'random', a ndarray or a "
                f"callable, got '{ init }' instead."
            )

        return to_table(
            centers, queue=getattr(SyclQueueManager.get_global_queue(), "_queue", None)
        )

    def _fit_backend(self, X_table, centroids_table, dtype=np.float32, is_csr=False):
        params = self._get_onedal_params(is_csr, dtype)

        assert X_table.dtype == dtype

        result = self.train(params, X_table, centroids_table)

        return (
            result.responses,
            result.objective_function_value,
            result.model,
            result.iteration_count,
        )

    def _fit(self, X):
        is_csr = _is_csr(X)
<<<<<<< HEAD
        X = _check_array(
            X, dtype=[np.float64, np.float32], accept_sparse="csr", force_all_finite=False
        )
        X_table = to_table(X, queue=SyclQueueManager.get_global_queue())
=======

        if _get_config()["use_raw_input"] is False:
            X = _check_array(
                X,
                dtype=[np.float64, np.float32],
                accept_sparse="csr",
                force_all_finite=False,
            )
        X_table = to_table(X, queue=queue)
>>>>>>> e9b929f1
        dtype = X_table.dtype

        self._check_params_vs_input(X_table, is_csr, dtype=dtype)

        self.n_features_in_ = X_table.column_count

        best_model, best_n_iter = None, None
        best_inertia, best_labels = None, None

        def is_better_iteration(inertia, labels):
            if best_inertia is None:
                return True
            else:
                better_inertia = inertia < best_inertia
                return better_inertia and not self._is_same_clustering(
                    labels, best_labels, self.n_clusters
                )

        random_state = check_random_state(self.random_state)

        init = self.init
        init_is_array_like = _is_arraylike_not_scalar(init)
        if init_is_array_like:
            init = _check_array(
                init, dtype=dtype, accept_sparse="csr", copy=True, order="C"
            )
            self._validate_center_shape(X, init)

        use_onedal_init = daal_check_version((2023, "P", 200)) and not callable(self.init)

        for _ in range(self._n_init):
            if use_onedal_init:
                random_seed = random_state.randint(np.iinfo("i").max)
                centroids_table = self._init_centroids_onedal(
                    X_table, init, random_seed, is_csr, dtype=dtype
                )
            else:
                centroids_table = self._init_centroids_sklearn(
                    X, init, random_state, dtype=dtype
                )

            if self.verbose:
                print("Initialization complete")

            labels, inertia, model, n_iter = self._fit_backend(
                X_table, centroids_table, dtype, is_csr
            )

            if self.verbose:
                print("Iteration {}, inertia {}.".format(n_iter, inertia))

            if is_better_iteration(inertia, labels):
                best_model, best_n_iter = model, n_iter
                best_inertia, best_labels = inertia, labels

        # Types without conversion
        self.model_ = best_model

        # Simple types
        self.n_iter_ = best_n_iter
        self.inertia_ = best_inertia

        # Complex type conversion
        self.labels_ = from_table(best_labels).ravel()

        distinct_clusters = len(np.unique(self.labels_))
        if distinct_clusters < self.n_clusters:
            warnings.warn(
                "Number of distinct clusters ({}) found smaller than "
                "n_clusters ({}). Possibly due to duplicate points "
                "in X.".format(distinct_clusters, self.n_clusters),
                ConvergenceWarning,
                stacklevel=2,
            )

        return self

    @property
    def cluster_centers_(self):
        if not hasattr(self, "_cluster_centers_"):
            if hasattr(self, "model_"):
                centroids = self.model_.centroids
                self._cluster_centers_ = from_table(centroids)
            else:
                raise NameError("This model has not been trained")
        return self._cluster_centers_

    @cluster_centers_.setter
    def cluster_centers_(self, cluster_centers):
        self._cluster_centers_ = np.asarray(cluster_centers)

        self.n_iter_ = 0
        self.inertia_ = 0

        self.model_.centroids = to_table(self._cluster_centers_)
        self.n_features_in_ = self.model_.centroids.column_count
        self.labels_ = np.arange(self.model_.centroids.row_count)

        return self

    @cluster_centers_.deleter
    def cluster_centers_(self):
        del self._cluster_centers_

    def _predict(self, X, result_options=None):
        is_csr = _is_csr(X)

        X_table = to_table(X, queue=SyclQueueManager.get_global_queue())
        params = self._get_onedal_params(is_csr, X_table.dtype, result_options)

        result = self.infer(params, self.model_, X_table)

        if result_options == "compute_exact_objective_function":
            # This is only set for score function
            return -1 * result.objective_function_value
        else:
            return from_table(result.responses).ravel()

    def _score(self, X):
        result_options = "compute_exact_objective_function"

        return self._predict(
            X,
            result_options,
        )

    def _transform(self, X):
        return euclidean_distances(X, self.cluster_centers_)


class KMeans(_BaseKMeans):
    def __init__(
        self,
        n_clusters=8,
        *,
        init="k-means++",
        n_init="auto",
        max_iter=300,
        tol=1e-4,
        verbose=0,
        random_state=None,
        copy_x=True,
        algorithm="lloyd",
    ):
        super().__init__(
            n_clusters=n_clusters,
            init=init,
            n_init=n_init,
            max_iter=max_iter,
            tol=tol,
            verbose=verbose,
            random_state=random_state,
        )

        self.copy_x = copy_x
        self.algorithm = algorithm
        assert self.algorithm == "lloyd"

    @supports_queue
    def fit(self, X, y=None, queue=None):
        return self._fit(X)

    @supports_queue
    def predict(self, X, queue=None):
        """Predict the closest cluster each sample in X belongs to.

        In the vector quantization literature, `cluster_centers_` is called
        the code book and each value returned by `predict` is the index of
        the closest code in the code book.

        Parameters
        ----------
        X : array-like of shape (n_samples, n_features)
            New data to predict.

        Returns
        -------
        labels : ndarray of shape (n_samples,)
            Index of the cluster each sample belongs to.
        """
        return self._predict(X)

    def fit_predict(self, X, y=None, queue=None):
        """Compute cluster centers and predict cluster index for each sample.

        Convenience method; equivalent to calling fit(X) followed by
        predict(X).

        Parameters
        ----------
        X : array-like of shape (n_samples, n_features)
            New data to transform.

        y : Ignored
            Not used, present here for API consistency by convention.

        Returns
        -------
        labels : ndarray of shape (n_samples,)
            Index of the cluster each sample belongs to.
        """
        return self.fit(X, queue=queue).labels_

    def fit_transform(self, X, y=None, queue=None):
        """Compute clustering and transform X to cluster-distance space.

        Equivalent to fit(X).transform(X), but more efficiently implemented.

        Parameters
        ----------
        X : array-like of shape (n_samples, n_features)
            New data to transform.

        y : Ignored
            Not used, present here for API consistency by convention.

        Returns
        -------
        X_new : ndarray of shape (n_samples, n_clusters)
            X transformed in the new space.
        """
        return self.fit(X, queue=queue)._transform(X)

    def transform(self, X):
        """Transform X to a cluster-distance space.

        In the new space, each dimension is the distance to the cluster
        centers. Note that even if X is sparse, the array returned by
        `transform` will typically be dense.

        Parameters
        ----------
        X : array-like of shape (n_samples, n_features)
            New data to transform.

        Returns
        -------
        X_new : ndarray of shape (n_samples, n_clusters)
            X transformed in the new space.
        """

        return self._transform(X)

    @supports_queue
    def score(self, X, queue=None):
        """Opposite of the value of X on the K-means objective.

        Parameters
        ----------
        X: {array-like, sparse matrix} of shape (n_samples, n_features)
            New data.

        Returns
        -------
        score: float
            Opposite of the value of X on the K-means objective.
        """
        return self._score(X)


def k_means(
    X,
    n_clusters,
    *,
    init="k-means++",
    n_init="auto",
    max_iter=300,
    verbose=False,
    tol=1e-4,
    random_state=None,
    copy_x=True,
    algorithm="lloyd",
    return_n_iter=False,
    queue=None,
):
    est = KMeans(
        n_clusters=n_clusters,
        init=init,
        n_init=n_init,
        max_iter=max_iter,
        verbose=verbose,
        tol=tol,
        random_state=random_state,
        copy_x=copy_x,
        algorithm=algorithm,
    ).fit(X, queue=queue)
    if return_n_iter:
        return est.cluster_centers_, est.labels_, est.inertia_, est.n_iter_
    else:
        return est.cluster_centers_, est.labels_, est.inertia_<|MERGE_RESOLUTION|>--- conflicted
+++ resolved
@@ -33,13 +33,7 @@
 from sklearn.metrics.pairwise import euclidean_distances
 from sklearn.utils import check_random_state
 
-<<<<<<< HEAD
-from onedal import _default_backend
-
-=======
 from .._config import _get_config
-from ..common._base import BaseEstimator as onedal_BaseEstimator
->>>>>>> e9b929f1
 from ..common._mixin import ClusterMixin, TransformerMixin
 from ..datatypes import from_table, to_table
 from ..utils.validation import _check_array, _is_arraylike_not_scalar, _is_csr
@@ -257,12 +251,6 @@
 
     def _fit(self, X):
         is_csr = _is_csr(X)
-<<<<<<< HEAD
-        X = _check_array(
-            X, dtype=[np.float64, np.float32], accept_sparse="csr", force_all_finite=False
-        )
-        X_table = to_table(X, queue=SyclQueueManager.get_global_queue())
-=======
 
         if _get_config()["use_raw_input"] is False:
             X = _check_array(
@@ -271,8 +259,7 @@
                 accept_sparse="csr",
                 force_all_finite=False,
             )
-        X_table = to_table(X, queue=queue)
->>>>>>> e9b929f1
+        X_table = to_table(X, queue=SyclQueueManager.get_global_queue())
         dtype = X_table.dtype
 
         self._check_params_vs_input(X_table, is_csr, dtype=dtype)
