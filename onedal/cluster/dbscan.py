--- conflicted
+++ resolved
@@ -14,22 +14,14 @@
 # limitations under the License.
 # ===============================================================================
 
-from abc import abstractmethod
-
 import numpy as np
-
 from daal4py.sklearn._utils import get_dtype, make2d
 from onedal._device_offload import supports_queue
 from onedal.common._backend import bind_default_backend
 
 from ..common._mixin import ClusterMixin
-<<<<<<< HEAD
-from ..datatypes import _convert_to_supported, from_table, to_table
+from ..datatypes import from_table, to_table
 from ..utils.validation import _check_array
-=======
-from ..datatypes import from_table, to_table
-from ..utils import _check_array
->>>>>>> c6311279
 
 
 class DBSCAN(ClusterMixin):
@@ -73,18 +65,8 @@
         sample_weight = make2d(sample_weight) if sample_weight is not None else None
         X_table, sample_weight_table = to_table(X, sample_weight, queue=queue)
 
-<<<<<<< HEAD
-        types = [np.float32, np.float64]
-        if get_dtype(X) not in types:
-            X = X.astype(np.float64)
-        X = _convert_to_supported(X)
-        dtype = get_dtype(X)
-        params = self._get_onedal_params(dtype)
-        result = self.compute(params, to_table(X), to_table(sample_weight))
-=======
         params = self._get_onedal_params(X_table.dtype)
-        result = module.compute(policy, params, X_table, sample_weight_table)
->>>>>>> c6311279
+        result = self.compute(params, X_table, sample_weight_table)
 
         self.labels_ = from_table(result.responses).ravel()
         if result.core_observation_indices is not None:
