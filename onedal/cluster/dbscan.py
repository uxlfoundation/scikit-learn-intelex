--- conflicted
+++ resolved
@@ -14,23 +14,14 @@
 # limitations under the License.
 # ===============================================================================
 
-<<<<<<< HEAD
-from sklearn.base import ClusterMixin
 from sklearn.utils import check_array
-=======
-import numpy as np
->>>>>>> 23a0197a
 
 from onedal.datatypes._data_conversion import get_dtype, make2d
 
 from ..common._base import BaseEstimator
 from ..common._mixin import ClusterMixin
 from ..datatypes import _convert_to_supported, from_table, to_table
-<<<<<<< HEAD
 from ..utils._array_api import get_namespace
-=======
-from ..utils import _check_array
->>>>>>> 23a0197a
 
 
 class BaseDBSCAN(BaseEstimator, ClusterMixin):
@@ -67,11 +58,7 @@
 
     def _fit(self, X, xp, is_array_api_compliant, y, sample_weight, queue):
         policy = self._get_policy(queue, X)
-<<<<<<< HEAD
         X = check_array(X, accept_sparse="csr", dtype=[xp.float64, xp.float32])
-=======
-        X = _check_array(X, accept_sparse="csr", dtype=[np.float64, np.float32])
->>>>>>> 23a0197a
         sample_weight = make2d(sample_weight) if sample_weight is not None else None
         X = make2d(X)
 
