# ===============================================================================
# Copyright 2023 Intel Corporation
#
# Licensed under the Apache License, Version 2.0 (the "License");
# you may not use this file except in compliance with the License.
# You may obtain a copy of the License at
#
#     http://www.apache.org/licenses/LICENSE-2.0
#
# Unless required by applicable law or agreed to in writing, software
# distributed under the License is distributed on an "AS IS" BASIS,
# WITHOUT WARRANTIES OR CONDITIONS OF ANY KIND, either express or implied.
# See the License for the specific language governing permissions and
# limitations under the License.
# ===============================================================================

import numpy as np

from daal4py.sklearn._utils import make2d
from onedal._device_offload import supports_queue

from .._config import _get_config
from ..common._backend import bind_default_backend
from ..common._mixin import ClusterMixin
from ..datatypes import from_table, to_table
from ..utils._array_api import _get_sycl_namespace
from ..utils.validation import _check_array


class DBSCAN(ClusterMixin):
    def __init__(
        self,
        eps=0.5,
        *,
        min_samples=5,
        metric="euclidean",
        metric_params=None,
        algorithm="auto",
        leaf_size=30,
        p=None,
        n_jobs=None,
    ):
        self.eps = eps
        self.min_samples = min_samples
        self.metric = metric
        self.metric_params = metric_params
        self.algorithm = algorithm
        self.leaf_size = leaf_size
        self.p = p
        self.n_jobs = n_jobs

    @bind_default_backend("dbscan.clustering")
    def compute(self, params, data_table, weights_table): ...

    def _get_onedal_params(self, dtype=np.float32):
        return {
            "fptype": dtype,
            "method": "by_default",
            "min_observations": int(self.min_samples),
            "epsilon": float(self.eps),
            "mem_save_mode": False,
            "result_options": "core_observation_indices|responses",
        }

    @supports_queue
    def fit(self, X, y=None, sample_weight=None, queue=None):
        X_table, sample_weight_table = to_table(X, sample_weight, queue=queue)

        params = self._get_onedal_params(X_table.dtype)
        result = self.compute(params, X_table, sample_weight_table)

        self.labels_ = xp.squeeze(from_table(result.responses, like=X))
        if (
            result.core_observation_indices is not None
            and result.core_observation_indices.kind != "empty"
        ):
<<<<<<< HEAD
            self.core_sample_indices_ = from_table(
                result.core_observation_indices, like=X
            )[
                0
            ]  # 2d table to 1d
=======
            self.core_sample_indices_ = xp.squeeze(
                from_table(
                    result.core_observation_indices,
                    like=X,
                )
            )
>>>>>>> ca636cfc
        else:
            self.core_sample_indices_ = None
        return self<|MERGE_RESOLUTION|>--- conflicted
+++ resolved
@@ -74,20 +74,12 @@
             result.core_observation_indices is not None
             and result.core_observation_indices.kind != "empty"
         ):
-<<<<<<< HEAD
+            # 2d table to 1d
             self.core_sample_indices_ = from_table(
                 result.core_observation_indices, like=X
             )[
                 0
-            ]  # 2d table to 1d
-=======
-            self.core_sample_indices_ = xp.squeeze(
-                from_table(
-                    result.core_observation_indices,
-                    like=X,
-                )
-            )
->>>>>>> ca636cfc
+            ]
         else:
             self.core_sample_indices_ = None
         return self