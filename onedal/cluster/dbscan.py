--- conflicted
+++ resolved
@@ -16,24 +16,12 @@
 
 import numpy as np
 
-<<<<<<< HEAD
-from daal4py.sklearn._utils import get_dtype, make2d
-from onedal._device_offload import supports_queue
-from onedal.common._backend import bind_default_backend
-
-from ..common._mixin import ClusterMixin
-from ..datatypes import from_table, to_table
-from ..utils.validation import _check_array
-=======
 from daal4py.sklearn._utils import make2d
 
 from .._config import _get_config
-from ..common._base import BaseEstimator
 from ..common._mixin import ClusterMixin
 from ..datatypes import from_table, to_table
 from ..utils import _check_array
-from ..utils._array_api import _get_sycl_namespace
->>>>>>> e9b929f1
 
 
 class DBSCAN(ClusterMixin):
@@ -71,12 +59,8 @@
             "result_options": "core_observation_indices|responses",
         }
 
-<<<<<<< HEAD
     @supports_queue
     def fit(self, X, y=None, sample_weight=None, queue=None):
-        X = _check_array(X, accept_sparse="csr", dtype=[np.float64, np.float32])
-=======
-    def _fit(self, X, y, sample_weight, module, queue):
         use_raw_input = _get_config().get("use_raw_input", False) is True
         sua_iface, xp, _ = _get_sycl_namespace(X)
 
@@ -85,8 +69,8 @@
             X = make2d(X)
         elif sua_iface is not None:
             queue = X.sycl_queue
-        policy = self._get_policy(queue, X)
->>>>>>> e9b929f1
+
+        X = _check_array(X, accept_sparse="csr", dtype=[np.float64, np.float32])
         sample_weight = make2d(sample_weight) if sample_weight is not None else None
         X_table, sample_weight_table = to_table(X, sample_weight, queue=queue)
 
