--- conflicted
+++ resolved
@@ -15,19 +15,13 @@
 # ==============================================================================
 
 import numpy as np
-from daal4py.sklearn._utils import daal_check_version, get_dtype
-from onedal._device_offload import supports_queue
+from daal4py.sklearn._utils import daal_check_version
+from onedal._device_offload import SyclQueueManager, supports_queue
 from onedal.common._backend import bind_default_backend
 from sklearn.utils import check_random_state
 
-<<<<<<< HEAD
-from ..datatypes import _convert_to_supported, from_table, to_table
+from ..datatypes import from_table, to_table
 from ..utils.validation import _check_array
-=======
-from ..common._base import BaseEstimator as onedal_BaseEstimator
-from ..datatypes import from_table, to_table
-from ..utils import _check_array
->>>>>>> c6311279
 
 if daal_check_version((2023, "P", 200)):
 
@@ -65,50 +59,27 @@
                 "cluster_count": self.cluster_count,
             }
 
-<<<<<<< HEAD
-        def _get_params_and_input(self, X):
-=======
         def _get_params_and_input(self, X, queue):
->>>>>>> c6311279
             X = _check_array(
                 X,
                 dtype=[np.float64, np.float32],
                 accept_sparse="csr",
                 force_all_finite=False,
             )
-<<<<<<< HEAD
-
-            X = _convert_to_supported(X)
-
-            dtype = get_dtype(X)
-            params = self._get_onedal_params(dtype)
-            return (params, to_table(X), dtype)
-=======
             X = to_table(X, queue=queue)
             params = self._get_onedal_params(X.dtype)
             return (params, X, X.dtype)
->>>>>>> c6311279
 
         def _compute_raw(self, X_table, dtype=np.float32):
             params = self._get_onedal_params(dtype)
             result = self.backend_compute(params, X_table)
             return result.centroids
 
-<<<<<<< HEAD
         def _compute(self, X):
-            _, X_table, dtype = self._get_params_and_input(X)
+            _, X_table, dtype = self._get_params_and_input(
+                X, queue=SyclQueueManager().get_global_queue()
+            )
             centroids = self._compute_raw(X_table, dtype)
-=======
-        def _compute(self, X, module, queue):
-            policy = self._get_policy(queue, X)
-            # oneDAL KMeans Init for sparse data does not have GPU support
-            if issparse(X):
-                policy = self._get_policy(None, None)
-            _, X_table, dtype = self._get_params_and_input(X, queue)
-
-            centroids = self._compute_raw(X_table, module, policy, dtype)
-
->>>>>>> c6311279
             return from_table(centroids)
 
         def compute_raw(self, X_table, dtype=np.float32, queue=None):
