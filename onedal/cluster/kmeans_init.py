--- conflicted
+++ resolved
@@ -19,18 +19,13 @@
 
 from onedal import _backend
 
-<<<<<<< HEAD
 # TODO:
 # remove unnecessary imports.
-# from daal4py.sklearn._utils import get_dtype
-# from ..datatypes import _convert_to_supported
-=======
 from daal4py.sklearn._utils import get_dtype
 from ..datatypes import (
     from_table,
     to_table,
     _convert_to_supported)
->>>>>>> 31b7f91b
 
 from ..common._policy import _get_policy
 
