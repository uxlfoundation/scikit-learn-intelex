--- conflicted
+++ resolved
@@ -48,12 +48,8 @@
 
     result = incpca.finalize_fit()
 
-<<<<<<< HEAD
     X = _convert_to_dataframe(X, sycl_queue=queue, target_df=dataframe)
-    transformed_data = incpca.predict(X, queue=queue)
-=======
     transformed_data = incpca.transform(X, queue=queue)
->>>>>>> 052fe9cd
 
     expected_n_components_ = 2
     expected_components_ = np.array([[0.83849224, 0.54491354], [-0.54491354, 0.83849224]])
@@ -155,14 +151,10 @@
 
     incpca.finalize_fit()
 
-<<<<<<< HEAD
     X = _convert_to_dataframe(X, sycl_queue=queue, target_df=dataframe)
-    transformed_data = incpca.predict(X, queue=queue)
+    transformed_data = incpca.transform(X, queue=queue)
 
     transformed_data = _as_numpy(transformed_data)
-=======
-    transformed_data = incpca.transform(X, queue=queue)
->>>>>>> 052fe9cd
     tol = 3e-3 if transformed_data.dtype == np.float32 else 2e-6
 
     n_components = _as_numpy(incpca.n_components_)
