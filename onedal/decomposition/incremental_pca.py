--- conflicted
+++ resolved
@@ -111,15 +111,8 @@
 
     def _reset(self):
         self._need_to_finalize = False
-<<<<<<< HEAD
         self._queue = None
         self._partial_result = self.partial_train_result()
-=======
-        # Not supported with spmd policy so IncrementalPCA must be specified
-        module = IncrementalPCA._get_backend(
-            IncrementalPCA, "decomposition", "dim_reduction"
-        )
->>>>>>> 019c6ad2
         if hasattr(self, "components_"):
             del self.components_
 
@@ -172,34 +165,15 @@
             self.n_components_ = self.n_components
 
         self._queue = queue
-<<<<<<< HEAD
-=======
-
-        # Not supported with spmd policy so IncrementalPCA must be specified
-        policy = IncrementalPCA._get_policy(IncrementalPCA, queue, X)
->>>>>>> 019c6ad2
+
         X_table = to_table(X, queue=queue)
 
         if not hasattr(self, "_dtype"):
             self._dtype = X_table.dtype
             self._params = self._get_onedal_params(X_table)
 
-<<<<<<< HEAD
-        X_table = to_table(X)
         self._partial_result = self.partial_train(
             self._params, self._partial_result, X_table
-=======
-        # Not supported with spmd policy so IncrementalPCA must be specified
-        self._partial_result = IncrementalPCA._get_backend(
-            IncrementalPCA,
-            "decomposition",
-            "dim_reduction",
-            "partial_train",
-            policy,
-            self._params,
-            self._partial_result,
-            X_table,
->>>>>>> 019c6ad2
         )
         self._need_to_finalize = True
         self._queue = queue
