# ==============================================================================
# Copyright 2024 Intel Corporation
#
# Licensed under the Apache License, Version 2.0 (the "License");
# you may not use this file except in compliance with the License.
# You may obtain a copy of the License at
#
#     http://www.apache.org/licenses/LICENSE-2.0
#
# Unless required by applicable law or agreed to in writing, software
# distributed under the License is distributed on an "AS IS" BASIS,
# WITHOUT WARRANTIES OR CONDITIONS OF ANY KIND, either express or implied.
# See the License for the specific language governing permissions and
# limitations under the License.
# ==============================================================================

import numpy as np

<<<<<<< HEAD
from onedal._device_offload import SyclQueueManager, supports_queue
from onedal.common._backend import bind_default_backend

from ..datatypes import from_table, to_table
from ..utils.validation import _check_array
=======
from .._config import _get_config
from ..datatypes import from_table, to_table
from ..utils import _check_array
from ..utils._array_api import _get_sycl_namespace
>>>>>>> e9b929f1
from .pca import BasePCA


class IncrementalPCA(BasePCA):
    """
    Incremental estimator for PCA based on oneDAL implementation.
    Allows to compute PCA if data are splitted into batches.

    Parameters
    ----------
    n_components : int, default=None
        Number of components to keep. If ``n_components`` is ``None``,
        then ``n_components`` is set to ``min(n_samples, n_features)``.

    is_deterministic : bool, default=True
        When True the ``components_`` vectors are chosen in deterministic
        way, otherwise some of them can be oppositely directed.

    method : string, default='cov'
        Method used on oneDAL side to compute result.

    whiten : bool, default=False
        When True the ``components_`` vectors are divided
        by ``n_samples`` times ``components_`` to ensure uncorrelated outputs
        with unit component-wise variances.

        Whitening will remove some information from the transformed signal
        (the relative variance scales of the components) but can sometimes
        improve the predictive accuracy of the downstream estimators by
        making data respect some hard-wired assumptions.

    Attributes
    ----------
        components_ : ndarray of shape (n_components, n_features)
        Principal axes in feature space, representing the directions of
        maximum variance in the data. Equivalently, the right singular
        vectors of the centered input data, parallel to its eigenvectors.
        The components are sorted by decreasing ``explained_variance_``.

        explained_variance_ : ndarray of shape (n_components,)
            Variance explained by each of the selected components.

        explained_variance_ratio_ : ndarray of shape (n_components,)
            Percentage of variance explained by each of the selected components.
            If all components are stored, the sum of explained variances is equal
            to 1.0.

        singular_values_ : ndarray of shape (n_components,)
            The singular values corresponding to each of the selected components.
            The singular values are equal to the 2-norms of the ``n_components``
            variables in the lower-dimensional space.

        mean_ : ndarray of shape (n_features,)
            Per-feature empirical mean, aggregate over calls to ``partial_fit``.

        var_ : ndarray of shape (n_features,)
            Per-feature empirical variance, aggregate over calls to
            ``partial_fit``.

        noise_variance_ : float
            Equal to the average of (min(n_features, n_samples) - n_components)
            smallest eigenvalues of the covariance matrix of X.

    """

    def __init__(
        self,
        n_components=None,
        is_deterministic=True,
        method="cov",
        whiten=False,
    ):
        self.n_components = n_components
        self.method = method
        self.is_deterministic = is_deterministic
        self.whiten = whiten
        self._queue = None
        self._reset()

    @bind_default_backend("decomposition.dim_reduction")
    def finalize_train(self, params, partial_result): ...

    @bind_default_backend("decomposition.dim_reduction")
    def partial_train(self, params, partial_result, X_table): ...

    @bind_default_backend("decomposition.dim_reduction")
    def partial_train_result(self): ...

    def _reset(self):
        self._need_to_finalize = False
        self._queue = None
        self._partial_result = self.partial_train_result()
        if hasattr(self, "components_"):
            del self.components_

    def __getstate__(self):
        # Since finalize_fit can't be dispatched without directly provided queue
        # and the dispatching policy can't be serialized, the computation is finalized
        # here and the policy is not saved in serialized data.

        self.finalize_fit()
        data = self.__dict__.copy()
        data.pop("_queue", None)
        return data

    @supports_queue
    def partial_fit(self, X, queue=None):
        """Incremental fit with X. All of X is processed as a single batch.

        Parameters
        ----------
        X : array-like of shape (n_samples, n_features)
            Training data, where `n_samples` is the number of samples and
            `n_features` is the number of features.

        y : Ignored
            Not used, present for API consistency by convention.

        Returns
        -------
        self : object
            Returns the instance itself.
        """

        use_raw_input = _get_config().get("use_raw_input", False) is True
        sua_iface, _, _ = _get_sycl_namespace(X)

        # All data should use the same sycl queue
        if use_raw_input and sua_iface:
            queue = X.sycl_queue
        if not use_raw_input:
            X = _check_array(X, dtype=[np.float64, np.float32], ensure_2d=True)

        n_samples, n_features = X.shape
        first_pass = not hasattr(self, "components_")
        if first_pass:
            self.components_ = None
            self.n_samples_seen_ = n_samples
            self.n_features_in_ = n_features
        else:
            self.n_samples_seen_ += n_samples

        if self.n_components is None:
            if self.components_ is None:
                self.n_components_ = min(n_samples, n_features)
            else:
                self.n_components_ = self.components_.shape[0]
        else:
            self.n_components_ = self.n_components

        self._queue = queue

        X_table = to_table(X, queue=queue)

        if not hasattr(self, "_dtype"):
            self._dtype = X_table.dtype
            self._params = self._get_onedal_params(X_table)

        self._partial_result = self.partial_train(
            self._params, self._partial_result, X_table
        )
        self._need_to_finalize = True
        self._queue = queue
        return self

    def finalize_fit(self):
        """
        Finalizes principal components computation and obtains resulting
        attributes from the current `_partial_result`.

        Parameters
        ----------
        queue : dpctl.SyclQueue
            Not used here, added for API conformance

        Returns
        -------
        self : object
            Returns the instance itself.
        """
        if self._need_to_finalize:
            with SyclQueueManager.manage_global_queue(self._queue):
                result = self.finalize_train(self._params, self._partial_result)
            self.mean_ = from_table(result.means).ravel()
            self.var_ = from_table(result.variances).ravel()
            self.components_ = from_table(result.eigenvectors)
            self.singular_values_ = np.nan_to_num(
                from_table(result.singular_values).ravel()
            )
            self.explained_variance_ = np.maximum(
                from_table(result.eigenvalues).ravel(), 0
            )
            self.explained_variance_ratio_ = from_table(
                result.explained_variances_ratio
            ).ravel()
            self.noise_variance_ = self._compute_noise_variance(
                self.n_components_, min(self.n_samples_seen_, self.n_features_in_)
            )
            self._need_to_finalize = False
<<<<<<< HEAD
            self._queue = None

=======
>>>>>>> e9b929f1
        return self<|MERGE_RESOLUTION|>--- conflicted
+++ resolved
@@ -16,18 +16,13 @@
 
 import numpy as np
 
-<<<<<<< HEAD
 from onedal._device_offload import SyclQueueManager, supports_queue
 from onedal.common._backend import bind_default_backend
 
-from ..datatypes import from_table, to_table
-from ..utils.validation import _check_array
-=======
 from .._config import _get_config
 from ..datatypes import from_table, to_table
-from ..utils import _check_array
 from ..utils._array_api import _get_sycl_namespace
->>>>>>> e9b929f1
+from ..utils.validation import _check_array
 from .pca import BasePCA
 
 
@@ -227,9 +222,6 @@
                 self.n_components_, min(self.n_samples_seen_, self.n_features_in_)
             )
             self._need_to_finalize = False
-<<<<<<< HEAD
             self._queue = None
 
-=======
->>>>>>> e9b929f1
         return self