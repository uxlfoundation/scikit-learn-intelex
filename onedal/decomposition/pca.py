--- conflicted
+++ resolved
@@ -23,12 +23,7 @@
 
 from .._config import _get_config
 from ..common._base import BaseEstimator
-<<<<<<< HEAD
-from ..datatypes import _convert_to_supported, from_table, to_table
-from ..utils._array_api import _get_sycl_namespace
-=======
 from ..datatypes import from_table, to_table
->>>>>>> c1229d91
 
 
 class BasePCA(BaseEstimator, metaclass=ABCMeta):
@@ -148,14 +143,8 @@
 
         X_table = to_table(X, sua_iface=sua_iface)
 
-        result = self._get_backend(
+        return self._get_backend(
             "decomposition", "dim_reduction", "infer", policy, params, model, X_table
-<<<<<<< HEAD
-        )
-        return from_table(
-            result.transformed_data, sua_iface=sua_iface, sycl_queue=queue, xp=xp
-=======
->>>>>>> c1229d91
         )
 
 
@@ -176,20 +165,11 @@
         # fails to be converted to oneDAL table
         if isinstance(X, np.ndarray) and not X.flags["OWNDATA"]:
             X = X.copy()
-<<<<<<< HEAD
-        X = _convert_to_supported(policy, X)
-        X_table = to_table(X, sua_iface=sua_iface)
-=======
->>>>>>> c1229d91
 
         X = to_table(X, queue=queue)
         params = self._get_onedal_params(X)
         result = self._get_backend(
-<<<<<<< HEAD
-            "decomposition", "dim_reduction", "train", policy, params, X_table
-=======
             "decomposition", "dim_reduction", "train", policy, params, X
->>>>>>> c1229d91
         )
 
         self.mean_ = xp.reshape(
