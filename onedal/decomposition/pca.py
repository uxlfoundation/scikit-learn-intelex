--- conflicted
+++ resolved
@@ -131,12 +131,7 @@
             return 0.0
 
     def _create_model(self):
-<<<<<<< HEAD
         m = self.model()
-=======
-        # Not supported with spmd policy so BasePCA must be specified
-        m = BasePCA._get_backend(BasePCA, "decomposition", "dim_reduction", "model")
->>>>>>> 019c6ad2
         m.eigenvectors = to_table(self.components_)
         m.means = to_table(self.mean_)
         if self.whiten:
@@ -146,30 +141,10 @@
 
     @supports_queue
     def predict(self, X, queue=None):
-<<<<<<< HEAD
         model = self._create_model()
         X_table = to_table(X, queue=queue)
         params = self._get_onedal_params(X_table, stage="predict")
-        result = self.infer(params, model, to_table(X))
-=======
-        # Not supported with spmd policy so BasePCA must be specified
-        policy = BasePCA._get_policy(BasePCA, queue, X)
-        model = self._create_model()
-        X_table = to_table(X, queue=queue)
-        params = self._get_onedal_params(X_table, stage="predict")
-
-        # Not supported with spmd policy so BasePCA must be specified
-        result = BasePCA._get_backend(
-            BasePCA,
-            "decomposition",
-            "dim_reduction",
-            "infer",
-            policy,
-            params,
-            model,
-            X_table,
-        )
->>>>>>> 019c6ad2
+        result = self.infer(params, model, X_table)
         return from_table(result.transformed_data)
 
     transform = predict
