--- conflicted
+++ resolved
@@ -15,21 +15,15 @@
 # ==============================================================================
 
 import numbers
-from abc import ABCMeta, abstractmethod
+from abc import ABCMeta
 
 import numpy as np
+from onedal._device_offload import supports_queue
+from onedal.common._backend import bind_default_backend
 from sklearn.decomposition._pca import _infer_dimension
 from sklearn.utils.extmath import stable_cumsum
 
-<<<<<<< HEAD
-from onedal._device_offload import supports_queue
-from onedal.common._backend import bind_default_backend
-
-from ..datatypes import _convert_to_supported, from_table, to_table
-=======
-from ..common._base import BaseEstimator
 from ..datatypes import from_table, to_table
->>>>>>> c6311279
 
 
 class BasePCA(metaclass=ABCMeta):
@@ -147,19 +141,9 @@
     @supports_queue
     def predict(self, X, queue=None):
         model = self._create_model()
-<<<<<<< HEAD
-        X = _convert_to_supported(X)
-        params = self._get_onedal_params(X, stage="predict")
-
-        result = self.infer(params, model, to_table(X))
-=======
         X_table = to_table(X, queue=queue)
         params = self._get_onedal_params(X_table, stage="predict")
-
-        result = self._get_backend(
-            "decomposition", "dim_reduction", "infer", policy, params, model, X_table
-        )
->>>>>>> c6311279
+        result = self.infer(params, model, to_table(X))
         return from_table(result.transformed_data)
 
 
@@ -175,20 +159,10 @@
         # fails to be converted to oneDAL table
         if isinstance(X, np.ndarray) and not X.flags["OWNDATA"]:
             X = X.copy()
-<<<<<<< HEAD
-        X = _convert_to_supported(X)
-=======
->>>>>>> c6311279
 
         X = to_table(X, queue=queue)
         params = self._get_onedal_params(X)
-<<<<<<< HEAD
-        result = self.train(params, to_table(X))
-=======
-        result = self._get_backend(
-            "decomposition", "dim_reduction", "train", policy, params, X
-        )
->>>>>>> c6311279
+        result = self.train(params, X)
 
         self.mean_ = from_table(result.means).ravel()
         self.variances_ = from_table(result.variances)
@@ -201,10 +175,6 @@
         self.n_samples_ = n_samples
         self.n_features_ = n_features
 
-        U = None
-        S = self.singular_values_
-        Vt = self.components_
-
         n_components = self._resolve_n_components_for_result(X.shape)
         self.n_components_ = n_components
         self.noise_variance_ = self._compute_noise_variance(n_components, n_sf_min)
