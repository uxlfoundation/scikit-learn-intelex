--- conflicted
+++ resolved
@@ -79,8 +79,6 @@
         return np.asarray(obj, *args, **kwargs)
     # Pandas Dataframe
     if target_df == "pandas":
-<<<<<<< HEAD
-=======
         if (
             "dtype" in kwargs
             and hasattr(obj, "astype")
@@ -88,7 +86,6 @@
         ):
             # Pandas float to int not allowed
             obj = obj.astype(kwargs["dtype"])
->>>>>>> 57c3c73e
         if hasattr(obj, "ndim") and obj.ndim == 1:
             return pd.Series(obj, *args, **kwargs)
         else:
