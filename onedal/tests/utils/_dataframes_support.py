# ===============================================================================
# Copyright 2023 Intel Corporation
#
# Licensed under the Apache License, Version 2.0 (the "License");
# you may not use this file except in compliance with the License.
# You may obtain a copy of the License at
#
#     http://www.apache.org/licenses/LICENSE-2.0
#
# Unless required by applicable law or agreed to in writing, software
# distributed under the License is distributed on an "AS IS" BASIS,
# WITHOUT WARRANTIES OR CONDITIONS OF ANY KIND, either express or implied.
# See the License for the specific language governing permissions and
# limitations under the License.
# ===============================================================================

import pytest
from sklearn import get_config

try:
    import dpctl
    import dpctl.tensor as dpt

    dpctl_available = True
except ImportError:
    dpctl_available = False

try:
    import dpnp

    dpnp_available = True
except ImportError:
    dpnp_available = False

try:
    # This should be lazy imported in the
    # future along with other popular
    # array_api libraries when testing
    # GPU-no-copy.
    import array_api_strict

    # Run check if "array_api_dispatch" is configurable
    array_api_enabled = lambda: get_config()["array_api_dispatch"]
    _ = array_api_enabled()
    array_api_modules = {"array_api": array_api_strict}


except (ImportError, KeyError):
    array_api_enabled = lambda: False
    array_api_modules = {}


import numpy as np
import pandas as pd

from onedal.tests.utils._device_selection import get_queues


def get_dataframes_and_queues(
    dataframe_filter_="numpy,pandas,dpnp,dpctl", device_filter_="cpu,gpu"
):
    dataframes_and_queues = []

    if "numpy" in dataframe_filter_:
        dataframes_and_queues.append(pytest.param("numpy", None, id="numpy"))
    if "pandas" in dataframe_filter_:
        dataframes_and_queues.append(pytest.param("pandas", None, id="pandas"))

    def get_df_and_q(dataframe: str):
        df_and_q = []
        for queue in get_queues(device_filter_):
            id = "{}-{}".format(dataframe, queue.id)
            df_and_q.append(pytest.param(dataframe, queue.values[0], id=id))
        return df_and_q

    if dpctl_available and "dpctl" in dataframe_filter_:
        dataframes_and_queues.extend(get_df_and_q("dpctl"))
    if dpnp_available and "dpnp" in dataframe_filter_:
        dataframes_and_queues.extend(get_df_and_q("dpnp"))
    if "array_api" in dataframe_filter_ or array_api_enabled():
        dataframes_and_queues.append(pytest.param("array_api", None, id="array_api"))

    return dataframes_and_queues


def _as_numpy(obj, *args, **kwargs):
    if dpnp_available and isinstance(obj, dpnp.ndarray):
        return obj.asnumpy(*args, **kwargs)
    if dpctl_available and isinstance(obj, dpt.usm_ndarray):
        return dpt.to_numpy(obj, *args, **kwargs)
    if isinstance(obj, pd.DataFrame) or isinstance(obj, pd.Series):
        return obj.to_array(*args, **kwargs)
    return np.asarray(obj, *args, **kwargs)


def _convert_to_dataframe(obj, sycl_queue=None, target_df=None, *args, **kwargs):
    if target_df is None:
        return obj
    elif target_df == "numpy":
        # Numpy ndarray.
        # `sycl_queue` arg is ignored.
        return np.asarray(obj, *args, **kwargs)
<<<<<<< HEAD
    elif target_df == "dpnp":
        # DPNP ndarray.
=======
    # Pandas Dataframe
    if target_df == "pandas":
        if (
            "dtype" in kwargs
            and hasattr(obj, "astype")
            and np.issubdtype(kwargs["dtype"], np.integer)
        ):
            # Pandas float to int not allowed
            obj = obj.astype(kwargs["dtype"])
        if hasattr(obj, "ndim") and obj.ndim == 1:
            return pd.Series(obj, *args, **kwargs)
        else:
            return pd.DataFrame(obj, *args, **kwargs)
    # DPNP ndarray.
    if target_df == "dpnp":
>>>>>>> ea79e8f2
        return dpnp.asarray(
            obj, usm_type="device", sycl_queue=sycl_queue, *args, **kwargs
        )
    elif target_df == "dpctl":
        # DPCtl tensor.
        return dpt.asarray(obj, usm_type="device", sycl_queue=sycl_queue, *args, **kwargs)
    elif target_df in array_api_modules:
        # use dpctl to define gpu devices via queues and
        # move data to the device. This is necessary as
        # the standard for defining devices is
        # purposefully not defined in the array_api
        # standard, but maintaining data on a device
        # using the method `from_dlpack` is.
        xp = array_api_modules[target_df]
        return xp.from_dlpack(
            _convert_to_dataframe(
                obj, sycl_queue=sycl_queue, target_df="dpctl", *args, **kwargs
            )
        )

    raise RuntimeError("Unsupported dataframe conversion")<|MERGE_RESOLUTION|>--- conflicted
+++ resolved
@@ -100,12 +100,8 @@
         # Numpy ndarray.
         # `sycl_queue` arg is ignored.
         return np.asarray(obj, *args, **kwargs)
-<<<<<<< HEAD
-    elif target_df == "dpnp":
-        # DPNP ndarray.
-=======
     # Pandas Dataframe
-    if target_df == "pandas":
+    elif target_df == "pandas":
         if (
             "dtype" in kwargs
             and hasattr(obj, "astype")
@@ -118,8 +114,7 @@
         else:
             return pd.DataFrame(obj, *args, **kwargs)
     # DPNP ndarray.
-    if target_df == "dpnp":
->>>>>>> ea79e8f2
+    elif target_df == "dpnp":
         return dpnp.asarray(
             obj, usm_type="device", sycl_queue=sycl_queue, *args, **kwargs
         )
