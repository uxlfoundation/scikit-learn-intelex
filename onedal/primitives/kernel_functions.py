--- conflicted
+++ resolved
@@ -1,165 +1,155 @@
-# ===============================================================================
-# Copyright 2021 Intel Corporation
-#
-# Licensed under the Apache License, Version 2.0 (the "License");
-# you may not use this file except in compliance with the License.
-# You may obtain a copy of the License at
-#
-#     http://www.apache.org/licenses/LICENSE-2.0
-#
-# Unless required by applicable law or agreed to in writing, software
-# distributed under the License is distributed on an "AS IS" BASIS,
-# WITHOUT WARRANTIES OR CONDITIONS OF ANY KIND, either express or implied.
-# See the License for the specific language governing permissions and
-# limitations under the License.
-# ===============================================================================
-
-import numpy as np
-
-from onedal import _default_backend as backend
-from onedal._device_offload import supports_queue
-from onedal.common._backend import BackendFunction
-
-<<<<<<< HEAD
-from ..datatypes import _convert_to_supported, from_table, to_table
-from ..utils.validation import _check_array
-=======
-from ..common._policy import _get_policy
-from ..datatypes import from_table, to_table
-from ..utils import _check_array
->>>>>>> c6311279
-
-
-def _check_inputs(X, Y):
-    def check_input(data):
-        return _check_array(data, dtype=[np.float64, np.float32], force_all_finite=False)
-
-    X = check_input(X)
-    Y = X if Y is None else check_input(Y)
-    return X, Y
-
-
-<<<<<<< HEAD
-def _compute_kernel(params, submodule, X, Y):
-    # get policy for direct backend calls
-
-    X, Y = _convert_to_supported(X, Y)
-    params["fptype"] = X.dtype
-    X, Y = to_table(X, Y)
-    compute_method = BackendFunction(
-        submodule.compute, backend, "compute", no_policy=False
-    )
-    result = compute_method(params, X, Y)
-=======
-def _compute_kernel(params, submodule, X, Y, queue):
-    policy = _get_policy(queue, X, Y)
-    X, Y = to_table(X, Y, queue=queue)
-    params["fptype"] = X.dtype
-    result = submodule.compute(policy, params, X, Y)
->>>>>>> c6311279
-    return from_table(result.values)
-
-
-@supports_queue
-def linear_kernel(X, Y=None, scale=1.0, shift=0.0, queue=None):
-    """
-    Compute the linear kernel between X and Y:
-        K(x, y) = scale*dot(x, y^T) + shift
-    for each pair of rows x in X and y in Y.
-
-    Parameters
-    ----------
-    X : ndarray of shape (n_samples_X, n_features)
-    Y : ndarray of shape (n_samples_Y, n_features)
-    scale : float, default=1.0
-    shift : float, default=0.0
-
-    Returns
-    -------
-    kernel_matrix : ndarray of shape (n_samples_X, n_samples_Y)
-    """
-    X, Y = _check_inputs(X, Y)
-    return _compute_kernel(
-        {"method": "dense", "scale": scale, "shift": shift}, backend.linear_kernel, X, Y
-    )
-
-
-@supports_queue
-def rbf_kernel(X, Y=None, gamma=None, queue=None):
-    """
-    Compute the rbf (gaussian) kernel between X and Y:
-        K(x, y) = exp(-gamma ||x-y||^2)
-    for each pair of rows x in X and y in Y.
-
-    Parameters
-    ----------
-    X : ndarray of shape (n_samples_X, n_features)
-    Y : ndarray of shape (n_samples_Y, n_features)
-    gamma : float, default=None
-        If None, defaults to 1.0 / n_features.
-
-    Returns
-    -------
-    kernel_matrix : ndarray of shape (n_samples_X, n_samples_Y)
-    """
-
-    X, Y = _check_inputs(X, Y)
-
-    gamma = 1.0 / X.shape[1] if gamma is None else gamma
-    sigma = np.sqrt(0.5 / gamma)
-
-    return _compute_kernel({"method": "dense", "sigma": sigma}, backend.rbf_kernel, X, Y)
-
-
-@supports_queue
-def poly_kernel(X, Y=None, gamma=1.0, coef0=0.0, degree=3, queue=None):
-    """
-    Compute the poly kernel between X and Y:
-        K(x, y) = (scale*dot(x, y^T) + shift)**degree
-    for each pair of rows x in X and y in Y.
-
-    Parameters
-    ----------
-    X : ndarray of shape (n_samples_X, n_features)
-    Y : ndarray of shape (n_samples_Y, n_features)
-    scale : float, default=1.0
-    shift : float, default=0.0
-    degree : float, default=3
-
-    Returns
-    -------
-    kernel_matrix : ndarray of shape (n_samples_X, n_samples_Y)
-    """
-
-    X, Y = _check_inputs(X, Y)
-    return _compute_kernel(
-        {"method": "dense", "scale": gamma, "shift": coef0, "degree": degree},
-        backend.polynomial_kernel,
-        X,
-        Y,
-    )
-
-
-@supports_queue
-def sigmoid_kernel(X, Y=None, gamma=1.0, coef0=0.0, queue=None):
-    """
-    Compute the sigmoid kernel between X and Y:
-        K(x, y) = tanh(scale*dot(x, y^T) + shift)
-    for each pair of rows x in X and y in Y.
-
-    Parameters
-    ----------
-    X : ndarray of shape (n_samples_X, n_features)
-    Y : ndarray of shape (n_samples_Y, n_features)
-    scale : float, default=1.0
-    shift : float, default=0.0
-
-    Returns
-    -------
-    kernel_matrix : ndarray of shape (n_samples_X, n_samples_Y)
-    """
-
-    X, Y = _check_inputs(X, Y)
-    return _compute_kernel(
-        {"method": "dense", "scale": gamma, "shift": coef0}, backend.sigmoid_kernel, X, Y
-    )
+# ===============================================================================
+# Copyright 2021 Intel Corporation
+#
+# Licensed under the Apache License, Version 2.0 (the "License");
+# you may not use this file except in compliance with the License.
+# You may obtain a copy of the License at
+#
+#     http://www.apache.org/licenses/LICENSE-2.0
+#
+# Unless required by applicable law or agreed to in writing, software
+# distributed under the License is distributed on an "AS IS" BASIS,
+# WITHOUT WARRANTIES OR CONDITIONS OF ANY KIND, either express or implied.
+# See the License for the specific language governing permissions and
+# limitations under the License.
+# ===============================================================================
+
+import queue
+
+import numpy as np
+from onedal import _default_backend as backend
+from onedal._device_offload import SyclQueueManager, supports_queue
+from onedal.common._backend import BackendFunction
+
+from ..datatypes import from_table, to_table
+from ..utils.validation import _check_array
+
+
+def _check_inputs(X, Y):
+    def check_input(data):
+        return _check_array(data, dtype=[np.float64, np.float32], force_all_finite=False)
+
+    X = check_input(X)
+    Y = X if Y is None else check_input(Y)
+    return X, Y
+
+
+def _compute_kernel(params, submodule, X, Y):
+    # get policy for direct backend calls
+
+    queue = SyclQueueManager.get_global_queue()
+    X, Y = to_table(X, Y, queue=queue)
+    params["fptype"] = X.dtype
+    compute_method = BackendFunction(
+        submodule.compute, backend, "compute", no_policy=False
+    )
+    result = compute_method(params, X, Y)
+    return from_table(result.values)
+
+
+@supports_queue
+def linear_kernel(X, Y=None, scale=1.0, shift=0.0, queue=None):
+    """
+    Compute the linear kernel between X and Y:
+        K(x, y) = scale*dot(x, y^T) + shift
+    for each pair of rows x in X and y in Y.
+
+    Parameters
+    ----------
+    X : ndarray of shape (n_samples_X, n_features)
+    Y : ndarray of shape (n_samples_Y, n_features)
+    scale : float, default=1.0
+    shift : float, default=0.0
+
+    Returns
+    -------
+    kernel_matrix : ndarray of shape (n_samples_X, n_samples_Y)
+    """
+    X, Y = _check_inputs(X, Y)
+    return _compute_kernel(
+        {"method": "dense", "scale": scale, "shift": shift},
+        backend.linear_kernel,
+        X,
+        Y,
+    )
+
+
+@supports_queue
+def rbf_kernel(X, Y=None, gamma=None, queue=None):
+    """
+    Compute the rbf (gaussian) kernel between X and Y:
+        K(x, y) = exp(-gamma ||x-y||^2)
+    for each pair of rows x in X and y in Y.
+
+    Parameters
+    ----------
+    X : ndarray of shape (n_samples_X, n_features)
+    Y : ndarray of shape (n_samples_Y, n_features)
+    gamma : float, default=None
+        If None, defaults to 1.0 / n_features.
+
+    Returns
+    -------
+    kernel_matrix : ndarray of shape (n_samples_X, n_samples_Y)
+    """
+
+    X, Y = _check_inputs(X, Y)
+
+    gamma = 1.0 / X.shape[1] if gamma is None else gamma
+    sigma = np.sqrt(0.5 / gamma)
+
+    return _compute_kernel({"method": "dense", "sigma": sigma}, backend.rbf_kernel, X, Y)
+
+
+@supports_queue
+def poly_kernel(X, Y=None, gamma=1.0, coef0=0.0, degree=3, queue=None):
+    """
+    Compute the poly kernel between X and Y:
+        K(x, y) = (scale*dot(x, y^T) + shift)**degree
+    for each pair of rows x in X and y in Y.
+
+    Parameters
+    ----------
+    X : ndarray of shape (n_samples_X, n_features)
+    Y : ndarray of shape (n_samples_Y, n_features)
+    scale : float, default=1.0
+    shift : float, default=0.0
+    degree : float, default=3
+
+    Returns
+    -------
+    kernel_matrix : ndarray of shape (n_samples_X, n_samples_Y)
+    """
+
+    X, Y = _check_inputs(X, Y)
+    return _compute_kernel(
+        {"method": "dense", "scale": gamma, "shift": coef0, "degree": degree},
+        backend.polynomial_kernel,
+        X,
+        Y,
+    )
+
+
+@supports_queue
+def sigmoid_kernel(X, Y=None, gamma=1.0, coef0=0.0, queue=None):
+    """
+    Compute the sigmoid kernel between X and Y:
+        K(x, y) = tanh(scale*dot(x, y^T) + shift)
+    for each pair of rows x in X and y in Y.
+
+    Parameters
+    ----------
+    X : ndarray of shape (n_samples_X, n_features)
+    Y : ndarray of shape (n_samples_Y, n_features)
+    scale : float, default=1.0
+    shift : float, default=0.0
+
+    Returns
+    -------
+    kernel_matrix : ndarray of shape (n_samples_X, n_samples_Y)
+    """
+
+    X, Y = _check_inputs(X, Y)
+    return _compute_kernel(
+        {"method": "dense", "scale": gamma, "shift": coef0}, backend.sigmoid_kernel, X, Y
+    )