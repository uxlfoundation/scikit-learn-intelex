--- conflicted
+++ resolved
@@ -27,22 +27,10 @@
 from .datatypes import copy_to_dpnp, copy_to_usm, kDLCPU, usm_to_numpy
 from .utils import _sycl_queue_manager as QM
 from .utils._array_api import _asarray, _is_numpy_namespace
-<<<<<<< HEAD
 from .utils._third_party import is_dpnp_ndarray
 
 logger = logging.getLogger("sklearnex")
-cpu_dlpack_device = (kDLCPU, 0)
-=======
-from .utils._dpep_helpers import dpctl_available, dpnp_available
-
-if dpctl_available:
-    from dpctl.memory import MemoryUSMDevice, as_usm_memory
-    from dpctl.tensor import usm_ndarray
-
-
-logger = logging.getLogger("sklearnex")
 cpu_dlpack_device = (backend.kDLCPU, 0)
->>>>>>> 95ec3eaa
 
 
 def supports_queue(func):
@@ -81,30 +69,8 @@
 
     host_data = []
     for item in data:
-<<<<<<< HEAD
         if usm_iface := getattr(item, "__sycl_usm_array_interface__", None):
             item = usm_to_numpy(item, usm_iface)
-=======
-        usm_iface = getattr(item, "__sycl_usm_array_interface__", None)
-        if usm_iface is not None:
-            if not dpctl_available:
-                raise RuntimeError(
-                    "dpctl need to be installed to work "
-                    "with __sycl_usm_array_interface__"
-                )
-
-            buffer = as_usm_memory(item).copy_to_host()
-            order = "C"
-            if usm_iface["strides"] is not None and len(usm_iface["strides"]) > 1:
-                if usm_iface["strides"][0] < usm_iface["strides"][1]:
-                    order = "F"
-            item = np.ndarray(
-                shape=usm_iface["shape"],
-                dtype=usm_iface["typestr"],
-                buffer=buffer,
-                order=order,
-            )
->>>>>>> 95ec3eaa
             has_usm_data = True
         elif not isinstance(item, np.ndarray) and (
             device := getattr(item, "__dlpack_device__", None)
