--- conflicted
+++ resolved
@@ -284,7 +284,20 @@
         else:
             self = None
 
-        if len(args) == 0 and len(kwargs) == 0:
+        # Check if the function is KNeighborsClassifier.fit
+        override_raw_input = (
+            self
+            and self.__class__.__name__ in ("KNeighborsClassifier", "KNeighborsRegressor")
+            and func.__name__ == "fit"
+        )
+        if _get_config()["use_raw_input"] is True and not override_raw_input:
+            if "queue" not in kwargs:
+                usm_iface = getattr(args[0], "__sycl_usm_array_interface__", None)
+                data_queue = usm_iface["syclobj"] if usm_iface is not None else None
+                kwargs["queue"] = data_queue
+            return invoke_func(self, *args, **kwargs)
+        elif len(args) == 0 and len(kwargs) == 0:
+            # no arguments, there's nothing we can deduce from them -> just call the function
             return invoke_func(self, *args, **kwargs)
 
         data = (*args, *kwargs.values())
@@ -296,68 +309,12 @@
                 hostkwargs["queue"] = queue
             result = invoke_func(self, *hostargs, **hostkwargs)
 
-<<<<<<< HEAD
             usm_iface = getattr(data[0], "__sycl_usm_array_interface__", None)
             if queue is not None and usm_iface is not None:
                 result = _copy_to_usm(queue, result)
                 if dpnp_available and isinstance(data[0], dpnp.ndarray):
                     result = _convert_to_dpnp(result)
                 return result
-=======
-    def decorator(func):
-        def wrapper_impl(obj, *args, **kwargs):
-            # Check if the function is KNeighborsClassifier.fit
-            override_raw_input = (
-                obj.__class__.__name__ == "KNeighborsClassifier"
-                or obj.__class__.__name__ == "KNeighborsRegressor"
-            ) and func.__name__ == "fit"
-            if _get_config()["use_raw_input"] is True and not override_raw_input:
-                if "queue" not in kwargs:
-                    usm_iface = getattr(args[0], "__sycl_usm_array_interface__", None)
-                    data_queue = usm_iface["syclobj"] if usm_iface is not None else None
-                    kwargs["queue"] = data_queue
-                return _run_on_device(func, obj, *args, **kwargs)
-
-            elif len(args) == 0 and len(kwargs) == 0:
-                return _run_on_device(func, obj, *args, **kwargs)
-
-            else:
-                data = (*args, *kwargs.values())
-                data_queue, hostargs, hostkwargs = _get_host_inputs(*args, **kwargs)
-                if queue_param and not (
-                    "queue" in hostkwargs and hostkwargs["queue"] is not None
-                ):
-                    hostkwargs["queue"] = data_queue
-                result = _run_on_device(func, obj, *hostargs, **hostkwargs)
-                usm_iface = getattr(data[0], "__sycl_usm_array_interface__", None)
-                if usm_iface is not None:
-                    result = _copy_to_usm(data_queue, result)
-                    if dpnp_available and isinstance(data[0], dpnp.ndarray):
-                        result = _convert_to_dpnp(result)
-                    return result
-                if not get_config().get("transform_output", False):
-                    input_array_api = getattr(
-                        data[0], "__array_namespace__", lambda: None
-                    )()
-                    if input_array_api:
-                        input_array_api_device = data[0].device
-                        result = _asarray(
-                            result, input_array_api, device=input_array_api_device
-                        )
-                return result
-
-        if freefunc:
-
-            @wraps(func)
-            def wrapper_free(*args, **kwargs):
-                return wrapper_impl(None, *args, **kwargs)
-
-            return wrapper_free
-
-        @wraps(func)
-        def wrapper_with_self(self, *args, **kwargs):
-            return wrapper_impl(self, *args, **kwargs)
->>>>>>> e9b929f1
 
         if not get_config().get("transform_output"):
             input_array_api = getattr(data[0], "__array_namespace__", lambda: None)()
