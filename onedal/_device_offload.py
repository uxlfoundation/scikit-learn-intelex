# ==============================================================================
# Copyright 2023 Intel Corporation
#
# Licensed under the Apache License, Version 2.0 (the "License");
# you may not use this file except in compliance with the License.
# You may obtain a copy of the License at
#
#     http://www.apache.org/licenses/LICENSE-2.0
#
# Unless required by applicable law or agreed to in writing, software
# distributed under the License is distributed on an "AS IS" BASIS,
# WITHOUT WARRANTIES OR CONDITIONS OF ANY KIND, either express or implied.
# See the License for the specific language governing permissions and
# limitations under the License.
# ==============================================================================

import logging
from collections.abc import Iterable
from functools import wraps

import numpy as np

from ._config import _get_config

from .utils._array_api import _from_dlpack, _is_numpy_namespace

try:
    from dpctl import SyclQueue
    from dpctl.memory import MemoryUSMDevice, as_usm_memory
    from dpctl.tensor import usm_ndarray

    dpctl_available = True
except ImportError:
    dpctl_available = False

try:
    import dpnp

    dpnp_available = True
except ImportError:
    dpnp_available = False

if dpnp_available:
    from .utils._array_api import _convert_to_dpnp


class DummySyclQueue:
    """This class is designed to act like dpctl.SyclQueue
    to allow device dispatching in scenarios when dpctl is not available"""

    class DummySyclDevice:
        def __init__(self, filter_string):
            self._filter_string = filter_string
            self.is_cpu = "cpu" in filter_string
            self.is_gpu = "gpu" in filter_string
            self.has_aspect_fp64 = self.is_cpu

            if not (self.is_cpu):
                logging.warning(
                    "Device support is limited. "
                    "Please install dpctl for full experience"
                )

        def get_filter_string(self):
            return self._filter_string

    def __init__(self, filter_string):
        self.sycl_device = self.DummySyclDevice(filter_string)


def _copy_to_usm(queue, array):
    if not dpctl_available:
        raise RuntimeError(
            "dpctl need to be installed to work " "with __sycl_usm_array_interface__"
        )

    if hasattr(array, "__array__"):

        try:
            mem = MemoryUSMDevice(array.nbytes, queue=queue)
            mem.copy_from_host(array.tobytes())
            return usm_ndarray(array.shape, array.dtype, buffer=mem)
        except ValueError as e:
            # ValueError will raise if device does not support the dtype
            # retry with float32 (needed for fp16 and fp64 support issues)
            # try again as float32, if it is a float32 just raise the error.
            if array.dtype == np.float32:
                raise e
            return _copy_to_usm(queue, array.astype(np.float32))
    else:
        if isinstance(array, Iterable):
            array = [_copy_to_usm(queue, i) for i in array]
        return array


def _transfer_to_host(queue, *data):
    has_usm_data, has_host_data = False, False

    host_data = []
    for item in data:
        usm_iface = getattr(item, "__sycl_usm_array_interface__", None)
        array_api = getattr(item, "__array_namespace__", None)
        if usm_iface is not None:
            if not dpctl_available:
                raise RuntimeError(
                    "dpctl need to be installed to work "
                    "with __sycl_usm_array_interface__"
                )
            if queue is not None:
                if queue.sycl_device != usm_iface["syclobj"].sycl_device:
                    raise RuntimeError(
                        "Input data shall be located " "on single target device"
                    )
            else:
                queue = usm_iface["syclobj"]

            buffer = as_usm_memory(item).copy_to_host()
            order = "C"
            if usm_iface["strides"] is not None:
                if usm_iface["strides"][0] < usm_iface["strides"][1]:
                    order = "F"
            item = np.ndarray(
                shape=usm_iface["shape"],
                dtype=usm_iface["typestr"],
                buffer=buffer,
                order=order,
            )
            has_usm_data = True
        elif array_api is not None:
            # TODO:
            # get info about the device, for backward conversions.
            item._array = item._array.copy()
            item = np.from_dlpack(item).copy()
            has_host_data = True
        else:
            has_host_data = True

        mismatch_host_item = usm_iface is None and item is not None and has_usm_data
        mismatch_usm_item = usm_iface is not None and has_host_data

        if mismatch_host_item or mismatch_usm_item:
            raise RuntimeError("Input data shall be located on single target device")

        host_data.append(item)
    return queue, host_data


def _get_global_queue():
    target = _get_config()["target_offload"]

    QueueClass = DummySyclQueue if not dpctl_available else SyclQueue

    if target != "auto":
        if isinstance(target, QueueClass):
            return target
        return QueueClass(target)
    return None


def _get_host_inputs(*args, **kwargs):
    q = _get_global_queue()
    q, hostargs = _transfer_to_host(q, *args)
    q, hostvalues = _transfer_to_host(q, *kwargs.values())
    hostkwargs = dict(zip(kwargs.keys(), hostvalues))
    return q, hostargs, hostkwargs


def _extract_array_attr(*args, **kwargs):
    allargs = (*args, *kwargs.values())
    if len(allargs) == 0:
        return None, None, None
    usm_iface = getattr(allargs[0], "__sycl_usm_array_interface__", None)
    array_api = None
    dlpack_device = None
    if hasattr(allargs[0], "__array_namespace__"):
        array_api = getattr(allargs[0], "__array_namespace__", None)()

    if hasattr(allargs[0], "__dlpack_device__"):
        dlpack_device = getattr(allargs[0], "__dlpack_device__", None)
    return usm_iface, array_api, dlpack_device


def _run_on_device(func, obj=None, *args, **kwargs):
    if obj is not None:
        return func(obj, *args, **kwargs)
    return func(*args, **kwargs)


<<<<<<< HEAD
def support_array_api(freefunc=False, queue_param=True):
=======
if dpnp_available:

    def _convert_to_dpnp(array):
        if isinstance(array, usm_ndarray):
            return dpnp.array(array, copy=False)
        elif isinstance(array, Iterable):
            for i in range(len(array)):
                array[i] = _convert_to_dpnp(array[i])
        return array


def support_usm_ndarray(freefunc=False, queue_param=True):
    """
    Handles USMArray input. Puts SYCLQueue from data to decorated function arguments.
    Converts output of decorated function to dpctl.tensor/dpnp.ndarray if input was of this type.

    Parameters
    ----------
    freefunc (bool) : Set to True if decorates free function.
    queue_param (bool) : Set to False if the decorated function has no `queue` parameter

    Notes
    -----
    Queue will not be changed if provided explicitly.
    """

>>>>>>> e0aefb2f
    def decorator(func):
        def wrapper_impl(obj, *args, **kwargs):
            usm_iface, input_array_api, input_dlpack_device = _extract_array_attr(
                *args, **kwargs
            )
            data_queue, hostargs, hostkwargs = _get_host_inputs(*args, **kwargs)
            if queue_param and not (
                "queue" in hostkwargs and hostkwargs["queue"] is not None
            ):
                hostkwargs["queue"] = data_queue
            result = _run_on_device(func, obj, *hostargs, **hostkwargs)
            if usm_iface is not None and hasattr(result, "__array_interface__"):
                result = _copy_to_usm(data_queue, result)
                if dpnp_available and len(args) > 0 and isinstance(args[0], dpnp.ndarray):
                    result = _convert_to_dpnp(result)
            # TODO:
            # add exception for numpy.
            elif (
                input_array_api
                and not _is_numpy_namespace(input_array_api)
                and hasattr(result, "__array_namespace__")
            ):
                # TODO:
                # avoid for numpy
                result = _from_dlpack(
                    result, input_array_api, copy=True, device=input_dlpack_device
                )
            return result

        if freefunc:

            @wraps(func)
            def wrapper_free(*args, **kwargs):
                return wrapper_impl(None, *args, **kwargs)

            return wrapper_free

        @wraps(func)
        def wrapper_with_self(self, *args, **kwargs):
            return wrapper_impl(self, *args, **kwargs)

        return wrapper_with_self

    return decorator<|MERGE_RESOLUTION|>--- conflicted
+++ resolved
@@ -185,22 +185,9 @@
         return func(obj, *args, **kwargs)
     return func(*args, **kwargs)
 
-
-<<<<<<< HEAD
+# TODO:
+# update docstrings.
 def support_array_api(freefunc=False, queue_param=True):
-=======
-if dpnp_available:
-
-    def _convert_to_dpnp(array):
-        if isinstance(array, usm_ndarray):
-            return dpnp.array(array, copy=False)
-        elif isinstance(array, Iterable):
-            for i in range(len(array)):
-                array[i] = _convert_to_dpnp(array[i])
-        return array
-
-
-def support_usm_ndarray(freefunc=False, queue_param=True):
     """
     Handles USMArray input. Puts SYCLQueue from data to decorated function arguments.
     Converts output of decorated function to dpctl.tensor/dpnp.ndarray if input was of this type.
@@ -215,7 +202,6 @@
     Queue will not be changed if provided explicitly.
     """
 
->>>>>>> e0aefb2f
     def decorator(func):
         def wrapper_impl(obj, *args, **kwargs):
             usm_iface, input_array_api, input_dlpack_device = _extract_array_attr(
