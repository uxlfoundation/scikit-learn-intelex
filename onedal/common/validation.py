--- conflicted
+++ resolved
@@ -1,387 +1,383 @@
-#===============================================================================
-# Copyright 2021 Intel Corporation
-#
-# Licensed under the Apache License, Version 2.0 (the "License");
-# you may not use this file except in compliance with the License.
-# You may obtain a copy of the License at
-#
-#     http://www.apache.org/licenses/LICENSE-2.0
-#
-# Unless required by applicable law or agreed to in writing, software
-# distributed under the License is distributed on an "AS IS" BASIS,
-# WITHOUT WARRANTIES OR CONDITIONS OF ANY KIND, either express or implied.
-# See the License for the specific language governing permissions and
-# limitations under the License.
-#===============================================================================
-
-import numpy as np
-from scipy import sparse as sp
-
-import numbers
-import warnings
-from scipy.sparse import issparse, dok_matrix, lil_matrix
-from scipy.sparse.base import spmatrix
-from collections.abc import Sequence
-
-
-class DataConversionWarning(UserWarning):
-    """Warning used to notify implicit data conversions happening in the code.
-    """
-
-
-def _column_or_1d(y, warn=False):
-    y = np.asarray(y)
-    shape = np.shape(y)
-    if len(shape) == 1:
-        return np.ravel(y)
-    if len(shape) == 2 and shape[1] == 1:
-        if warn:
-            warnings.warn("A column-vector y was passed when a 1d array was"
-                          " expected. Please change the shape of y to "
-                          "(n_samples, ), for example using ravel().",
-                          DataConversionWarning, stacklevel=2)
-        return np.ravel(y)
-
-    raise ValueError(
-        "y should be a 1d array, "
-        "got an array of shape {} instead.".format(shape))
-
-
-def _compute_class_weight(class_weight, classes, y):
-    if set(y) - set(classes):
-        raise ValueError("classes should include all valid labels that can "
-                         "be in y")
-    if class_weight is None or len(class_weight) == 0:
-        weight = np.ones(classes.shape[0], dtype=np.float64, order='C')
-    elif class_weight == 'balanced':
-        weight = None
-    else:
-        # user-defined dictionary
-        weight = np.ones(classes.shape[0], dtype=np.float64, order='C')
-        if not isinstance(class_weight, dict):
-            raise ValueError("class_weight must be dict, 'balanced', or None,"
-                             " got: %r" % class_weight)
-        else:
-            for c in class_weight:
-                i = np.searchsorted(classes, c)
-                if i >= len(classes) or classes[i] != c:
-                    raise ValueError("Class label {} not present.".format(c))
-                else:
-                    weight[i] = class_weight[c]
-
-    return weight
-
-
-def _validate_targets(y, class_weight, dtype):
-    y_ = _column_or_1d(y, warn=True)
-    _check_classification_targets(y)
-    classes, y = np.unique(y_, return_inverse=True)
-    class_weight_res = _compute_class_weight(class_weight,
-                                             classes=classes, y=y_)
-
-    if len(classes) < 2:
-        raise ValueError(
-            "The number of classes has to be greater than one; got %d"
-            " class" % len(classes))
-
-    return np.asarray(y, dtype=dtype, order='C'), class_weight_res, classes
-
-
-def _check_array(array, dtype="numeric", accept_sparse=False, order=None,
-                 copy=False, force_all_finite=True,
-                 ensure_2d=True, accept_large_sparse=True):
-    # TODO
-    from sklearn.utils.validation import check_array
-    array = check_array(array=array, dtype=dtype, accept_sparse=accept_sparse,
-                        order=order, copy=copy, force_all_finite=force_all_finite,
-                        ensure_2d=ensure_2d, accept_large_sparse=accept_large_sparse)
-
-    if sp.isspmatrix(array):
-        return array
-
-    # TODO: If data is not contiguous copy to contiguous
-    # Need implemeted numpy table in oneDAL
-    if not array.flags.c_contiguous and not array.flags.f_contiguous:
-        array = np.ascontiguousarray(array, array.dtype)
-    return array
-
-
-def _check_X_y(X, y, dtype="numeric", accept_sparse=False, order=None, copy=False,
-<<<<<<< HEAD
-               force_all_finite=True, ensure_2d=True, accept_large_sparse=True):
-=======
-               force_all_finite=True, ensure_2d=True, y_numeric=False):
->>>>>>> 4def9d9b
-    if y is None:
-        raise ValueError("y cannot be None")
-
-    X = _check_array(X, accept_sparse=accept_sparse,
-                     dtype=dtype, order=order, copy=copy,
-                     force_all_finite=force_all_finite,
-                     ensure_2d=ensure_2d,
-                     accept_large_sparse=accept_large_sparse)
-
-    y = _column_or_1d(y, warn=True)
-    if y_numeric and y.dtype.kind == 'O':
-        y = y.astype(np.float64)
-    # TODO: replace on daal4py
-    from sklearn.utils.validation import assert_all_finite
-    assert_all_finite(y)
-
-    lengths = [X.shape[0], y.shape[0]]
-    uniques = np.unique(lengths)
-    if len(uniques) > 1:
-        raise ValueError("Found input variables with inconsistent numbers of"
-                         " samples: %r" % [int(length) for length in lengths])
-
-    return X, y
-
-
-def _get_sample_weight(X, y, sample_weight, class_weight, classes, svm_type):
-
-    n_samples = X.shape[0]
-    dtype = X.dtype
-    if n_samples == 1:
-        raise ValueError("n_samples=1")
-
-    sample_weight = np.asarray([]
-                               if sample_weight is None
-                               else sample_weight, dtype=np.float64)
-
-    sample_weight_count = sample_weight.shape[0]
-    if sample_weight_count != 0 and sample_weight_count != n_samples:
-        raise ValueError("sample_weight and X have incompatible shapes: "
-                         "%r vs %r\n"
-                         "Note: Sparse matrices cannot be indexed w/"
-                         "boolean masks (use `indices=True` in CV)."
-                         % (len(sample_weight), X.shape))
-
-    ww = None
-    if sample_weight_count == 0 and class_weight is None:
-        return ww
-    elif sample_weight_count == 0:
-        sample_weight = np.ones(n_samples, dtype=dtype)
-    elif isinstance(sample_weight, numbers.Number):
-        sample_weight = np.full(n_samples, sample_weight, dtype=dtype)
-    else:
-        sample_weight = _check_array(
-            sample_weight, accept_sparse=False, ensure_2d=False,
-            dtype=dtype, order="C"
-        )
-        if sample_weight.ndim != 1:
-            raise ValueError("Sample weights must be 1D array or scalar")
-
-        if sample_weight.shape != (n_samples,):
-            raise ValueError("sample_weight.shape == {}, expected {}!"
-                             .format(sample_weight.shape, (n_samples,)))
-    if np.all(sample_weight <= 0):
-        raise ValueError(
-            'Invalid input - all samples have zero or negative weights.')
-    elif np.any(sample_weight <= 0):
-        from onedal.svm import SVMtype
-        if svm_type == SVMtype.c_svc and \
-                len(np.unique(y[sample_weight > 0])) != len(classes):
-            raise ValueError(
-                'Invalid input - all samples with positive weights '
-                'have the same label.')
-    ww = sample_weight
-    if class_weight is not None:
-        for i, v in enumerate(class_weight):
-            ww[y == i] *= v
-
-    if not ww.flags.c_contiguous and not ww.flags.f_contiguous:
-        ww = np.ascontiguousarray(ww, dtype)
-
-    return ww
-
-
-def _check_is_fitted(estimator, attributes=None, *, msg=None):
-    if msg is None:
-        msg = ("This %(name)s instance is not fitted yet. Call 'fit' with "
-               "appropriate arguments before using this estimator.")
-
-    if not hasattr(estimator, 'fit'):
-        raise TypeError("%s is not an estimator instance." % (estimator))
-
-    if attributes is not None:
-        if not isinstance(attributes, (list, tuple)):
-            attributes = [attributes]
-        attrs = all([hasattr(estimator, attr) for attr in attributes])
-    else:
-        attrs = [v for v in vars(estimator)
-                 if v.endswith("_") and not v.startswith("__")]
-
-    if not attrs:
-        raise AttributeError(msg % {'name': type(estimator).__name__})
-
-
-def _check_classification_targets(y):
-    y_type = _type_of_target(y)
-    if y_type not in ['binary', 'multiclass', 'multiclass-multioutput',
-                      'multilabel-indicator', 'multilabel-sequences']:
-        raise ValueError("Unknown label type: %r" % y_type)
-
-
-def _type_of_target(y):
-    valid = (isinstance(y, (Sequence, spmatrix)) or hasattr(y, '__array__')) \
-        and not isinstance(y, str)
-
-    if not valid:
-        raise ValueError('Expected array-like (array or non-string sequence), '
-                         'got %r' % y)
-
-    sparse_pandas = (y.__class__.__name__ in ['SparseSeries', 'SparseArray'])
-    if sparse_pandas:
-        raise ValueError("y cannot be class 'SparseSeries' or 'SparseArray'")
-
-    if _is_multilabel(y):
-        return 'multilabel-indicator'
-
-    # DeprecationWarning will be replaced by ValueError, see NEP 34
-    # https://numpy.org/neps/nep-0034-infer-dtype-is-object.html
-    with warnings.catch_warnings():
-        warnings.simplefilter('error', np.VisibleDeprecationWarning)
-        try:
-            y = np.asarray(y)
-        except np.VisibleDeprecationWarning:
-            # dtype=object should be provided explicitly for ragged arrays,
-            # see NEP 34
-            y = np.asarray(y, dtype=object)
-
-    # The old sequence of sequences format
-    try:
-        if not hasattr(y[0], '__array__') and isinstance(y[0], Sequence) \
-                and not isinstance(y[0], str):
-            raise ValueError('You appear to be using a legacy multi-label data'
-                             ' representation. Sequence of sequences are no'
-                             ' longer supported; use a binary array or sparse'
-                             ' matrix instead - the MultiLabelBinarizer'
-                             ' transformer can convert to this format.')
-    except IndexError:
-        pass
-
-    # Invalid inputs
-    if y.ndim > 2 or (y.dtype == object and len(y) and not isinstance(y.flat[0], str)):
-        return 'unknown'  # [[[1, 2]]] or [obj_1] and not ["label_1"]
-
-    if y.ndim == 2 and y.shape[1] == 0:
-        return 'unknown'  # [[]]
-
-    if y.ndim == 2 and y.shape[1] > 1:
-        suffix = "-multioutput"  # [[1, 2], [1, 2]]
-    else:
-        suffix = ""  # [1, 2, 3] or [[1], [2], [3]]
-
-    # check float and contains non-integer float values
-    if y.dtype.kind == 'f' and np.any(y != y.astype(int)):
-        # [.1, .2, 3] or [[.1, .2, 3]] or [[1., .2]] and not [1., 2., 3.]
-        # TODO: replace on daal4py
-        from sklearn.utils.validation import assert_all_finite
-        assert_all_finite(y)
-        return 'continuous' + suffix
-
-    if (len(np.unique(y)) > 2) or (y.ndim >= 2 and len(y[0]) > 1):
-        return 'multiclass' + suffix  # [1, 2, 3] or [[1., 2., 3]] or [[1, 2]]
-    else:
-        return 'binary'  # [1, 2] or [["a"], ["b"]]
-
-
-def _is_integral_float(y):
-    return y.dtype.kind == 'f' and np.all(y.astype(int) == y)
-
-
-def _is_multilabel(y):
-    if hasattr(y, '__array__') or isinstance(y, Sequence):
-        # DeprecationWarning will be replaced by ValueError, see NEP 34
-        # https://numpy.org/neps/nep-0034-infer-dtype-is-object.html
-        with warnings.catch_warnings():
-            warnings.simplefilter('error', np.VisibleDeprecationWarning)
-            try:
-                y = np.asarray(y)
-            except np.VisibleDeprecationWarning:
-                # dtype=object should be provided explicitly for ragged arrays,
-                # see NEP 34
-                y = np.array(y, dtype=object)
-
-    if not (hasattr(y, "shape") and y.ndim == 2 and y.shape[1] > 1):
-        return False
-
-    if issparse(y):
-        if isinstance(y, (dok_matrix, lil_matrix)):
-            y = y.tocsr()
-        return len(y.data) == 0 or np.unique(y.data).size == 1 and \
-            (y.dtype.kind in 'biu' or _is_integral_float(np.unique(y.data)))
-    else:
-        labels = np.unique(y)
-
-        return len(labels) < 3 and (y.dtype.kind in 'biu' or _is_integral_float(labels))
-
-
-def _check_n_features(self, X, reset):
-    try:
-        n_features = _num_features(X)
-    except TypeError as e:
-        if not reset and hasattr(self, "n_features_in_"):
-            raise ValueError(
-                "X does not contain any features, but "
-                f"{self.__class__.__name__} is expecting "
-                f"{self.n_features_in_} features"
-            ) from e
-        # If the number of features is not defined and reset=True,
-        # then we skip this check
-        return
-
-    if reset:
-        self.n_features_in_ = n_features
-        return
-
-    if not hasattr(self, "n_features_in_"):
-        # Skip this check if the expected number of expected input features
-        # was not recorded by calling fit first. This is typically the case
-        # for stateless transformers.
-        return
-
-    if n_features != self.n_features_in_:
-        raise ValueError(
-            f"X has {n_features} features, but {self.__class__.__name__} "
-            f"is expecting {self.n_features_in_} features as input.")
-
-
-def _num_features(X):
-    type_ = type(X)
-    if type_.__module__ == "builtins":
-        type_name = type_.__qualname__
-    else:
-        type_name = f"{type_.__module__}.{type_.__qualname__}"
-    message = (
-        "Unable to find the number of features from X of type "
-        f"{type_name}"
-    )
-    if not hasattr(X, '__len__') and not hasattr(X, 'shape'):
-        if not hasattr(X, '__array__'):
-            raise TypeError(message)
-        # Only convert X to a numpy array if there is no cheaper, heuristic
-        # option.
-        X = np.asarray(X)
-
-    if hasattr(X, 'shape'):
-        if not hasattr(X.shape, '__len__') or len(X.shape) <= 1:
-            message += f" with shape {X.shape}"
-            raise TypeError(message)
-        return X.shape[1]
-
-    first_sample = X[0]
-
-    # Do not consider an array-like of strings or dicts to be a 2D array
-    if isinstance(first_sample, (str, bytes, dict)):
-        message += (f" where the samples are of type "
-                    f"{type(first_sample).__qualname__}")
-        raise TypeError(message)
-
-    try:
-        # If X is a list of lists, for instance, we assume that all nested
-        # lists have the same length without checking or converting to
-        # a numpy array to keep this function call as cheap as possible.
-        return len(first_sample)
-    except Exception as err:
-        raise TypeError(message) from err
+#===============================================================================
+# Copyright 2021 Intel Corporation
+#
+# Licensed under the Apache License, Version 2.0 (the "License");
+# you may not use this file except in compliance with the License.
+# You may obtain a copy of the License at
+#
+#     http://www.apache.org/licenses/LICENSE-2.0
+#
+# Unless required by applicable law or agreed to in writing, software
+# distributed under the License is distributed on an "AS IS" BASIS,
+# WITHOUT WARRANTIES OR CONDITIONS OF ANY KIND, either express or implied.
+# See the License for the specific language governing permissions and
+# limitations under the License.
+#===============================================================================
+
+import numpy as np
+from scipy import sparse as sp
+
+import numbers
+import warnings
+from scipy.sparse import issparse, dok_matrix, lil_matrix
+from scipy.sparse.base import spmatrix
+from collections.abc import Sequence
+
+
+class DataConversionWarning(UserWarning):
+    """Warning used to notify implicit data conversions happening in the code.
+    """
+
+
+def _column_or_1d(y, warn=False):
+    y = np.asarray(y)
+    shape = np.shape(y)
+    if len(shape) == 1:
+        return np.ravel(y)
+    if len(shape) == 2 and shape[1] == 1:
+        if warn:
+            warnings.warn("A column-vector y was passed when a 1d array was"
+                          " expected. Please change the shape of y to "
+                          "(n_samples, ), for example using ravel().",
+                          DataConversionWarning, stacklevel=2)
+        return np.ravel(y)
+
+    raise ValueError(
+        "y should be a 1d array, "
+        "got an array of shape {} instead.".format(shape))
+
+
+def _compute_class_weight(class_weight, classes, y):
+    if set(y) - set(classes):
+        raise ValueError("classes should include all valid labels that can "
+                         "be in y")
+    if class_weight is None or len(class_weight) == 0:
+        weight = np.ones(classes.shape[0], dtype=np.float64, order='C')
+    elif class_weight == 'balanced':
+        weight = None
+    else:
+        # user-defined dictionary
+        weight = np.ones(classes.shape[0], dtype=np.float64, order='C')
+        if not isinstance(class_weight, dict):
+            raise ValueError("class_weight must be dict, 'balanced', or None,"
+                             " got: %r" % class_weight)
+        else:
+            for c in class_weight:
+                i = np.searchsorted(classes, c)
+                if i >= len(classes) or classes[i] != c:
+                    raise ValueError("Class label {} not present.".format(c))
+                else:
+                    weight[i] = class_weight[c]
+
+    return weight
+
+
+def _validate_targets(y, class_weight, dtype):
+    y_ = _column_or_1d(y, warn=True)
+    _check_classification_targets(y)
+    classes, y = np.unique(y_, return_inverse=True)
+    class_weight_res = _compute_class_weight(class_weight,
+                                             classes=classes, y=y_)
+
+    if len(classes) < 2:
+        raise ValueError(
+            "The number of classes has to be greater than one; got %d"
+            " class" % len(classes))
+
+    return np.asarray(y, dtype=dtype, order='C'), class_weight_res, classes
+
+
+def _check_array(array, dtype="numeric", accept_sparse=False, order=None,
+                 copy=False, force_all_finite=True,
+                 ensure_2d=True, accept_large_sparse=True):
+    # TODO
+    from sklearn.utils.validation import check_array
+    array = check_array(array=array, dtype=dtype, accept_sparse=accept_sparse,
+                        order=order, copy=copy, force_all_finite=force_all_finite,
+                        ensure_2d=ensure_2d, accept_large_sparse=accept_large_sparse)
+
+    if sp.isspmatrix(array):
+        return array
+
+    # TODO: If data is not contiguous copy to contiguous
+    # Need implemeted numpy table in oneDAL
+    if not array.flags.c_contiguous and not array.flags.f_contiguous:
+        array = np.ascontiguousarray(array, array.dtype)
+    return array
+
+
+def _check_X_y(X, y, dtype="numeric", accept_sparse=False, order=None, copy=False,
+               force_all_finite=True, ensure_2d=True, accept_large_sparse=True, y_numeric=False):
+    if y is None:
+        raise ValueError("y cannot be None")
+
+    X = _check_array(X, accept_sparse=accept_sparse,
+                     dtype=dtype, order=order, copy=copy,
+                     force_all_finite=force_all_finite,
+                     ensure_2d=ensure_2d,
+                     accept_large_sparse=accept_large_sparse)
+
+    y = _column_or_1d(y, warn=True)
+    if y_numeric and y.dtype.kind == 'O':
+        y = y.astype(np.float64)
+    # TODO: replace on daal4py
+    from sklearn.utils.validation import assert_all_finite
+    assert_all_finite(y)
+
+    lengths = [X.shape[0], y.shape[0]]
+    uniques = np.unique(lengths)
+    if len(uniques) > 1:
+        raise ValueError("Found input variables with inconsistent numbers of"
+                         " samples: %r" % [int(length) for length in lengths])
+
+    return X, y
+
+
+def _get_sample_weight(X, y, sample_weight, class_weight, classes, svm_type):
+
+    n_samples = X.shape[0]
+    dtype = X.dtype
+    if n_samples == 1:
+        raise ValueError("n_samples=1")
+
+    sample_weight = np.asarray([]
+                               if sample_weight is None
+                               else sample_weight, dtype=np.float64)
+
+    sample_weight_count = sample_weight.shape[0]
+    if sample_weight_count != 0 and sample_weight_count != n_samples:
+        raise ValueError("sample_weight and X have incompatible shapes: "
+                         "%r vs %r\n"
+                         "Note: Sparse matrices cannot be indexed w/"
+                         "boolean masks (use `indices=True` in CV)."
+                         % (len(sample_weight), X.shape))
+
+    ww = None
+    if sample_weight_count == 0 and class_weight is None:
+        return ww
+    elif sample_weight_count == 0:
+        sample_weight = np.ones(n_samples, dtype=dtype)
+    elif isinstance(sample_weight, numbers.Number):
+        sample_weight = np.full(n_samples, sample_weight, dtype=dtype)
+    else:
+        sample_weight = _check_array(
+            sample_weight, accept_sparse=False, ensure_2d=False,
+            dtype=dtype, order="C"
+        )
+        if sample_weight.ndim != 1:
+            raise ValueError("Sample weights must be 1D array or scalar")
+
+        if sample_weight.shape != (n_samples,):
+            raise ValueError("sample_weight.shape == {}, expected {}!"
+                             .format(sample_weight.shape, (n_samples,)))
+    if np.all(sample_weight <= 0):
+        raise ValueError(
+            'Invalid input - all samples have zero or negative weights.')
+    elif np.any(sample_weight <= 0):
+        from onedal.svm import SVMtype
+        if svm_type == SVMtype.c_svc and \
+                len(np.unique(y[sample_weight > 0])) != len(classes):
+            raise ValueError(
+                'Invalid input - all samples with positive weights '
+                'have the same label.')
+    ww = sample_weight
+    if class_weight is not None:
+        for i, v in enumerate(class_weight):
+            ww[y == i] *= v
+
+    if not ww.flags.c_contiguous and not ww.flags.f_contiguous:
+        ww = np.ascontiguousarray(ww, dtype)
+
+    return ww
+
+
+def _check_is_fitted(estimator, attributes=None, *, msg=None):
+    if msg is None:
+        msg = ("This %(name)s instance is not fitted yet. Call 'fit' with "
+               "appropriate arguments before using this estimator.")
+
+    if not hasattr(estimator, 'fit'):
+        raise TypeError("%s is not an estimator instance." % (estimator))
+
+    if attributes is not None:
+        if not isinstance(attributes, (list, tuple)):
+            attributes = [attributes]
+        attrs = all([hasattr(estimator, attr) for attr in attributes])
+    else:
+        attrs = [v for v in vars(estimator)
+                 if v.endswith("_") and not v.startswith("__")]
+
+    if not attrs:
+        raise AttributeError(msg % {'name': type(estimator).__name__})
+
+
+def _check_classification_targets(y):
+    y_type = _type_of_target(y)
+    if y_type not in ['binary', 'multiclass', 'multiclass-multioutput',
+                      'multilabel-indicator', 'multilabel-sequences']:
+        raise ValueError("Unknown label type: %r" % y_type)
+
+
+def _type_of_target(y):
+    valid = (isinstance(y, (Sequence, spmatrix)) or hasattr(y, '__array__')) \
+        and not isinstance(y, str)
+
+    if not valid:
+        raise ValueError('Expected array-like (array or non-string sequence), '
+                         'got %r' % y)
+
+    sparse_pandas = (y.__class__.__name__ in ['SparseSeries', 'SparseArray'])
+    if sparse_pandas:
+        raise ValueError("y cannot be class 'SparseSeries' or 'SparseArray'")
+
+    if _is_multilabel(y):
+        return 'multilabel-indicator'
+
+    # DeprecationWarning will be replaced by ValueError, see NEP 34
+    # https://numpy.org/neps/nep-0034-infer-dtype-is-object.html
+    with warnings.catch_warnings():
+        warnings.simplefilter('error', np.VisibleDeprecationWarning)
+        try:
+            y = np.asarray(y)
+        except np.VisibleDeprecationWarning:
+            # dtype=object should be provided explicitly for ragged arrays,
+            # see NEP 34
+            y = np.asarray(y, dtype=object)
+
+    # The old sequence of sequences format
+    try:
+        if not hasattr(y[0], '__array__') and isinstance(y[0], Sequence) \
+                and not isinstance(y[0], str):
+            raise ValueError('You appear to be using a legacy multi-label data'
+                             ' representation. Sequence of sequences are no'
+                             ' longer supported; use a binary array or sparse'
+                             ' matrix instead - the MultiLabelBinarizer'
+                             ' transformer can convert to this format.')
+    except IndexError:
+        pass
+
+    # Invalid inputs
+    if y.ndim > 2 or (y.dtype == object and len(y) and not isinstance(y.flat[0], str)):
+        return 'unknown'  # [[[1, 2]]] or [obj_1] and not ["label_1"]
+
+    if y.ndim == 2 and y.shape[1] == 0:
+        return 'unknown'  # [[]]
+
+    if y.ndim == 2 and y.shape[1] > 1:
+        suffix = "-multioutput"  # [[1, 2], [1, 2]]
+    else:
+        suffix = ""  # [1, 2, 3] or [[1], [2], [3]]
+
+    # check float and contains non-integer float values
+    if y.dtype.kind == 'f' and np.any(y != y.astype(int)):
+        # [.1, .2, 3] or [[.1, .2, 3]] or [[1., .2]] and not [1., 2., 3.]
+        # TODO: replace on daal4py
+        from sklearn.utils.validation import assert_all_finite
+        assert_all_finite(y)
+        return 'continuous' + suffix
+
+    if (len(np.unique(y)) > 2) or (y.ndim >= 2 and len(y[0]) > 1):
+        return 'multiclass' + suffix  # [1, 2, 3] or [[1., 2., 3]] or [[1, 2]]
+    else:
+        return 'binary'  # [1, 2] or [["a"], ["b"]]
+
+
+def _is_integral_float(y):
+    return y.dtype.kind == 'f' and np.all(y.astype(int) == y)
+
+
+def _is_multilabel(y):
+    if hasattr(y, '__array__') or isinstance(y, Sequence):
+        # DeprecationWarning will be replaced by ValueError, see NEP 34
+        # https://numpy.org/neps/nep-0034-infer-dtype-is-object.html
+        with warnings.catch_warnings():
+            warnings.simplefilter('error', np.VisibleDeprecationWarning)
+            try:
+                y = np.asarray(y)
+            except np.VisibleDeprecationWarning:
+                # dtype=object should be provided explicitly for ragged arrays,
+                # see NEP 34
+                y = np.array(y, dtype=object)
+
+    if not (hasattr(y, "shape") and y.ndim == 2 and y.shape[1] > 1):
+        return False
+
+    if issparse(y):
+        if isinstance(y, (dok_matrix, lil_matrix)):
+            y = y.tocsr()
+        return len(y.data) == 0 or np.unique(y.data).size == 1 and \
+            (y.dtype.kind in 'biu' or _is_integral_float(np.unique(y.data)))
+    else:
+        labels = np.unique(y)
+
+        return len(labels) < 3 and (y.dtype.kind in 'biu' or _is_integral_float(labels))
+
+
+def _check_n_features(self, X, reset):
+    try:
+        n_features = _num_features(X)
+    except TypeError as e:
+        if not reset and hasattr(self, "n_features_in_"):
+            raise ValueError(
+                "X does not contain any features, but "
+                f"{self.__class__.__name__} is expecting "
+                f"{self.n_features_in_} features"
+            ) from e
+        # If the number of features is not defined and reset=True,
+        # then we skip this check
+        return
+
+    if reset:
+        self.n_features_in_ = n_features
+        return
+
+    if not hasattr(self, "n_features_in_"):
+        # Skip this check if the expected number of expected input features
+        # was not recorded by calling fit first. This is typically the case
+        # for stateless transformers.
+        return
+
+    if n_features != self.n_features_in_:
+        raise ValueError(
+            f"X has {n_features} features, but {self.__class__.__name__} "
+            f"is expecting {self.n_features_in_} features as input.")
+
+
+def _num_features(X):
+    type_ = type(X)
+    if type_.__module__ == "builtins":
+        type_name = type_.__qualname__
+    else:
+        type_name = f"{type_.__module__}.{type_.__qualname__}"
+    message = (
+        "Unable to find the number of features from X of type "
+        f"{type_name}"
+    )
+    if not hasattr(X, '__len__') and not hasattr(X, 'shape'):
+        if not hasattr(X, '__array__'):
+            raise TypeError(message)
+        # Only convert X to a numpy array if there is no cheaper, heuristic
+        # option.
+        X = np.asarray(X)
+
+    if hasattr(X, 'shape'):
+        if not hasattr(X.shape, '__len__') or len(X.shape) <= 1:
+            message += f" with shape {X.shape}"
+            raise TypeError(message)
+        return X.shape[1]
+
+    first_sample = X[0]
+
+    # Do not consider an array-like of strings or dicts to be a 2D array
+    if isinstance(first_sample, (str, bytes, dict)):
+        message += (f" where the samples are of type "
+                    f"{type(first_sample).__qualname__}")
+        raise TypeError(message)
+
+    try:
+        # If X is a list of lists, for instance, we assume that all nested
+        # lists have the same length without checking or converting to
+        # a numpy array to keep this function call as cheap as possible.
+        return len(first_sample)
+    except Exception as err:
+        raise TypeError(message) from err