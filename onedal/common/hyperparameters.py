--- conflicted
+++ resolved
@@ -49,6 +49,12 @@
             and op == "infer"
         ):
             hyperparameters_backend = backend.decision_forest.infer_hyperparameters()
+        elif (
+            daal_check_version((2025, "P", 700))
+            and algorithm == "pca"
+            and op == "train"
+        ):
+            hyperparameters_backend = backend.decomposition.dim_reduction.train_hyperparameters()
         else:
             raise ValueError(f"Hyperparameters for '{algorithm}.{op}' are not defined.")
         return hyperparameters_backend
@@ -117,8 +123,9 @@
         ("covariance", "compute"),
     ]
     if daal_check_version((2024, "P", 300)):
-<<<<<<< HEAD
         hyperparameters_backend_items.append(("decision_forest", "infer"))
+    if daal_check_version((2025, "P", 700)):
+        hyperparameters_backend_items.append(("pca", "train"))
 
     # Create a map of hyperparameters for each algorithm and operation
     hyperparameters_backend_map: Dict[Tuple[str, str], Any] = {}
@@ -127,13 +134,6 @@
             algorithm, op
         )
 
-=======
-        df_infer_hp = backend.decision_forest.infer_hyperparameters
-        hyperparameters_backend[("decision_forest", "infer")] = df_infer_hp()
-    if daal_check_version((2025, "P", 700)):
-        pca_train_hp = backend.decomposition.dim_reduction.train_hyperparameters
-        hyperparameters_backend[("pca", "train")] = pca_train_hp()
->>>>>>> c8fb137b
     hyperparameters_map = {}
 
     for (algorithm, op), hyperparameters_backend in hyperparameters_backend_map.items():
