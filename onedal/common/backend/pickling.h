--- conflicted
+++ resolved
@@ -1,50 +1,45 @@
-/*******************************************************************************
-* Copyright 2021 Intel Corporation
-*
-* Licensed under the Apache License, Version 2.0 (the "License");
-* you may not use this file except in compliance with the License.
-* You may obtain a copy of the License at
-*
-*     http://www.apache.org/licenses/LICENSE-2.0
-*
-* Unless required by applicable law or agreed to in writing, software
-* distributed under the License is distributed on an "AS IS" BASIS,
-* WITHOUT WARRANTIES OR CONDITIONS OF ANY KIND, either express or implied.
-* See the License for the specific language governing permissions and
-* limitations under the License.
-*******************************************************************************/
-
-#pragma once
-
-#include "oneapi/dal/detail/serialization.hpp"
-#include "oneapi/dal/detail/archives.hpp"
-#include "Python.h"
-
-namespace oneapi::dal::python {
-
-template <typename T>
-PyObject* serialize_si(T& original) {
-    detail::binary_output_archive archive;
-<<<<<<< HEAD
-    detail::serialize(*original, archive);
-    const auto data = archive.to_array();
-=======
-    detail::serialize(original, archive);
-    const byte_t* data = archive.get_data();
->>>>>>> 774e9714
-    const Py_ssize_t buf_len = archive.get_size();
-    return PyBytes_FromStringAndSize(reinterpret_cast<const char*>(data.get_data()), buf_len);
-}
-
-template <typename T>
-T deserialize_si(PyObject* py_bytes) {
-    T deserialized;
-    char* buf;
-    Py_ssize_t buf_len;
-    PyBytes_AsStringAndSize(py_bytes, &buf, &buf_len);
-    detail::binary_input_archive archive{ reinterpret_cast<byte_t*>(buf), buf_len };
-    detail::deserialize(deserialized, archive);
-    return deserialized;
-}
-
-} // namespace oneapi::dal::python
+/*******************************************************************************
+* Copyright 2021 Intel Corporation
+*
+* Licensed under the Apache License, Version 2.0 (the "License");
+* you may not use this file except in compliance with the License.
+* You may obtain a copy of the License at
+*
+*     http://www.apache.org/licenses/LICENSE-2.0
+*
+* Unless required by applicable law or agreed to in writing, software
+* distributed under the License is distributed on an "AS IS" BASIS,
+* WITHOUT WARRANTIES OR CONDITIONS OF ANY KIND, either express or implied.
+* See the License for the specific language governing permissions and
+* limitations under the License.
+*******************************************************************************/
+
+#pragma once
+
+#include "oneapi/dal/detail/serialization.hpp"
+#include "oneapi/dal/detail/archives.hpp"
+#include "Python.h"
+
+namespace oneapi::dal::python {
+
+template <typename T>
+PyObject* serialize_si(T& original) {
+    detail::binary_output_archive archive;
+    detail::serialize(original, archive);
+    const auto data = archive.to_array();
+    const Py_ssize_t buf_len = archive.get_size();
+    return PyBytes_FromStringAndSize(reinterpret_cast<const char*>(data.get_data()), buf_len);
+}
+
+template <typename T>
+T deserialize_si(PyObject* py_bytes) {
+    T deserialized;
+    char* buf;
+    Py_ssize_t buf_len;
+    PyBytes_AsStringAndSize(py_bytes, &buf, &buf_len);
+    detail::binary_input_archive archive{ reinterpret_cast<byte_t*>(buf), buf_len };
+    detail::deserialize(deserialized, archive);
+    return deserialized;
+}
+
+} // namespace oneapi::dal::python