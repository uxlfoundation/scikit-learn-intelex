# ==============================================================================
# Copyright 2021 Intel Corporation
#
# Licensed under the Apache License, Version 2.0 (the "License");
# you may not use this file except in compliance with the License.
# You may obtain a copy of the License at
#
#     http://www.apache.org/licenses/LICENSE-2.0
#
# Unless required by applicable law or agreed to in writing, software
# distributed under the License is distributed on an "AS IS" BASIS,
# WITHOUT WARRANTIES OR CONDITIONS OF ANY KIND, either express or implied.
# See the License for the specific language governing permissions and
# limitations under the License.
# ==============================================================================

import warnings

import numpy as np
from onedal import _default_backend as backend
from onedal._device_offload import SyclQueueManager


def _apply_and_pass(func, *args, **kwargs):
    if len(args) == 1:
        return func(args[0], **kwargs)
    return tuple(map(lambda arg: func(arg, **kwargs), args))


def _convert_one_to_table(arg, queue=None):
    # All inputs for table conversion must be array-like or sparse, not scalars
<<<<<<< HEAD
    return backend.to_table(np.atleast_2d(arg) if np.isscalar(arg) else arg)
=======
    return _backend.to_table(np.atleast_2d(arg) if np.isscalar(arg) else arg, queue)
>>>>>>> c6311279


def to_table(*args, queue=None):
    """Create oneDAL tables from scalars and/or arrays.

    Note: this implementation can be used with scipy.sparse, numpy ndarrays,
    DPCTL/DPNP usm_ndarrays and scalars. Tables will use pointers to the
    original array data. Scalars and non-contiguous arrays will be copies.
    Arrays may be modified in-place by oneDAL during computation. This works
    for data located on CPU and SYCL-enabled Intel GPUs. Each array may only
    be of a single datatype (i.e. each must be homogeneous).

    Parameters
    ----------
    *args : {scalar, numpy array, sycl_usm_ndarray, csr_matrix, or csr_array}
        arg1, arg2... The arrays should be given as arguments.

    Returns
    -------
    tables: {oneDAL homogeneous tables}
    """
    return _apply_and_pass(_convert_one_to_table, *args, queue=queue)


if backend.is_dpc:

    try:
        # try/catch is used here instead of dpep_helpers because
        # of circular import issues of _data_conversion.py and
        # utils/validation.py. This is a temporary fix until the
        # issue with dpnp is addressed, at which point this can
        # be removed entirely.
        import dpnp

        def _table_to_array(table, xp=None):
            # By default DPNP ndarray created with a copy.
            # TODO:
            # investigate why dpnp.array(table, copy=False) doesn't work.
            # Work around with using dpctl.tensor.asarray.
            if xp == dpnp:
                return dpnp.array(dpnp.dpctl.tensor.asarray(table), copy=False)
            else:
                return xp.asarray(table)

    except ImportError:

        def _table_to_array(table, xp=None):
            return xp.asarray(table)

<<<<<<< HEAD
    def _convert_to_supported(*data):
        def identity(x):
            return x

        def convert_or_pass(x):
            if (x is not None) and (x.dtype == np.float64):
                warnings.warn(
                    "Data will be converted into float32 from "
                    "float64 because device does not support it",
                    RuntimeWarning,
                )
                return x.astype(np.float32)
            else:
                return x

        # find the device we're running on
        with SyclQueueManager.manage_global_queue(None, *data) as queue:
            device = queue.sycl_device if queue else None

        if device and not device.has_aspect_fp64:
            return _apply_and_pass(convert_or_pass, *data)
        else:
            return _apply_and_pass(identity, *data)
=======
    from ..common._policy import _HostInteropPolicy
>>>>>>> c6311279

    def convert_one_from_table(table, sycl_queue=None, sua_iface=None, xp=None):
        # Currently only `__sycl_usm_array_interface__` protocol used to
        # convert into dpnp/dpctl tensors.
        if sua_iface:
            if (
                sycl_queue
                and sycl_queue.sycl_device.is_cpu
                and table.__sycl_usm_array_interface__["syclobj"] is None
            ):
                # oneDAL returns tables with None sycl queue for CPU sycl queue inputs.
                # This workaround is necessary for the functional preservation
                # of the compute-follows-data execution.
                # Host tables first converted into numpy.narrays and then to array from xp
                # namespace.
                return xp.asarray(
                    backend.from_table(table), usm_type="device", sycl_queue=sycl_queue
                )
            else:
                return _table_to_array(table, xp=xp)

        return backend.from_table(table)

else:

<<<<<<< HEAD
    def _convert_to_supported(*data):
        def identity(x):
            return x

        return _apply_and_pass(identity, *data)

=======
>>>>>>> c6311279
    def convert_one_from_table(table, sycl_queue=None, sua_iface=None, xp=None):
        # Currently only `__sycl_usm_array_interface__` protocol used to
        # convert into dpnp/dpctl tensors.
        if sua_iface:
            raise RuntimeError(
                "SYCL usm array conversion from table requires the DPC backend"
            )
        return backend.from_table(table)


def from_table(*args, sycl_queue=None, sua_iface=None, xp=None):
    return _apply_and_pass(
        convert_one_from_table, *args, sycl_queue=sycl_queue, sua_iface=sua_iface, xp=xp
    )<|MERGE_RESOLUTION|>--- conflicted
+++ resolved
@@ -14,11 +14,8 @@
 # limitations under the License.
 # ==============================================================================
 
-import warnings
-
 import numpy as np
 from onedal import _default_backend as backend
-from onedal._device_offload import SyclQueueManager
 
 
 def _apply_and_pass(func, *args, **kwargs):
@@ -29,11 +26,7 @@
 
 def _convert_one_to_table(arg, queue=None):
     # All inputs for table conversion must be array-like or sparse, not scalars
-<<<<<<< HEAD
-    return backend.to_table(np.atleast_2d(arg) if np.isscalar(arg) else arg)
-=======
-    return _backend.to_table(np.atleast_2d(arg) if np.isscalar(arg) else arg, queue)
->>>>>>> c6311279
+    return backend.to_table(np.atleast_2d(arg) if np.isscalar(arg) else arg, queue)
 
 
 def to_table(*args, queue=None):
@@ -83,34 +76,6 @@
         def _table_to_array(table, xp=None):
             return xp.asarray(table)
 
-<<<<<<< HEAD
-    def _convert_to_supported(*data):
-        def identity(x):
-            return x
-
-        def convert_or_pass(x):
-            if (x is not None) and (x.dtype == np.float64):
-                warnings.warn(
-                    "Data will be converted into float32 from "
-                    "float64 because device does not support it",
-                    RuntimeWarning,
-                )
-                return x.astype(np.float32)
-            else:
-                return x
-
-        # find the device we're running on
-        with SyclQueueManager.manage_global_queue(None, *data) as queue:
-            device = queue.sycl_device if queue else None
-
-        if device and not device.has_aspect_fp64:
-            return _apply_and_pass(convert_or_pass, *data)
-        else:
-            return _apply_and_pass(identity, *data)
-=======
-    from ..common._policy import _HostInteropPolicy
->>>>>>> c6311279
-
     def convert_one_from_table(table, sycl_queue=None, sua_iface=None, xp=None):
         # Currently only `__sycl_usm_array_interface__` protocol used to
         # convert into dpnp/dpctl tensors.
@@ -135,15 +100,6 @@
 
 else:
 
-<<<<<<< HEAD
-    def _convert_to_supported(*data):
-        def identity(x):
-            return x
-
-        return _apply_and_pass(identity, *data)
-
-=======
->>>>>>> c6311279
     def convert_one_from_table(table, sycl_queue=None, sua_iface=None, xp=None):
         # Currently only `__sycl_usm_array_interface__` protocol used to
         # convert into dpnp/dpctl tensors.
