# ==============================================================================
# Copyright 2021 Intel Corporation
#
# Licensed under the Apache License, Version 2.0 (the "License");
# you may not use this file except in compliance with the License.
# You may obtain a copy of the License at
#
#     http://www.apache.org/licenses/LICENSE-2.0
#
# Unless required by applicable law or agreed to in writing, software
# distributed under the License is distributed on an "AS IS" BASIS,
# WITHOUT WARRANTIES OR CONDITIONS OF ANY KIND, either express or implied.
# See the License for the specific language governing permissions and
# limitations under the License.
# ==============================================================================

import warnings

import numpy as np

from onedal import _backend, _is_dpc_backend


def _apply_and_pass(func, *args, **kwargs):
    if len(args) == 1:
        return func(args[0], **kwargs)
    return tuple(map(lambda arg: func(arg, **kwargs), args))


def _convert_one_to_table(arg, queue=None):
    # All inputs for table conversion must be array-like or sparse, not scalars
    return _backend.to_table(np.atleast_2d(arg) if np.isscalar(arg) else arg, queue)


def to_table(*args, queue=None):
    """Create oneDAL tables from scalars and/or arrays.

    Note: this implementation can be used with scipy.sparse, numpy ndarrays,
    DPCTL/DPNP usm_ndarrays and scalars. Tables will use pointers to the
    original array data. Scalars and non-contiguous arrays will be copies.
    Arrays may be modified in-place by oneDAL during computation. This works
    for data located on CPU and SYCL-enabled Intel GPUs. Each array may only
    be of a single datatype (i.e. each must be homogeneous).

    Parameters
    ----------
    *args : {scalar, numpy array, sycl_usm_ndarray, csr_matrix, or csr_array}
        arg1, arg2... The arrays should be given as arguments.

    Returns
    -------
    tables: {oneDAL homogeneous tables}
    """
    return _apply_and_pass(_convert_one_to_table, *args, queue=queue)


if _is_dpc_backend:

    try:
        # try/catch is used here instead of dpep_helpers because
        # of circular import issues of _data_conversion.py and
        # utils/validation.py. This is a temporary fix until the
        # issue with dpnp is addressed, at which point this can
        # be removed entirely.
        import dpnp

        def _table_to_array(table, xp=None):
            # By default DPNP ndarray created with a copy.
            # TODO:
            # investigate why dpnp.array(table, copy=False) doesn't work.
            # Work around with using dpctl.tensor.asarray.
            if xp == dpnp:
                return dpnp.array(dpnp.dpctl.tensor.asarray(table), copy=False)
            else:
                return xp.asarray(table)

    except ImportError:

        def _table_to_array(table, xp=None):
            return xp.asarray(table)

    from ..common._policy import _HostInteropPolicy

    def convert_one_from_table(table, sycl_queue=None, sua_iface=None, xp=None):
        # Currently only `__sycl_usm_array_interface__` protocol used to
        # convert into dpnp/dpctl tensors.
        if sua_iface:
            if (
                sycl_queue
                and sycl_queue.sycl_device.is_cpu
                and table.__sycl_usm_array_interface__["syclobj"] is None
            ):
                # oneDAL returns tables with None sycl queue for CPU sycl queue inputs.
                # This workaround is necessary for the functional preservation
                # of the compute-follows-data execution.
                # Host tables first converted into numpy.narrays and then to array from xp
                # namespace.
                return xp.asarray(
                    _backend.from_table(table), usm_type="device", sycl_queue=sycl_queue
                )
            else:
                return _table_to_array(table, xp=xp)

<<<<<<< HEAD
    def convert_one_to_table(arg, sua_iface=None):
        # Note: currently only oneDAL homogen tables are supported and the
        # contiuginity of the input array should be checked in advance.
        if arg is not None and sua_iface:
            return _backend.sua_iface_to_table(arg)

        if not _is_csr(arg):
            arg = make2d(arg)
        return _backend.to_table(arg)
=======
        return _backend.from_table(table)
>>>>>>> c1229d91

else:

    def convert_one_from_table(table, sycl_queue=None, sua_iface=None, xp=None):
        # Currently only `__sycl_usm_array_interface__` protocol used to
        # convert into dpnp/dpctl tensors.
        if sua_iface:
            raise RuntimeError(
                "SYCL usm array conversion from table requires the DPC backend"
            )
        return _backend.from_table(table)


def from_table(*args, sycl_queue=None, sua_iface=None, xp=None):
    return _apply_and_pass(
        convert_one_from_table, *args, sycl_queue=sycl_queue, sua_iface=sua_iface, xp=xp
    )<|MERGE_RESOLUTION|>--- conflicted
+++ resolved
@@ -101,19 +101,7 @@
             else:
                 return _table_to_array(table, xp=xp)
 
-<<<<<<< HEAD
-    def convert_one_to_table(arg, sua_iface=None):
-        # Note: currently only oneDAL homogen tables are supported and the
-        # contiuginity of the input array should be checked in advance.
-        if arg is not None and sua_iface:
-            return _backend.sua_iface_to_table(arg)
-
-        if not _is_csr(arg):
-            arg = make2d(arg)
-        return _backend.to_table(arg)
-=======
         return _backend.from_table(table)
->>>>>>> c1229d91
 
 else:
 
