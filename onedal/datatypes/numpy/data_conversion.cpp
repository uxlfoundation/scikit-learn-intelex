--- conflicted
+++ resolved
@@ -69,13 +69,8 @@
 template <typename T>
 inline dal::homogen_table convert_to_homogen_impl(PyArrayObject *np_data) {
     std::int64_t column_count = 1;
-<<<<<<< HEAD
-
-    if (array_numdims(np_data) > 2) {
-=======
     const std::int32_t ndims = array_numdims(np_data);
     if (ndims > 2) {
->>>>>>> de2e679b
         throw std::length_error("Input array has wrong dimensionality (must be 2d).");
     }
     T *const data_pointer = reinterpret_cast<T *const>(array_data(np_data));
