# ==============================================================================
# Copyright 2021 Intel Corporation
#
# Licensed under the Apache License, Version 2.0 (the "License");
# you may not use this file except in compliance with the License.
# You may obtain a copy of the License at
#
#     http://www.apache.org/licenses/LICENSE-2.0
#
# Unless required by applicable law or agreed to in writing, software
# distributed under the License is distributed on an "AS IS" BASIS,
# WITHOUT WARRANTIES OR CONDITIONS OF ANY KIND, either express or implied.
# See the License for the specific language governing permissions and
# limitations under the License.
# ==============================================================================

import gc

import numpy as np
import pytest
import scipy.sparse as sp
from numpy.testing import assert_allclose, assert_array_equal

from onedal import _default_backend, _dpc_backend
from onedal._device_offload import supports_queue
from onedal.datatypes import from_table, to_table
from onedal.utils._third_party import dpctl_available

backend = _dpc_backend or _default_backend

if dpctl_available:
    from onedal.datatypes.tests.common import (
        _assert_sua_iface_fields,
        _assert_tensor_attr,
    )

from daal4py.sklearn._utils import get_dtype
from onedal.cluster.dbscan import DBSCAN
from onedal.primitives import linear_kernel
from onedal.tests.utils._dataframes_support import (
    _convert_to_dataframe,
    array_api_modules,
    get_dataframes_and_queues,
)
from onedal.tests.utils._device_selection import get_queues
from onedal.utils._array_api import _get_sycl_namespace

data_shapes = [
    pytest.param((1000, 100), id="(1000, 100)"),  # 2-D array
    pytest.param((2000, 50), id="(2000, 50)"),  # 2-D array
    pytest.param((50, 1), id="(50, 1)"),  # 2-D array
    pytest.param((1, 50), id="(1, 50)"),  # 2-D array
    pytest.param((50,), id="(50,)"),  # 1-D array
]

unsupported_data_shapes = [
    pytest.param((2, 3, 4), id="(2, 3, 4)"),
    pytest.param((2, 3, 4, 5), id="(2, 3, 4, 5)"),
]

ORDER_DICT = {"F": np.asfortranarray, "C": np.ascontiguousarray}


class DummyEstimatorWithTableConversions:

    @supports_queue
    def fit(self, X, y=None, queue=None):
        if not backend.is_dpc:
            raise RuntimeError("Table conversions should be done with DPC backend.")

        sua_iface, xp, _ = _get_sycl_namespace(X)
        dbscan = DBSCAN()
        types = [xp.float32, xp.float64]
        if get_dtype(X) not in types:
            X = xp.astype(X, dtype=xp.float64)
        dtype = get_dtype(X)
        params = dbscan._get_onedal_params(dtype)
        X_table = to_table(X)
        # TODO:
        # check other candidates for the dummy base oneDAL func.
        # oneDAL backend func is needed to check result table checks.
        result = dbscan.compute(params, X_table, to_table(None))
        result_responses_table = result.responses
        result_responses_df = from_table(result_responses_table, like=X)
        return X_table, result_responses_table, result_responses_df


class _OnlyDLTensor:
    """This is a temporary class to force use of the '__dlpack__' logic branch
    in `to_table` as `__dlpack__` conversion is lower priority by design.
    dpctl data with CPU SyclQueues are shown as on KDLOneAPI devices, which serve
    to test the SYCL device support in `__dlpack__` logic without GPU hardware.
    This takes inspiration from sklearn's `_NotAnArray`."""

    def __init__(self, data):
        self.data = data

    def __dlpack__(self):
        return self.data.__dlpack__()


def _to_table_supported(array):
    """This function provides a quick and easy way to determine characteristics
    or behaviors of the to_table function.  For example, returned errors are
    tested and are firstly dependent if they are of a proper array type.  This is
    pertinent for circumstances such as direct use of other dataframe types (e.g.
    Pandas)."""
    return (
        isinstance(array, np.ndarray)
        or hasattr(array, "__sycl_usm_ndarray_interface__")
        or hasattr(array, "__dlpack__")
        or sp.issparse(array)
    )


def _test_input_format_c_contiguous_numpy(queue, dtype):
    rng = np.random.RandomState(0)
    x_default = np.array(5 * rng.random_sample((10, 4)), dtype=dtype)

    x_numpy = np.asanyarray(x_default, dtype=dtype, order="C")
    assert x_numpy.flags.c_contiguous
    assert not x_numpy.flags.f_contiguous
    assert not x_numpy.flags.fnc

    expected = linear_kernel(x_default, queue=queue)
    result = linear_kernel(x_numpy, queue=queue)
    assert_allclose(expected, result)


@pytest.mark.parametrize("queue", get_queues())
@pytest.mark.parametrize("dtype", [np.float32, np.float64])
def test_input_format_c_contiguous_numpy(queue, dtype):
    _test_input_format_c_contiguous_numpy(queue, dtype)


def _test_input_format_f_contiguous_numpy(queue, dtype):
    rng = np.random.RandomState(0)
    x_default = np.array(5 * rng.random_sample((10, 4)), dtype=dtype)

    x_numpy = np.asanyarray(x_default, dtype=dtype, order="F")
    assert not x_numpy.flags.c_contiguous
    assert x_numpy.flags.f_contiguous
    assert x_numpy.flags.fnc

    expected = linear_kernel(x_default, queue=queue)
    result = linear_kernel(x_numpy, queue=queue)
    assert_allclose(expected, result)


@pytest.mark.parametrize("queue", get_queues())
@pytest.mark.parametrize("dtype", [np.float32, np.float64])
def test_input_format_f_contiguous_numpy(queue, dtype):
    _test_input_format_f_contiguous_numpy(queue, dtype)


def _test_input_format_c_not_contiguous_numpy(queue, dtype):
    rng = np.random.RandomState(0)
    x_default = np.array(5 * rng.random_sample((10, 4)), dtype=dtype)

    dummy_data = np.insert(x_default, range(1, x_default.shape[1]), 8, axis=1)
    x_numpy = dummy_data[:, ::2]

    assert_allclose(x_numpy, x_default)

    assert not x_numpy.flags.c_contiguous
    assert not x_numpy.flags.f_contiguous
    assert not x_numpy.flags.fnc

    expected = linear_kernel(x_default, queue=queue)
    result = linear_kernel(x_numpy, queue=queue)
    assert_allclose(expected, result)


@pytest.mark.parametrize("queue", get_queues())
@pytest.mark.parametrize("dtype", [np.float32, np.float64])
def test_input_format_c_not_contiguous_numpy(queue, dtype):
    _test_input_format_c_not_contiguous_numpy(queue, dtype)


def _test_input_format_c_contiguous_pandas(queue, dtype):
    pd = pytest.importorskip("pandas")
    rng = np.random.RandomState(0)
    x_default = np.array(5 * rng.random_sample((10, 4)), dtype=dtype)

    x_numpy = np.asanyarray(x_default, dtype=dtype, order="C")
    assert x_numpy.flags.c_contiguous
    assert not x_numpy.flags.f_contiguous
    assert not x_numpy.flags.fnc
    x_df = pd.DataFrame(x_numpy)

    expected = linear_kernel(x_df, queue=queue)
    result = linear_kernel(x_numpy, queue=queue)
    assert_allclose(expected, result)


@pytest.mark.parametrize("queue", get_queues())
@pytest.mark.parametrize("dtype", [np.float32, np.float64])
def test_input_format_c_contiguous_pandas(queue, dtype):
    _test_input_format_c_contiguous_pandas(queue, dtype)


def _test_input_format_f_contiguous_pandas(queue, dtype):
    pd = pytest.importorskip("pandas")
    rng = np.random.RandomState(0)
    x_default = np.array(5 * rng.random_sample((10, 4)), dtype=dtype)

    x_numpy = np.asanyarray(x_default, dtype=dtype, order="F")
    assert not x_numpy.flags.c_contiguous
    assert x_numpy.flags.f_contiguous
    assert x_numpy.flags.fnc
    x_df = pd.DataFrame(x_numpy)

    expected = linear_kernel(x_df, queue=queue)
    result = linear_kernel(x_numpy, queue=queue)
    assert_allclose(expected, result)


@pytest.mark.parametrize("queue", get_queues())
@pytest.mark.parametrize("dtype", [np.float32, np.float64])
def test_input_format_f_contiguous_pandas(queue, dtype):
    _test_input_format_f_contiguous_pandas(queue, dtype)


def _test_conversion_to_table(dtype):
    np.random.seed()
    if dtype in [np.int32, np.int64]:
        x = np.random.randint(0, 10, (15, 3), dtype=dtype)
    else:
        x = np.random.uniform(-2, 2, (18, 6)).astype(dtype)
    x_table = to_table(x)
    x2 = from_table(x_table)
    assert x.dtype == x2.dtype
    assert np.array_equal(x, x2)


@pytest.mark.parametrize("dtype", [np.int32, np.int64, np.float32, np.float64])
def test_conversion_to_table(dtype):
    _test_conversion_to_table(dtype)


@pytest.mark.skipif(
    not dpctl_available,
    reason="dpctl is required for checks.",
)
@pytest.mark.skipif(
    not backend.is_dpc,
    reason="__sycl_usm_array_interface__ support requires DPC backend.",
)
@pytest.mark.parametrize(
    "dataframe,queue", get_dataframes_and_queues("dpctl,dpnp", "cpu,gpu")
)
@pytest.mark.parametrize("order", ["C", "F"])
@pytest.mark.parametrize("dtype", [np.float32, np.float64, np.int32, np.int64])
def test_input_zero_copy_sycl_usm(dataframe, queue, order, dtype):
    """Checking that values ​​representing USM allocations `__sycl_usm_array_interface__`
    are preserved during conversion to onedal table.
    """
    rng = np.random.RandomState(0)
    X_np = np.array(5 * rng.random_sample((10, 59)), dtype=dtype)

    X_np = np.asanyarray(X_np, dtype=dtype, order=order)

    X_dp = _convert_to_dataframe(X_np, sycl_queue=queue, target_df=dataframe)

    sua_iface, X_dp_namespace, _ = _get_sycl_namespace(X_dp)

    X_table = to_table(X_dp)
    _assert_sua_iface_fields(X_dp, X_table)

    X_dp_from_table = from_table(X_table, like=X_dp)
    _assert_sua_iface_fields(X_table, X_dp_from_table)
    _assert_tensor_attr(X_dp, X_dp_from_table, order)


@pytest.mark.skipif(
    not dpctl_available,
    reason="dpctl is required for checks.",
)
@pytest.mark.skipif(
    not backend.is_dpc,
    reason="__sycl_usm_array_interface__ support requires DPC backend.",
)
@pytest.mark.parametrize(
    "dataframe,queue", get_dataframes_and_queues("dpctl,dpnp", "cpu,gpu")
)
@pytest.mark.parametrize("order", ["F", "C"])
@pytest.mark.parametrize("data_shape", data_shapes)
@pytest.mark.parametrize("dtype", [np.float32, np.float64])
def test_table_conversions_sycl_usm(dataframe, queue, order, data_shape, dtype):
    """Checking that values ​​representing USM allocations `__sycl_usm_array_interface__`
    are preserved during conversion to onedal table and from onedal table to
    sycl usm array dataformat.
    """
    rng = np.random.RandomState(0)
    X = np.array(5 * rng.random_sample(data_shape), dtype=dtype)

    X = ORDER_DICT[order](X)

    X = _convert_to_dataframe(X, sycl_queue=queue, target_df=dataframe)
    alg = DummyEstimatorWithTableConversions()
    X_table, result_responses_table, result_responses_df = alg.fit(X)

    for obj in [X_table, result_responses_df, X]:
        assert hasattr(obj, "__sycl_usm_array_interface__"), f"{obj} has no SUA interface"

    assert (
        hasattr(result_responses_table, "__sycl_usm_array_interface__")
        != queue.sycl_device.is_cpu
    )
    _assert_sua_iface_fields(X, X_table)

    # Work around for saving compute-follows-data execution
    # for CPU sycl context requires cause additional memory
    # allocation using the same queue.
    skip_data_0 = True if queue.sycl_device.is_cpu else False
    # Onedal return table's syclobj is empty for CPU inputs.
    skip_syclobj = True if queue.sycl_device.is_cpu else False
    # TODO:
    # investigate why __sycl_usm_array_interface__["data"][1] is changed
    # after conversion from onedal table to sua array.
    # Test is not turned off because of this. Only check is skipped.
    skip_data_1 = True
    if not queue.sycl_device.is_cpu:
        _assert_sua_iface_fields(
            result_responses_df,
            result_responses_table,
            skip_data_0=skip_data_0,
            skip_data_1=skip_data_1,
            skip_syclobj=skip_syclobj,
        )
    assert X.sycl_queue == result_responses_df.sycl_queue
    if order == "F":
        assert X.flags.f_contiguous == result_responses_df.flags.f_contiguous
    else:
        assert X.flags.c_contiguous == result_responses_df.flags.c_contiguous
    # 1D output expected to have the same c_contiguous and f_contiguous flag values.
    assert (
        result_responses_df.flags.c_contiguous == result_responses_df.flags.f_contiguous
    )


@pytest.mark.parametrize(
    "dataframe,queue", get_dataframes_and_queues("numpy,dpctl,dpnp,array_api", "cpu,gpu")
)
@pytest.mark.parametrize("data_shape", unsupported_data_shapes)
def test_interop_invalid_shape(dataframe, queue, data_shape):
    X = np.zeros(data_shape)
    X = _convert_to_dataframe(X, sycl_queue=queue, target_df=dataframe)

    expected_err_msg = r"Input array has wrong dimensionality \(must be 2d\)."
    if dataframe in "dpctl,dpnp":
        expected_err_msg = (
            "Unable to convert from SUA interface: only 1D & 2D tensors are allowed"
        )
    with pytest.raises(ValueError, match=expected_err_msg):
        to_table(X)


@pytest.mark.parametrize(
    "dataframe,queue", get_dataframes_and_queues("dpctl,dpnp,array_api", "cpu,gpu")
)
@pytest.mark.parametrize(
    "dtype",
    [
        pytest.param(np.uint16, id=np.dtype(np.uint16).name),
        pytest.param(np.uint32, id=np.dtype(np.uint32).name),
        pytest.param(np.uint64, id=np.dtype(np.uint64).name),
    ],
)
def test_interop_unsupported_dtypes(dataframe, queue, dtype):
    # sua iface interobility supported only for oneDAL supported dtypes
    # for input data: int32, int64, float32, float64.
    # Checking some common dtypes supported by dpctl, dpnp for exception
    # raise.
    X = np.zeros((10, 20), dtype=dtype)
    X = _convert_to_dataframe(X, sycl_queue=queue, target_df=dataframe)
    expected_err_msg = r"Found unsupported (array|tensor) type"

    with pytest.raises(TypeError, match=expected_err_msg):
        to_table(X)


@pytest.mark.parametrize(
    "dataframe,queue", get_dataframes_and_queues("numpy,dpctl,dpnp", "cpu,gpu")
)
def test_to_table_non_contiguous_input(dataframe, queue):
    if dataframe in "dpnp,dpctl" and not backend.is_dpc:
        pytest.skip("__sycl_usm_array_interface__ support requires DPC backend.")
    X, _ = np.mgrid[:10, :10]
    X = _convert_to_dataframe(X, sycl_queue=queue, target_df=dataframe)
    X = X[:, :3]
    assert not X.flags.c_contiguous and not X.flags.f_contiguous
    X_t = to_table(X)
    assert X_t and X_t.shape == (10, 3) and X_t.has_data


@pytest.mark.skipif(
    backend.is_dpc,
    reason="Required check should be done if no DPC backend.",
)
@pytest.mark.parametrize(
    "dataframe,queue", get_dataframes_and_queues("dpctl,dpnp", "cpu,gpu")
)
@pytest.mark.parametrize("dtype", [np.float32, np.float64])
def test_interop_if_no_dpc_backend_sycl_usm(dataframe, queue, dtype):
    X = np.zeros((10, 20), dtype=dtype)
    X = _convert_to_dataframe(X, sycl_queue=queue, target_df=dataframe)
    sua_iface, _, _ = _get_sycl_namespace(X)

    expected_err_msg = "SYCL usm array conversion to table requires the DPC backend"
    with pytest.raises(RuntimeError, match=expected_err_msg):
        to_table(X)


def _test_low_precision_gpu_conversion(dtype, sparse, dataframe):
    # Use a dummy queue as fp32 hardware is not in public testing

    class DummySyclQueue:
        """This class is designed to act like dpctl.SyclQueue
        to force dtype conversion"""

        class DummySyclDevice:
            has_aspect_fp64 = False

        sycl_device = DummySyclDevice()

    queue = DummySyclQueue()

    if sparse:
        X = sp.random(100, 100, format="csr", dtype=dtype)
    else:
        X = _convert_to_dataframe(
            np.random.rand(100, 100).astype(dtype), target_df=dataframe
        )

    if dtype == np.float64:
        with pytest.warns(
            RuntimeWarning,
            match="Data will be converted into float32 from float64 because device does not support it",
        ):
            X_table = to_table(X, queue=queue)
    else:
        X_table = to_table(X, queue=queue)

    assert X_table.dtype == np.float32
    if dtype == np.float32 and not sparse:
        assert_allclose(X, from_table(X_table))


@pytest.mark.skipif(
    not backend.is_dpc, reason="Requires DPC backend for dtype conversion"
)
@pytest.mark.parametrize("dtype", [np.float32, np.float64])
@pytest.mark.parametrize("sparse", [True, False])
def test_low_precision_gpu_conversion_numpy(dtype, sparse):
    _test_low_precision_gpu_conversion(dtype, sparse, "numpy")


@pytest.mark.skipif(
    not backend.is_dpc or "array_api" not in array_api_modules,
    reason="Requires DPC backend and array_api_strict for the test",
)
@pytest.mark.parametrize("dtype", [np.float32, np.float64])
def test_low_precision_gpu_conversion_array_api(dtype):
    _test_low_precision_gpu_conversion(dtype, False, "array_api")


@pytest.mark.parametrize("X", [None, 5, "test", True, [], np.pi, lambda: None])
@pytest.mark.parametrize("queue", get_queues())
def test_non_array(X, queue):
    # Verify that to and from table doesn't raise errors
    # no guarantee is made about type or content
    error = ValueError
    err_str = ""

    xp = X.__array_namespace__() if hasattr(X, "__array_namespace__") else np
    types = [xp.float64, xp.float32, xp.int64, xp.int32]

    if np.isscalar(X):
        if np.atleast_2d(X).dtype not in types:
            error = TypeError
            err_str = r"Found unsupported array type"
    elif _to_table_supported(X):
        if X.dtype not in types:
            error = TypeError
            err_str = r"Found unsupported (array|tensor) type"
        if 0 in X.shape:
            # not set to a consistent string between the various conversions
            err_str = r".*"
    elif X is not None:
        err_str = r"\[convert_to_table\] Not available input format for convert Python object to onedal table."

    if err_str:
        with pytest.raises(error, match=err_str):
            to_table(X)
    else:
        X_table = to_table(X, queue=queue)
        from_table(X_table)


@pytest.mark.skipif(
    not backend.is_dpc, reason="Requires DPC backend for dtype conversion"
)
@pytest.mark.parametrize("X", [None, 5, "test", True, [], np.pi, lambda: None])
def test_low_precision_non_array_numpy(X):
    # Use a dummy queue as fp32 hardware is not in public testing

    class DummySyclQueue:
        """This class is designed to act like dpctl.SyclQueue
        to force dtype conversion"""

        class DummySyclDevice:
            has_aspect_fp64 = False

        sycl_device = DummySyclDevice()

    queue = DummySyclQueue()
    test_non_array(X, queue)


@pytest.mark.parametrize("X", [5, True, np.pi])
def test_basic_ndarray_types_numpy(X):
    # Verify that the various supported basic types can go in and out of tables
    test_non_array(np.asarray(X), None)


@pytest.mark.parametrize(
    "dataframe,queue", get_dataframes_and_queues("dpctl,numpy", "cpu,gpu")
)
@pytest.mark.parametrize("can_copy", [True, False])
def test_to_table_non_contiguous_input_dlpack(dataframe, queue, can_copy):
    X, _ = np.mgrid[:10, :10]
    X_df = _convert_to_dataframe(X, sycl_queue=queue, dataframe=dataframe)
    if not hasattr(X_df, "__dlpack__"):
        pytest.skip("underlying array doesn't support dlpack")

    X_tens = _OnlyDLTensor(X_df[:, :3])

    # give the _OnlyDLTensor the ability to copy
    if can_copy:
        X_tens.copy = lambda: _OnlyDLTensor(
            X_tens.data.__array_namespace__().copy(X_tens.data)
            if hasattr(X_tens.data, "__array_namespace__")
            else X_tens.data.copy()
        )
        X_table = to_table(X_tens)
        X_out = from_table(X_table)
        assert_allclose(X[:, :3], X_out)
    else:
        with pytest.raises(RuntimeError, match="Wrong strides"):
            to_table(X_tens)


@pytest.mark.parametrize(
    "dataframe,queue", get_dataframes_and_queues("dpctl,numpy", "cpu,gpu")
)
@pytest.mark.parametrize("order", ["F", "C"])
@pytest.mark.parametrize("data_shape", data_shapes)
@pytest.mark.parametrize("dtype", [np.float32, np.float64])
def test_table_conversions_dlpack(dataframe, queue, order, data_shape, dtype):
    """Test if __dlpack__ data can be properly consumed when only __dlpack__ attribute is exposed.
    This tests kDLOneAPI devices as well as kDLCPU devices
    """
    rng = np.random.RandomState(0)
    X = np.array(5 * rng.random_sample(data_shape), dtype=dtype)

    X = ORDER_DICT[order](X)

    X_df = _convert_to_dataframe(X, sycl_queue=queue, target_df=dataframe)
    X_tens = _OnlyDLTensor(X_df)

    X_table = to_table(X_tens)
    X_out = from_table(X_table)
    print(X_table.shape, X_tens.data.shape)
    # oneDAL table construction sets 1d arrays to 2d arrays with 1 col
    # this is counter the numpy strategy, and requires numpy's squeeze
    assert_allclose(np.squeeze(X), np.squeeze(X_out))


@pytest.mark.parametrize(
    "dataframe,queue", get_dataframes_and_queues("dpctl,numpy,array_api", "cpu,gpu")
)
@pytest.mark.parametrize("order", ["F", "C"])
@pytest.mark.parametrize("data_shape", data_shapes)
@pytest.mark.parametrize("dtype", [np.float32, np.float64, np.int32, np.int64])
def test_table___dlpack__(dataframe, queue, order, data_shape, dtype):
    """Test if __dlpack__ attribute can be properly consumed by other frameworks
    This tests kDLOneAPI devices as well as kDLCPU devices.
    """
    rng = np.random.RandomState(0)
    X = np.array(5 * rng.random_sample(data_shape), dtype=dtype)

    X = ORDER_DICT[order](X)

    X_df = _convert_to_dataframe(X, sycl_queue=queue, target_df=dataframe)

    X_table = to_table(X_df)
    if hasattr(X_df, "__dlpack_device__"):
        assert X_df.__dlpack_device__() == X_table.__dlpack_device__()

    if xp := getattr(X_df, "__array_namespace__", lambda: None)():
        X_out = xp.from_dlpack(X_table)
        X_temp = xp.asnumpy(X_out) if hasattr(xp, "asnumpy") else np.asarray(X)
<<<<<<< HEAD
        assert_allclose(np.squeeze(X_temp), np.squeeze(X))
=======
        if X_temp.dtype == X.dtype:
            assert_array_equal(np.squeeze(X_temp), np.squeeze(X))
        else:
            assert_allclose(np.squeeze(X_temp), np.squeeze(X))
>>>>>>> 5c99508f
    else:
        # only some numpy versions support array_api and from_dlpack
        pytest.skip(f"{dataframe} does not have an __array_namespace__ attribute")

    # test capsule deletion, should have no impact on underlying memory
    # important for testing ``dlpack::free_capsule``
    capsule = X_table.__dlpack__()
    assert_allclose(np.squeeze(from_table(X_table)), np.squeeze(X))
    del capsule
<<<<<<< HEAD
=======
    gc.collect()
>>>>>>> 5c99508f
    assert_allclose(np.squeeze(from_table(X_table)), np.squeeze(X))<|MERGE_RESOLUTION|>--- conflicted
+++ resolved
@@ -601,14 +601,10 @@
     if xp := getattr(X_df, "__array_namespace__", lambda: None)():
         X_out = xp.from_dlpack(X_table)
         X_temp = xp.asnumpy(X_out) if hasattr(xp, "asnumpy") else np.asarray(X)
-<<<<<<< HEAD
-        assert_allclose(np.squeeze(X_temp), np.squeeze(X))
-=======
         if X_temp.dtype == X.dtype:
             assert_array_equal(np.squeeze(X_temp), np.squeeze(X))
         else:
             assert_allclose(np.squeeze(X_temp), np.squeeze(X))
->>>>>>> 5c99508f
     else:
         # only some numpy versions support array_api and from_dlpack
         pytest.skip(f"{dataframe} does not have an __array_namespace__ attribute")
@@ -618,8 +614,5 @@
     capsule = X_table.__dlpack__()
     assert_allclose(np.squeeze(from_table(X_table)), np.squeeze(X))
     del capsule
-<<<<<<< HEAD
-=======
     gc.collect()
->>>>>>> 5c99508f
     assert_allclose(np.squeeze(from_table(X_table)), np.squeeze(X))