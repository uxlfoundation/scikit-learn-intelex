# ==============================================================================
# Copyright 2021 Intel Corporation
#
# Licensed under the Apache License, Version 2.0 (the "License");
# you may not use this file except in compliance with the License.
# You may obtain a copy of the License at
#
#     http://www.apache.org/licenses/LICENSE-2.0
#
# Unless required by applicable law or agreed to in writing, software
# distributed under the License is distributed on an "AS IS" BASIS,
# WITHOUT WARRANTIES OR CONDITIONS OF ANY KIND, either express or implied.
# See the License for the specific language governing permissions and
# limitations under the License.
# ==============================================================================

import numpy as np
import pytest
import scipy.sparse as sp
from numpy.testing import assert_allclose

from onedal import _default_backend, _dpc_backend
from onedal._device_offload import supports_queue
from onedal.datatypes import from_table, to_table
from onedal.utils._dpep_helpers import dpctl_available

backend = _dpc_backend or _default_backend

if dpctl_available:
    from onedal.datatypes.tests.common import (
        _assert_sua_iface_fields,
        _assert_tensor_attr,
    )

from daal4py.sklearn._utils import get_dtype
from onedal.cluster.dbscan import DBSCAN
from onedal.primitives import linear_kernel
from onedal.tests.utils._dataframes_support import (
    _convert_to_dataframe,
    array_api_modules,
    get_dataframes_and_queues,
)
from onedal.tests.utils._device_selection import get_queues
from onedal.utils._array_api import _get_sycl_namespace

data_shapes = [
    pytest.param((1000, 100), id="(1000, 100)"),  # 2-D array
    pytest.param((2000, 50), id="(2000, 50)"),  # 2-D array
    pytest.param((50, 1), id="(50, 1)"),  # 2-D array
    pytest.param((1, 50), id="(1, 50)"),  # 2-D array
    pytest.param((50,), id="(50,)"),  # 1-D array
]

unsupported_data_shapes = [
    pytest.param((2, 3, 4), id="(2, 3, 4)"),
    pytest.param((2, 3, 4, 5), id="(2, 3, 4, 5)"),
]

ORDER_DICT = {"F": np.asfortranarray, "C": np.ascontiguousarray}


class DummyEstimatorWithTableConversions:

    @supports_queue
    def fit(self, X, y=None, queue=None):
        if not backend.is_dpc:
            raise RuntimeError("Table conversions should be done with DPC backend.")

        sua_iface, xp, _ = _get_sycl_namespace(X)
        dbscan = DBSCAN()
        types = [xp.float32, xp.float64]
        if get_dtype(X) not in types:
            X = xp.astype(X, dtype=xp.float64)
        dtype = get_dtype(X)
        params = dbscan._get_onedal_params(dtype)
        X_table = to_table(X)
        # TODO:
        # check other candidates for the dummy base oneDAL func.
        # oneDAL backend func is needed to check result table checks.
        result = dbscan.compute(params, X_table, to_table(None))
        result_responses_table = result.responses
        result_responses_df = from_table(
            result_responses_table,
            sua_iface=sua_iface,
            sycl_queue=X.sycl_queue,
            xp=xp,
        )
        return X_table, result_responses_table, result_responses_df


class _OnlyDLTensor:
    """This is a temporary class to force use of the '__dlpack__' logic branch
    in `to_table` as `__dlpack__` conversion is lower priority by design.
    dpctl data with CPU SyclQueues are shown as on KDLOneAPI devices, which serve
    to test the SYCL device support in `__dlpack__` logic without GPU hardware.
    This takes inspiration from sklearn's `_NotAnArray`."""

    def __init__(self, data):
        self.data = data

    def __dlpack__(self):
        return self.data.__dlpack__()


def _to_table_supported(array):
    """This function provides a quick and easy way to determine characteristics
    or behaviors of the to_table function.  For example, returned errors are
    tested and are firstly dependent if they are of a proper array type.  This is
    pertinent for circumstances such as direct use of other dataframe types (e.g.
    Pandas)."""
    return (
        isinstance(array, np.ndarray)
        or hasattr(array, "__sycl_usm_ndarray_interface__")
        or hasattr(array, "__dlpack__")
        or sp.issparse(array)
    )


def _test_input_format_c_contiguous_numpy(queue, dtype):
    rng = np.random.RandomState(0)
    x_default = np.array(5 * rng.random_sample((10, 4)), dtype=dtype)

    x_numpy = np.asanyarray(x_default, dtype=dtype, order="C")
    assert x_numpy.flags.c_contiguous
    assert not x_numpy.flags.f_contiguous
    assert not x_numpy.flags.fnc

    expected = linear_kernel(x_default, queue=queue)
    result = linear_kernel(x_numpy, queue=queue)
    assert_allclose(expected, result)


@pytest.mark.parametrize("queue", get_queues())
@pytest.mark.parametrize("dtype", [np.float32, np.float64])
def test_input_format_c_contiguous_numpy(queue, dtype):
    _test_input_format_c_contiguous_numpy(queue, dtype)


def _test_input_format_f_contiguous_numpy(queue, dtype):
    rng = np.random.RandomState(0)
    x_default = np.array(5 * rng.random_sample((10, 4)), dtype=dtype)

    x_numpy = np.asanyarray(x_default, dtype=dtype, order="F")
    assert not x_numpy.flags.c_contiguous
    assert x_numpy.flags.f_contiguous
    assert x_numpy.flags.fnc

    expected = linear_kernel(x_default, queue=queue)
    result = linear_kernel(x_numpy, queue=queue)
    assert_allclose(expected, result)


@pytest.mark.parametrize("queue", get_queues())
@pytest.mark.parametrize("dtype", [np.float32, np.float64])
def test_input_format_f_contiguous_numpy(queue, dtype):
    _test_input_format_f_contiguous_numpy(queue, dtype)


def _test_input_format_c_not_contiguous_numpy(queue, dtype):
    rng = np.random.RandomState(0)
    x_default = np.array(5 * rng.random_sample((10, 4)), dtype=dtype)

    dummy_data = np.insert(x_default, range(1, x_default.shape[1]), 8, axis=1)
    x_numpy = dummy_data[:, ::2]

    assert_allclose(x_numpy, x_default)

    assert not x_numpy.flags.c_contiguous
    assert not x_numpy.flags.f_contiguous
    assert not x_numpy.flags.fnc

    expected = linear_kernel(x_default, queue=queue)
    result = linear_kernel(x_numpy, queue=queue)
    assert_allclose(expected, result)


@pytest.mark.parametrize("queue", get_queues())
@pytest.mark.parametrize("dtype", [np.float32, np.float64])
def test_input_format_c_not_contiguous_numpy(queue, dtype):
    _test_input_format_c_not_contiguous_numpy(queue, dtype)


def _test_input_format_c_contiguous_pandas(queue, dtype):
    pd = pytest.importorskip("pandas")
    rng = np.random.RandomState(0)
    x_default = np.array(5 * rng.random_sample((10, 4)), dtype=dtype)

    x_numpy = np.asanyarray(x_default, dtype=dtype, order="C")
    assert x_numpy.flags.c_contiguous
    assert not x_numpy.flags.f_contiguous
    assert not x_numpy.flags.fnc
    x_df = pd.DataFrame(x_numpy)

    expected = linear_kernel(x_df, queue=queue)
    result = linear_kernel(x_numpy, queue=queue)
    assert_allclose(expected, result)


@pytest.mark.parametrize("queue", get_queues())
@pytest.mark.parametrize("dtype", [np.float32, np.float64])
def test_input_format_c_contiguous_pandas(queue, dtype):
    _test_input_format_c_contiguous_pandas(queue, dtype)


def _test_input_format_f_contiguous_pandas(queue, dtype):
    pd = pytest.importorskip("pandas")
    rng = np.random.RandomState(0)
    x_default = np.array(5 * rng.random_sample((10, 4)), dtype=dtype)

    x_numpy = np.asanyarray(x_default, dtype=dtype, order="F")
    assert not x_numpy.flags.c_contiguous
    assert x_numpy.flags.f_contiguous
    assert x_numpy.flags.fnc
    x_df = pd.DataFrame(x_numpy)

    expected = linear_kernel(x_df, queue=queue)
    result = linear_kernel(x_numpy, queue=queue)
    assert_allclose(expected, result)


@pytest.mark.parametrize("queue", get_queues())
@pytest.mark.parametrize("dtype", [np.float32, np.float64])
def test_input_format_f_contiguous_pandas(queue, dtype):
    _test_input_format_f_contiguous_pandas(queue, dtype)


def _test_conversion_to_table(dtype):
    np.random.seed()
    if dtype in [np.int32, np.int64]:
        x = np.random.randint(0, 10, (15, 3), dtype=dtype)
    else:
        x = np.random.uniform(-2, 2, (18, 6)).astype(dtype)
    x_table = to_table(x)
    x2 = from_table(x_table)
    assert x.dtype == x2.dtype
    assert np.array_equal(x, x2)


@pytest.mark.parametrize("dtype", [np.int32, np.int64, np.float32, np.float64])
def test_conversion_to_table(dtype):
    _test_conversion_to_table(dtype)


@pytest.mark.skipif(
    not dpctl_available,
    reason="dpctl is required for checks.",
)
@pytest.mark.skipif(
    not backend.is_dpc,
    reason="__sycl_usm_array_interface__ support requires DPC backend.",
)
@pytest.mark.parametrize(
    "dataframe,queue", get_dataframes_and_queues("dpctl,dpnp", "cpu,gpu")
)
@pytest.mark.parametrize("order", ["C", "F"])
@pytest.mark.parametrize("dtype", [np.float32, np.float64, np.int32, np.int64])
def test_input_zero_copy_sycl_usm(dataframe, queue, order, dtype):
    """Checking that values ​​representing USM allocations `__sycl_usm_array_interface__`
    are preserved during conversion to onedal table.
    """
    rng = np.random.RandomState(0)
    X_np = np.array(5 * rng.random_sample((10, 59)), dtype=dtype)

    X_np = np.asanyarray(X_np, dtype=dtype, order=order)

    X_dp = _convert_to_dataframe(X_np, sycl_queue=queue, target_df=dataframe)

    sua_iface, X_dp_namespace, _ = _get_sycl_namespace(X_dp)

    X_table = to_table(X_dp)
    _assert_sua_iface_fields(X_dp, X_table)

    X_dp_from_table = from_table(
        X_table, sycl_queue=queue, sua_iface=sua_iface, xp=X_dp_namespace
    )
    _assert_sua_iface_fields(X_table, X_dp_from_table)
    _assert_tensor_attr(X_dp, X_dp_from_table, order)


@pytest.mark.skipif(
    not dpctl_available,
    reason="dpctl is required for checks.",
)
@pytest.mark.skipif(
    not backend.is_dpc,
    reason="__sycl_usm_array_interface__ support requires DPC backend.",
)
@pytest.mark.parametrize(
    "dataframe,queue", get_dataframes_and_queues("dpctl,dpnp", "cpu,gpu")
)
@pytest.mark.parametrize("order", ["F", "C"])
@pytest.mark.parametrize("data_shape", data_shapes)
@pytest.mark.parametrize("dtype", [np.float32, np.float64])
def test_table_conversions_sycl_usm(dataframe, queue, order, data_shape, dtype):
    """Checking that values ​​representing USM allocations `__sycl_usm_array_interface__`
    are preserved during conversion to onedal table and from onedal table to
    sycl usm array dataformat.
    """
    rng = np.random.RandomState(0)
    X = np.array(5 * rng.random_sample(data_shape), dtype=dtype)

    X = ORDER_DICT[order](X)

    X = _convert_to_dataframe(X, sycl_queue=queue, target_df=dataframe)
    alg = DummyEstimatorWithTableConversions()
    X_table, result_responses_table, result_responses_df = alg.fit(X)

    for obj in [X_table, result_responses_table, result_responses_df, X]:
        assert hasattr(obj, "__sycl_usm_array_interface__"), f"{obj} has no SUA interface"
    _assert_sua_iface_fields(X, X_table)

    # Work around for saving compute-follows-data execution
    # for CPU sycl context requires cause additional memory
    # allocation using the same queue.
    skip_data_0 = True if queue.sycl_device.is_cpu else False
    # Onedal return table's syclobj is empty for CPU inputs.
    skip_syclobj = True if queue.sycl_device.is_cpu else False
    # TODO:
    # investigate why __sycl_usm_array_interface__["data"][1] is changed
    # after conversion from onedal table to sua array.
    # Test is not turned off because of this. Only check is skipped.
    skip_data_1 = True
    _assert_sua_iface_fields(
        result_responses_df,
        result_responses_table,
        skip_data_0=skip_data_0,
        skip_data_1=skip_data_1,
        skip_syclobj=skip_syclobj,
    )
    assert X.sycl_queue == result_responses_df.sycl_queue
    if order == "F":
        assert X.flags.f_contiguous == result_responses_df.flags.f_contiguous
    else:
        assert X.flags.c_contiguous == result_responses_df.flags.c_contiguous
    # 1D output expected to have the same c_contiguous and f_contiguous flag values.
    assert (
        result_responses_df.flags.c_contiguous == result_responses_df.flags.f_contiguous
    )


<<<<<<< HEAD
@pytest.mark.skipif(
    not backend.is_dpc,
    reason="__sycl_usm_array_interface__ support requires DPC backend.",
)
=======
>>>>>>> de2e679b
@pytest.mark.parametrize(
    "dataframe,queue", get_dataframes_and_queues("numpy,dpctl,dpnp,array_api", "cpu,gpu")
)
@pytest.mark.parametrize("data_shape", unsupported_data_shapes)
def test_interop_invalid_shape(dataframe, queue, data_shape):
    X = np.zeros(data_shape)
    X = _convert_to_dataframe(X, sycl_queue=queue, target_df=dataframe)

    expected_err_msg = r"Input array has wrong dimensionality \(must be 2d\)."
    if dataframe in "dpctl,dpnp":
        expected_err_msg = (
            "Unable to convert from SUA interface: only 1D & 2D tensors are allowed"
        )
    with pytest.raises(ValueError, match=expected_err_msg):
        to_table(X)


<<<<<<< HEAD
@pytest.mark.skipif(
    not backend.is_dpc,
    reason="__sycl_usm_array_interface__ support requires DPC backend.",
)
=======
>>>>>>> de2e679b
@pytest.mark.parametrize(
    "dataframe,queue", get_dataframes_and_queues("dpctl,dpnp,array_api", "cpu,gpu")
)
@pytest.mark.parametrize(
    "dtype",
    [
        pytest.param(np.uint16, id=np.dtype(np.uint16).name),
        pytest.param(np.uint32, id=np.dtype(np.uint32).name),
        pytest.param(np.uint64, id=np.dtype(np.uint64).name),
    ],
)
def test_interop_unsupported_dtypes(dataframe, queue, dtype):
    # sua iface interobility supported only for oneDAL supported dtypes
    # for input data: int32, int64, float32, float64.
    # Checking some common dtypes supported by dpctl, dpnp for exception
    # raise.
    X = np.zeros((10, 20), dtype=dtype)
    X = _convert_to_dataframe(X, sycl_queue=queue, target_df=dataframe)
    expected_err_msg = r"Found unsupported (array|tensor) type"

    with pytest.raises(TypeError, match=expected_err_msg):
        to_table(X)


@pytest.mark.parametrize(
    "dataframe,queue", get_dataframes_and_queues("numpy,dpctl,dpnp", "cpu,gpu")
)
def test_to_table_non_contiguous_input(dataframe, queue):
    if dataframe in "dpnp,dpctl" and not backend.is_dpc:
        pytest.skip("__sycl_usm_array_interface__ support requires DPC backend.")
    X, _ = np.mgrid[:10, :10]
    X = _convert_to_dataframe(X, sycl_queue=queue, target_df=dataframe)
    X = X[:, :3]
    assert not X.flags.c_contiguous and not X.flags.f_contiguous
    X_t = to_table(X)
    assert X_t and X_t.shape == (10, 3) and X_t.has_data


@pytest.mark.skipif(
    backend.is_dpc,
    reason="Required check should be done if no DPC backend.",
)
@pytest.mark.parametrize(
    "dataframe,queue", get_dataframes_and_queues("dpctl,dpnp", "cpu,gpu")
)
@pytest.mark.parametrize("dtype", [np.float32, np.float64])
def test_interop_if_no_dpc_backend_sycl_usm(dataframe, queue, dtype):
    X = np.zeros((10, 20), dtype=dtype)
    X = _convert_to_dataframe(X, sycl_queue=queue, target_df=dataframe)
    sua_iface, _, _ = _get_sycl_namespace(X)

    expected_err_msg = "SYCL usm array conversion to table requires the DPC backend"
    with pytest.raises(RuntimeError, match=expected_err_msg):
        to_table(X)


<<<<<<< HEAD
@pytest.mark.skipif(
    not backend.is_dpc, reason="Requires DPC backend for dtype conversion"
)
@pytest.mark.parametrize("dtype", [np.float32, np.float64])
@pytest.mark.parametrize("sparse", [True, False])
def test_low_precision_gpu_conversion(dtype, sparse):
=======
def _test_low_precision_gpu_conversion(dtype, sparse, dataframe):
>>>>>>> de2e679b
    # Use a dummy queue as fp32 hardware is not in public testing

    class DummySyclQueue:
        """This class is designed to act like dpctl.SyclQueue
        to force dtype conversion"""

        class DummySyclDevice:
            has_aspect_fp64 = False

        sycl_device = DummySyclDevice()

    queue = DummySyclQueue()

    if sparse:
        X = sp.random(100, 100, format="csr", dtype=dtype)
    else:
        X = _convert_to_dataframe(
            np.random.rand(100, 100).astype(dtype), target_df=dataframe
        )

    if dtype == np.float64:
        with pytest.warns(
            RuntimeWarning,
            match="Data will be converted into float32 from float64 because device does not support it",
        ):
            X_table = to_table(X, queue=queue)
    else:
        X_table = to_table(X, queue=queue)

    assert X_table.dtype == np.float32
    if dtype == np.float32 and not sparse:
        assert_allclose(X, from_table(X_table))


@pytest.mark.skipif(
    not _is_dpc_backend, reason="Requires DPC backend for dtype conversion"
)
@pytest.mark.parametrize("dtype", [np.float32, np.float64])
@pytest.mark.parametrize("sparse", [True, False])
def test_low_precision_gpu_conversion_numpy(dtype, sparse):
    _test_low_precision_gpu_conversion(dtype, sparse, "numpy")


@pytest.mark.skipif(
    not _is_dpc_backend or "array_api" not in array_api_modules,
    reason="Requires DPC backend and array_api_strict for the test",
)
@pytest.mark.parametrize("dtype", [np.float32, np.float64])
def test_low_precision_gpu_conversion_array_api(dtype):
    _test_low_precision_gpu_conversion(dtype, False, "array_api")


@pytest.mark.parametrize("X", [None, 5, "test", True, [], np.pi, lambda: None])
@pytest.mark.parametrize("queue", get_queues())
def test_non_array(X, queue):
    # Verify that to and from table doesn't raise errors
    # no guarantee is made about type or content
    error = ValueError
    err_str = ""

    xp = X.__array_namespace__() if hasattr(X, "__array_namespace__") else np
    types = [xp.float64, xp.float32, xp.int64, xp.int32]

    if np.isscalar(X):
        if np.atleast_2d(X).dtype not in types:
            error = TypeError
            err_str = r"Found unsupported array type"
    elif _to_table_supported(X):
        if X.dtype not in types:
            error = TypeError
            err_str = r"Found unsupported (array|tensor) type"
        if 0 in X.shape:
            # not set to a consistent string between the various conversions
            err_str = r".*"
    elif X is not None:
        err_str = r"\[convert_to_table\] Not available input format for convert Python object to onedal table."

    if err_str:
        with pytest.raises(error, match=err_str):
            to_table(X)
    else:
        X_table = to_table(X, queue=queue)
        from_table(X_table)


@pytest.mark.skipif(
    not backend.is_dpc, reason="Requires DPC backend for dtype conversion"
)
@pytest.mark.parametrize("X", [None, 5, "test", True, [], np.pi, lambda: None])
def test_low_precision_non_array_numpy(X):
    # Use a dummy queue as fp32 hardware is not in public testing

    class DummySyclQueue:
        """This class is designed to act like dpctl.SyclQueue
        to force dtype conversion"""

        class DummySyclDevice:
            has_aspect_fp64 = False

        sycl_device = DummySyclDevice()

    queue = DummySyclQueue()
    test_non_array(X, queue)


@pytest.mark.parametrize("X", [5, True, np.pi])
def test_basic_ndarray_types_numpy(X):
    # Verify that the various supported basic types can go in and out of tables
    test_non_array(np.asarray(X), None)


@pytest.mark.parametrize(
    "dataframe,queue", get_dataframes_and_queues("dpctl,numpy", "cpu,gpu")
)
@pytest.mark.parametrize("can_copy", [True, False])
def test_to_table_non_contiguous_input_dlpack(dataframe, queue, can_copy):
    X, _ = np.mgrid[:10, :10]
    X_df = _convert_to_dataframe(X, sycl_queue=queue, dataframe=dataframe)
    if not hasattr(X_df, "__dlpack__"):
        pytest.skip("underlying array doesn't support dlpack")

    X_tens = _OnlyDLTensor(X_df[:, :3])

    # give the _OnlyDLTensor the ability to copy
    if can_copy:
        X_tens.copy = lambda: _OnlyDLTensor(
            X_tens.data.__array_namespace__().copy(X_tens.data)
            if hasattr(X_tens.data, "__array_namespace__")
            else X_tens.data.copy()
        )
        X_table = to_table(X_tens)
        X_out = from_table(X_table)
        assert_allclose(X[:, :3], X_out)
    else:
        with pytest.raises(RuntimeError, match="Wrong strides"):
            to_table(X_tens)


@pytest.mark.parametrize(
    "dataframe,queue", get_dataframes_and_queues("dpctl,numpy", "cpu,gpu")
)
@pytest.mark.parametrize("order", ["F", "C"])
@pytest.mark.parametrize("data_shape", data_shapes)
@pytest.mark.parametrize("dtype", [np.float32, np.float64])
def test_table_conversions_dlpack(dataframe, queue, order, data_shape, dtype):
    """Test if __dlpack__ data can be properly consumed when only __dlpack__ attribute is exposed.
    This tests kDLOneAPI devices as well as kDLCPU devices
    """
    rng = np.random.RandomState(0)
    X = np.array(5 * rng.random_sample(data_shape), dtype=dtype)

    X = ORDER_DICT[order](X)

    X_df = _convert_to_dataframe(X, sycl_queue=queue, target_df=dataframe)
    X_tens = _OnlyDLTensor(X_df)

    X_table = to_table(X_tens)
    X_out = from_table(X_table)
    print(X_table.shape, X_tens.data.shape)
    # oneDAL table construction sets 1d arrays to 2d arrays with 1 col
    # this is counter the numpy strategy, and requires numpy's squeeze
    assert_allclose(np.squeeze(X), np.squeeze(X_out))<|MERGE_RESOLUTION|>--- conflicted
+++ resolved
@@ -338,13 +338,6 @@
     )
 
 
-<<<<<<< HEAD
-@pytest.mark.skipif(
-    not backend.is_dpc,
-    reason="__sycl_usm_array_interface__ support requires DPC backend.",
-)
-=======
->>>>>>> de2e679b
 @pytest.mark.parametrize(
     "dataframe,queue", get_dataframes_and_queues("numpy,dpctl,dpnp,array_api", "cpu,gpu")
 )
@@ -362,13 +355,6 @@
         to_table(X)
 
 
-<<<<<<< HEAD
-@pytest.mark.skipif(
-    not backend.is_dpc,
-    reason="__sycl_usm_array_interface__ support requires DPC backend.",
-)
-=======
->>>>>>> de2e679b
 @pytest.mark.parametrize(
     "dataframe,queue", get_dataframes_and_queues("dpctl,dpnp,array_api", "cpu,gpu")
 )
@@ -425,16 +411,7 @@
         to_table(X)
 
 
-<<<<<<< HEAD
-@pytest.mark.skipif(
-    not backend.is_dpc, reason="Requires DPC backend for dtype conversion"
-)
-@pytest.mark.parametrize("dtype", [np.float32, np.float64])
-@pytest.mark.parametrize("sparse", [True, False])
-def test_low_precision_gpu_conversion(dtype, sparse):
-=======
 def _test_low_precision_gpu_conversion(dtype, sparse, dataframe):
->>>>>>> de2e679b
     # Use a dummy queue as fp32 hardware is not in public testing
 
     class DummySyclQueue:
