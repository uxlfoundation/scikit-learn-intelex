--- conflicted
+++ resolved
@@ -157,10 +157,6 @@
 DLDevice get_dlpack_device(const dal::array<byte_t>& array) {
     DLDevice device;
 #ifdef ONEDAL_DATA_PARALLEL
-<<<<<<< HEAD
-    // std::optional<sycl::queue>
-=======
->>>>>>> 5c99508f
     auto queue = array.get_queue();
     device = queue.has_value()
                  ? DLDevice{ kDLOneAPI, static_cast<std::int32_t>(get_device_id(queue.value())) }
@@ -214,11 +210,7 @@
 static void free_capsule(PyObject* cap) {
     DLManagedTensor* dlm = nullptr;
     if (PyCapsule_IsValid(cap, "dltensor")) {
-<<<<<<< HEAD
-        dlm = reinterpret_cast<DLManagedTensor*>(PyCapsule_GetPointer(cap, "dltensor"));
-=======
         dlm = static_cast<DLManagedTensor*>(PyCapsule_GetPointer(cap, "dltensor"));
->>>>>>> 5c99508f
         if (dlm->deleter) {
             dlm->deleter(dlm);
         }
@@ -256,11 +248,7 @@
     };
 
     // create capsule
-<<<<<<< HEAD
-    py::capsule capsule(reinterpret_cast<void*>(dlm), "dltensor", free_capsule);
-=======
     py::capsule capsule(static_cast<void*>(dlm), "dltensor", free_capsule);
->>>>>>> 5c99508f
     return capsule;
 }
 
