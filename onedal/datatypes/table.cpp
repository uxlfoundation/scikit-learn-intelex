/*******************************************************************************
* Copyright 2021 Intel Corporation
*
* Licensed under the Apache License, Version 2.0 (the "License");
* you may not use this file except in compliance with the License.
* You may obtain a copy of the License at
*
*     http://www.apache.org/licenses/LICENSE-2.0
*
* Unless required by applicable law or agreed to in writing, software
* distributed under the License is distributed on an "AS IS" BASIS,
* WITHOUT WARRANTIES OR CONDITIONS OF ANY KIND, either express or implied.
* See the License for the specific language governing permissions and
* limitations under the License.
*******************************************************************************/

#include "oneapi/dal/table/homogen.hpp"

#ifdef ONEDAL_DPCTL_INTEGRATION
#include "onedal/datatypes/data_conversion_dpctl.hpp"
#endif // ONEDAL_DPCTL_INTEGRATION

#include "onedal/datatypes/data_conversion.hpp"
#include "onedal/common/pybind11_helpers.hpp"
#include "onedal/version.hpp"

#if ONEDAL_VERSION <= 20230100
    #include "oneapi/dal/table/detail/csr.hpp"
#else
    #include "oneapi/dal/table/csr.hpp"
#endif

namespace py = pybind11;

namespace oneapi::dal::python {

#if ONEDAL_VERSION <= 20230100
typedef oneapi::dal::detail::csr_table csr_table_t;
#else
typedef oneapi::dal::csr_table csr_table_t;
#endif

static void* init_numpy() {
    import_array();
    return nullptr;
}

ONEDAL_PY_INIT_MODULE(table) {
    init_numpy();

<<<<<<< HEAD
    py::class_<table>(m, "table")
        .def(py::init())
        .def_property_readonly("has_data", &table::has_data)
        .def_property_readonly("column_count", &table::get_column_count)
        .def_property_readonly("row_count", &table::get_row_count)
        .def_property_readonly("kind", [](const table& t) {
            if (t.get_kind() == 0) { // TODO: expose empty table kind
                return "empty";
            }
            if (t.get_kind() == homogen_table::kind()) {
                return "homogen";
            }
            if (t.get_kind() == csr_table_t::kind()) {
                return "csr";
            }
            return "unknown";
        });
=======
    py::class_<table> table_obj(m, "table");
    table_obj.def(py::init());
    table_obj.def_property_readonly("has_data", &table::has_data);
    table_obj.def_property_readonly("column_count", &table::get_column_count);
    table_obj.def_property_readonly("row_count", &table::get_row_count);
    table_obj.def_property_readonly("kind", [](const table& t) {
        if (t.get_kind() == 0) { // TODO: expose empty table kind
            return "empty";
        }
        if (t.get_kind() == homogen_table::kind()) {
            return "homogen";
        }
        if (t.get_kind() == detail::csr_table::kind()) {
            return "csr";
        }
        return "unknown";
    });

#ifdef ONEDAL_DPCTL_INTEGRATION
    define_sycl_usm_array_property(table_obj);
#endif // ONEDAL_DPCTL_INTEGRATION
>>>>>>> e5dd28ba

    m.def("to_table", [](py::object obj) {
        auto* obj_ptr = obj.ptr();
        return convert_to_table(obj_ptr);
    });

    m.def("from_table", [](dal::table& t) -> py::handle {
        auto* obj_ptr = convert_to_pyobject(t);
        return obj_ptr;
    });

#ifdef ONEDAL_DPCTL_INTEGRATION
    m.def("dpctl_to_table", [](py::object obj) {
        return convert_from_dptensor(obj);
    });

#endif // ONEDAL_DPCTL_INTEGRATION
}

} // namespace oneapi::dal::python<|MERGE_RESOLUTION|>--- conflicted
+++ resolved
@@ -48,25 +48,6 @@
 ONEDAL_PY_INIT_MODULE(table) {
     init_numpy();
 
-<<<<<<< HEAD
-    py::class_<table>(m, "table")
-        .def(py::init())
-        .def_property_readonly("has_data", &table::has_data)
-        .def_property_readonly("column_count", &table::get_column_count)
-        .def_property_readonly("row_count", &table::get_row_count)
-        .def_property_readonly("kind", [](const table& t) {
-            if (t.get_kind() == 0) { // TODO: expose empty table kind
-                return "empty";
-            }
-            if (t.get_kind() == homogen_table::kind()) {
-                return "homogen";
-            }
-            if (t.get_kind() == csr_table_t::kind()) {
-                return "csr";
-            }
-            return "unknown";
-        });
-=======
     py::class_<table> table_obj(m, "table");
     table_obj.def(py::init());
     table_obj.def_property_readonly("has_data", &table::has_data);
@@ -79,7 +60,7 @@
         if (t.get_kind() == homogen_table::kind()) {
             return "homogen";
         }
-        if (t.get_kind() == detail::csr_table::kind()) {
+        if (t.get_kind() == csr_table_t::kind()) {
             return "csr";
         }
         return "unknown";
@@ -88,7 +69,6 @@
 #ifdef ONEDAL_DPCTL_INTEGRATION
     define_sycl_usm_array_property(table_obj);
 #endif // ONEDAL_DPCTL_INTEGRATION
->>>>>>> e5dd28ba
 
     m.def("to_table", [](py::object obj) {
         auto* obj_ptr = obj.ptr();
