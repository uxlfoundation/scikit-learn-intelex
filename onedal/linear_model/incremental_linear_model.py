--- conflicted
+++ resolved
@@ -88,7 +88,6 @@
         self : object
             Returns the instance itself.
         """
-<<<<<<< HEAD
         if not hasattr(self, "_params"):
             self._params = self._get_onedal_params(X.dtype)
 
@@ -102,27 +101,16 @@
             )
             y = np.asarray(y, dtype=X.dtype)
 
-        module = self._get_backend("linear_model", "regression")
-
-        policy = self._get_policy(queue, X)
-        queue = self._queue = getattr(policy, "_queue", None)
-=======
         # Not supported with spmd policy so IncrementalLinearRegression must be specified
         module = IncrementalLinearRegression._get_backend(
             IncrementalLinearRegression, "linear_model", "regression"
         )
 
-        self._queue = queue
         # Not supported with spmd policy so IncrementalLinearRegression must be specified
         policy = IncrementalLinearRegression._get_policy(
             IncrementalLinearRegression, queue, X
         )
-
-        X, y = _check_X_y(
-            X, y, dtype=[np.float64, np.float32], accept_2d_y=True, force_all_finite=False
-        )
-        y = np.asarray(y, dtype=X.dtype)
->>>>>>> f9e6b36d
+        queue = self._queue = getattr(policy, "_queue", None)
 
         self.n_features_in_ = _num_features(X, fallback_1d=True)
 
