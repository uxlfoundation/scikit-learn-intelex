--- conflicted
+++ resolved
@@ -59,34 +59,11 @@
     def finalize_train(self, *args, **kwargs): ...
 
     def _reset(self):
-<<<<<<< HEAD
         # Get the pointer to partial_result from backend
         self._queue = None
         self._partial_result = self.partial_train_result()
 
     @supports_queue
-=======
-        self._need_to_finalize = False
-        # Not supported with spmd policy so IncrementalLinearRegression must be specified
-        self._partial_result = IncrementalLinearRegression._get_backend(
-            IncrementalLinearRegression,
-            "linear_model",
-            "regression",
-            "partial_train_result",
-        )
-
-    def __getstate__(self):
-        # Since finalize_fit can't be dispatched without directly provided queue
-        # and the dispatching policy can't be serialized, the computation is finalized
-        # here and the policy is not saved in serialized data.
-
-        self.finalize_fit()
-        data = self.__dict__.copy()
-        data.pop("_queue", None)
-
-        return data
-
->>>>>>> 019c6ad2
     def partial_fit(self, X, y, queue=None):
         """
         Computes partial data for linear regression
@@ -108,21 +85,7 @@
         self : object
             Returns the instance itself.
         """
-<<<<<<< HEAD
         self._queue = queue
-=======
-        # Not supported with spmd policy so IncrementalLinearRegression must be specified
-        module = IncrementalLinearRegression._get_backend(
-            IncrementalLinearRegression, "linear_model", "regression"
-        )
-
-        self._queue = queue
-        # Not supported with spmd policy so IncrementalLinearRegression must be specified
-        policy = IncrementalLinearRegression._get_policy(
-            IncrementalLinearRegression, queue, X
-        )
-
->>>>>>> 019c6ad2
         X, y = _check_X_y(
             X, y, dtype=[np.float64, np.float32], accept_2d_y=True, force_all_finite=False
         )
@@ -147,14 +110,10 @@
             )
         self._queue = queue
 
-<<<<<<< HEAD
-    def finalize_fit(self):
-=======
         self._need_to_finalize = True
         return self
 
     def finalize_fit(self, queue=None):
->>>>>>> 019c6ad2
         """
         Finalizes linear regression computation and obtains coefficients
         from the current `_partial_result`.
@@ -170,30 +129,15 @@
             Returns the instance itself.
         """
 
-<<<<<<< HEAD
-        hparams = get_hyperparameters("linear_regression", "train")
-        with SyclQueueManager.manage_global_queue(self._queue):
-            if hparams is not None and not hparams.is_default:
-                result = self.finalize_train(
-                    self._params, hparams.backend, self._partial_result
-                )
-            else:
-                result = self.finalize_train(self._params, self._partial_result)
-=======
         if self._need_to_finalize:
-            if queue is not None:
-                policy = self._get_policy(queue)
-            else:
-                policy = self._get_policy(self._queue)
-
-            module = self._get_backend("linear_model", "regression")
             hparams = get_hyperparameters("linear_regression", "train")
-            if hparams is not None and not hparams.is_default:
-                result = module.finalize_train(
-                    policy, self._params, hparams.backend, self._partial_result
-                )
-            else:
-                result = module.finalize_train(policy, self._params, self._partial_result)
+            with SyclQueueManager.manage_global_queue(self._queue):
+                if hparams is not None and not hparams.is_default:
+                    result = self.finalize_train(
+                        self._params, hparams.backend, self._partial_result
+                    )
+                else:
+                    result = self.finalize_train(self._params, self._partial_result)
 
             self._onedal_model = result.model
 
@@ -202,11 +146,8 @@
                 packed_coefficients[:, 1:].squeeze(),
                 packed_coefficients[:, 0].squeeze(),
             )
->>>>>>> 019c6ad2
 
             self._need_to_finalize = False
-
-        self._queue = None
 
         return self
 
@@ -238,32 +179,12 @@
         super().__init__(
             fit_intercept=fit_intercept, alpha=alpha, copy_X=copy_X, algorithm=algorithm
         )
-<<<<<<< HEAD
         self._queue = None
         self._reset()
 
     def _reset(self):
         self._queue = None
         self._partial_result = self.partial_train_result()
-=======
-        self._reset()
-
-    def _reset(self):
-        module = self._get_backend("linear_model", "regression")
-        self._partial_result = module.partial_train_result()
-        self._need_to_finalize = False
-
-    def __getstate__(self):
-        # Since finalize_fit can't be dispatched without directly provided queue
-        # and the dispatching policy can't be serialized, the computation is finalized
-        # here and the policy is not saved in serialized data.
-
-        self.finalize_fit()
-        data = self.__dict__.copy()
-        data.pop("_queue", None)
-
-        return data
->>>>>>> 019c6ad2
 
     @bind_default_backend("linear_model.regression")
     def partial_train_result(self): ...
@@ -320,14 +241,10 @@
                 self._params, self._partial_result, X_table, y_table
             )
 
-<<<<<<< HEAD
-    def finalize_fit(self):
-=======
         self._need_to_finalize = True
         return self
 
     def finalize_fit(self, queue=None):
->>>>>>> 019c6ad2
         """
         Finalizes ridge regression computation and obtains coefficients
         from the current `_partial_result`.
@@ -342,21 +259,11 @@
         self : object
             Returns the instance itself.
         """
-<<<<<<< HEAD
-        with SyclQueueManager.manage_global_queue(self._queue):
-            result = self.finalize_train(self._params, self._partial_result)
-=======
->>>>>>> 019c6ad2
-
         if self._need_to_finalize:
-            module = self._get_backend("linear_model", "regression")
-            if queue is not None:
-                policy = self._get_policy(queue)
-            else:
-                policy = self._get_policy(self._queue)
-            result = module.finalize_train(policy, self._params, self._partial_result)
-
-            self._onedal_model = result.model
+            with SyclQueueManager.manage_global_queue(self._queue):
+                result = self.finalize_train(self._params, self._partial_result)
+
+                self._onedal_model = result.model
 
             packed_coefficients = from_table(result.model.packed_coefficients)
             self.coef_, self.intercept_ = (
@@ -366,6 +273,4 @@
 
             self._need_to_finalize = False
 
-        self._queue = None
-
         return self