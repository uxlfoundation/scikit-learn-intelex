--- conflicted
+++ resolved
@@ -47,18 +47,13 @@
         self._reset()
 
     def _reset(self):
-<<<<<<< HEAD
+        self._need_to_finalize = False
         # Not supported with spmd policy so IncrementalLinearRegression must be specified
         self._partial_result = IncrementalLinearRegression._get_backend(
             IncrementalLinearRegression,
             "linear_model",
             "regression",
             "partial_train_result",
-=======
-        self._need_to_finalize = False
-        self._partial_result = self._get_backend(
-            "linear_model", "regression", "partial_train_result"
->>>>>>> 324ab24b
         )
 
     def __getstate__(self):
