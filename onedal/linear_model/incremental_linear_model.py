--- conflicted
+++ resolved
@@ -55,26 +55,12 @@
         self._queue = queue
         policy = self._get_policy(queue, X)
 
-<<<<<<< HEAD
-        self.n_features_in_ = _num_features(X, fallback_1d=True)
-
-        X_table, y_table = to_table(*_convert_to_supported(policy, X, y))
-
-        if not hasattr(self, "_dtype"):
-            self._dtype = X.dtype
-=======
-        X, y = _check_X_y(
-            X, y, dtype=[np.float64, np.float32], accept_2d_y=True, force_all_finite=False
-        )
-        y = np.asarray(y, dtype=X.dtype)
-
         self.n_features_in_ = _num_features(X, fallback_1d=True)
 
         X_table, y_table = to_table(X, y, queue=queue)
 
         if not hasattr(self, "_dtype"):
             self._dtype = X_table.dtype
->>>>>>> ded94bf3
             self._params = self._get_onedal_params(self._dtype)
 
         hparams = get_hyperparameters("linear_regression", "train")
@@ -184,87 +170,4 @@
         super().__init__(
             fit_intercept=fit_intercept, alpha=alpha, copy_X=copy_X, algorithm=algorithm
         )
-<<<<<<< HEAD
-        self._reset()
-=======
-        self._partial_result = module.partial_train_result()
-
-    def _reset(self):
-        module = self._get_backend("linear_model", "regression")
-        self._partial_result = module.partial_train_result()
-
-    def partial_fit(self, X, y, queue=None):
-        """
-        Computes partial data for ridge regression
-        from data batch X and saves it to `_partial_result`.
-        Parameters
-        ----------
-        X : array-like of shape (n_samples, n_features)
-            Training data batch, where `n_samples` is the number of samples
-            in the batch, and `n_features` is the number of features.
-
-        y: array-like of shape (n_samples,) or (n_samples, n_targets) in
-            case of multiple targets
-            Responses for training data.
-
-        queue : dpctl.SyclQueue
-            If not None, use this queue for computations.
-        Returns
-        -------
-        self : object
-            Returns the instance itself.
-        """
-        module = self._get_backend("linear_model", "regression")
-
-        self._queue = queue
-        policy = self._get_policy(queue, X)
-
-        X, y = _check_X_y(
-            X, y, dtype=[np.float64, np.float32], accept_2d_y=True, force_all_finite=False
-        )
-        y = np.asarray(y, dtype=X.dtype)
-
-        self.n_features_in_ = _num_features(X, fallback_1d=True)
-
-        X_table, y_table = to_table(X, y, queue=queue)
-
-        if not hasattr(self, "_dtype"):
-            self._dtype = X_table.dtype
-            self._params = self._get_onedal_params(self._dtype)
-
-        self._partial_result = module.partial_train(
-            policy, self._params, self._partial_result, X_table, y_table
-        )
-
-    def finalize_fit(self, queue=None):
-        """
-        Finalizes ridge regression computation and obtains coefficients
-        from the current `_partial_result`.
-
-        Parameters
-        ----------
-        queue : dpctl.SyclQueue
-            If available, uses provided queue for computations.
-
-        Returns
-        -------
-        self : object
-            Returns the instance itself.
-        """
-        module = self._get_backend("linear_model", "regression")
-        if queue is not None:
-            policy = self._get_policy(queue)
-        else:
-            policy = self._get_policy(self._queue)
-        result = module.finalize_train(policy, self._params, self._partial_result)
-
-        self._onedal_model = result.model
-
-        packed_coefficients = from_table(result.model.packed_coefficients)
-        self.coef_, self.intercept_ = (
-            packed_coefficients[:, 1:].squeeze(),
-            packed_coefficients[:, 0].squeeze(),
-        )
-
-        return self
->>>>>>> ded94bf3
+        self._reset()