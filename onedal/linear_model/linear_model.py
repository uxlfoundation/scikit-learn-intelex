--- conflicted
+++ resolved
@@ -338,11 +338,4 @@
             packed_coefficients[:, 0],
         )
 
-<<<<<<< HEAD
-        if self.coef_.shape[0] == 1 and y.ndim == 1:
-            self.coef_ = self.coef_[0]  # make coef_ one dimensional
-            self.intercept_ = self.intercept_[0]
-
-=======
->>>>>>> cfe5cfd4
         return self