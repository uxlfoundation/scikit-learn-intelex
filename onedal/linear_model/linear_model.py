--- conflicted
+++ resolved
@@ -18,20 +18,14 @@
 from numbers import Number
 
 import numpy as np
-
 from daal4py.sklearn._utils import daal_check_version, get_dtype, make2d
-from onedal._device_offload import supports_queue
+from onedal._device_offload import SyclQueueManager, supports_queue
 from onedal.common._backend import bind_default_backend
 
 from ..common._estimator_checks import _check_is_fitted
 from ..common.hyperparameters import get_hyperparameters
-<<<<<<< HEAD
-from ..datatypes import _convert_to_supported, from_table, to_table
+from ..datatypes import from_table, to_table
 from ..utils.validation import _check_array, _check_n_features, _check_X_y, _num_features
-=======
-from ..datatypes import from_table, to_table
-from ..utils import _check_array, _check_n_features, _check_X_y, _num_features
->>>>>>> c6311279
 
 
 class BaseLinearRegression(metaclass=ABCMeta):
@@ -106,15 +100,9 @@
         if self.fit_intercept:
             packed_coefficients[:, 0][:, np.newaxis] = intercept
 
-<<<<<<< HEAD
-        packed_coefficients = _convert_to_supported(packed_coefficients)
-
-        model.packed_coefficients = to_table(packed_coefficients)
-=======
         model.packed_coefficients = to_table(
-            packed_coefficients, queue=getattr(policy, "_queue", None)
-        )
->>>>>>> c6311279
+            packed_coefficients, queue=SyclQueueManager.get_global_queue()
+        )
 
         self._onedal_model = model
 
@@ -150,19 +138,10 @@
         else:
             model = self._create_model()
 
-<<<<<<< HEAD
-        X = make2d(X)
-        X = _convert_to_supported(X)
-        params = self._get_onedal_params(get_dtype(X))
-
-        X_table = to_table(X)
-        result = self.infer(params, model, X_table)
-=======
         X_table = to_table(X, queue=queue)
         params = self._get_onedal_params(X_table.dtype)
 
-        result = module.infer(policy, params, model, X_table)
->>>>>>> c6311279
+        result = self.infer(params, model, X_table)
         y = from_table(result.responses)
 
         if y.shape[1] == 1 and self.coef_.ndim == 1:
@@ -235,14 +214,8 @@
 
         self.n_features_in_ = _num_features(X, fallback_1d=True)
 
-<<<<<<< HEAD
-        X, y = _convert_to_supported(X, y)
-        params = self._get_onedal_params(get_dtype(X))
-        X_table, y_table = to_table(X, y)
-=======
         X_table, y_table = to_table(X, y, queue=queue)
         params = self._get_onedal_params(X_table.dtype)
->>>>>>> c6311279
 
         hparams = get_hyperparameters("linear_regression", "train")
         if hparams is not None and not hparams.is_default:
@@ -342,14 +315,8 @@
 
         self.n_features_in_ = _num_features(X, fallback_1d=True)
 
-<<<<<<< HEAD
-        X, y = _convert_to_supported(X, y)
-        params = self._get_onedal_params(get_dtype(X))
-        X_table, y_table = to_table(X, y)
-=======
         X_table, y_table = to_table(X, y, queue=queue)
         params = self._get_onedal_params(X.dtype)
->>>>>>> c6311279
 
         result = self.train(params, X_table, y_table)
         self._onedal_model = result.model
