--- conflicted
+++ resolved
@@ -19,12 +19,7 @@
 
 import numpy as np
 
-<<<<<<< HEAD
-from daal4py.sklearn._utils import daal_check_version, get_dtype, make2d
-=======
 from daal4py.sklearn._utils import get_dtype, make2d
-from onedal import _backend
->>>>>>> 063d11bd
 
 from ..common._base import BaseEstimator as onedal_BaseEstimator
 from ..common._estimator_checks import _check_is_fitted
@@ -34,11 +29,7 @@
 from ..utils import _check_array, _check_n_features, _check_X_y, _num_features
 
 
-<<<<<<< HEAD
-class BaseLinearRegression(onedal_BaseEstimator, BaseEstimator, metaclass=ABCMeta):
-=======
-class BaseLinearRegression(metaclass=ABCMeta):
->>>>>>> 063d11bd
+class BaseLinearRegression(onedal_BaseEstimator, metaclass=ABCMeta):
     @abstractmethod
     def __init__(self, fit_intercept, copy_X, algorithm):
         self.fit_intercept = fit_intercept
