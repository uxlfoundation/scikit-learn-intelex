# ==============================================================================
# Copyright 2023 Intel Corporation
#
# Licensed under the Apache License, Version 2.0 (the "License");
# you may not use this file except in compliance with the License.
# You may obtain a copy of the License at
#
#     http://www.apache.org/licenses/LICENSE-2.0
#
# Unless required by applicable law or agreed to in writing, software
# distributed under the License is distributed on an "AS IS" BASIS,
# WITHOUT WARRANTIES OR CONDITIONS OF ANY KIND, either express or implied.
# See the License for the specific language governing permissions and
# limitations under the License.
# ==============================================================================

from abc import ABCMeta, abstractmethod
from numbers import Number

import numpy as np

from daal4py.sklearn._utils import get_dtype, make2d

from ..common._base import BaseEstimator as onedal_BaseEstimator
from ..common._estimator_checks import _check_is_fitted
from ..common._mixin import ClassifierMixin
from ..datatypes import _convert_to_supported, from_table, to_table
from ..utils import (
    _check_array,
    _check_n_features,
    _check_X_y,
    _num_features,
    _type_of_target,
)


<<<<<<< HEAD
class BaseLogisticRegression(onedal_BaseEstimator, BaseEstimator, metaclass=ABCMeta):
=======
class BaseLogisticRegression(onedal_BaseEstimator, metaclass=ABCMeta):
>>>>>>> 8ad4f209
    @abstractmethod
    def __init__(self, tol, C, fit_intercept, solver, max_iter, algorithm):
        self.tol = tol
        self.C = C
        self.fit_intercept = fit_intercept
        self.solver = solver
        self.max_iter = max_iter
        self.algorithm = algorithm

    def _get_onedal_params(self, dtype=np.float32):
        intercept = "intercept|" if self.fit_intercept else ""
        return {
            "fptype": "float" if dtype == np.float32 else "double",
            "method": self.algorithm,
            "intercept": self.fit_intercept,
            "tol": self.tol,
            "max_iter": self.max_iter,
            "C": self.C,
            "optimizer": self.solver,
            "result_option": (intercept + "coefficients|iterations_count"),
        }

    def _fit(self, X, y, module, queue):
        X, y = _check_X_y(
            X,
            y,
            accept_sparse=False,
            force_all_finite=True,
            accept_2d_y=False,
            dtype=[np.float64, np.float32],
        )

        self.n_features_in_ = _num_features(X, fallback_1d=True)

        if _type_of_target(y) != "binary":
            raise ValueError("Only binary classification is supported")

        self.classes_, y = np.unique(y, return_inverse=True)
        y = y.astype(dtype=np.int32)

        policy = self._get_policy(queue, X, y)
        X, y = _convert_to_supported(policy, X, y)
        params = self._get_onedal_params(get_dtype(X))
        X_table, y_table = to_table(X, y)

        result = module.train(policy, params, X_table, y_table)

        self._onedal_model = result.model
        self.n_iter_ = np.array([result.iterations_count])

        coeff = from_table(result.model.packed_coefficients)
        self.coef_, self.intercept_ = coeff[:, 1:], coeff[:, 0]

        return self

    def _create_model(self, module, policy):
        m = module.model()

        coefficients = self.coef_
        dtype = get_dtype(coefficients)
        coefficients = np.asarray(coefficients, dtype=dtype)

        if coefficients.ndim == 2:
            n_features_in = coefficients.shape[1]
            assert coefficients.shape[0] == 1
        else:
            n_features_in = coefficients.size

        intercept = self.intercept_
        if not isinstance(intercept, Number):
            intercept = np.asarray(intercept, dtype=dtype)
            assert intercept.size == 1

        intercept = _check_array(
            intercept,
            dtype=[np.float64, np.float32],
            force_all_finite=True,
            ensure_2d=False,
        )
        coefficients = _check_array(
            coefficients,
            dtype=[np.float64, np.float32],
            force_all_finite=True,
            ensure_2d=False,
        )

        coefficients, intercept = make2d(coefficients), make2d(intercept)

        assert coefficients.shape == (1, n_features_in)
        assert intercept.shape == (1, 1)

        desired_shape = (1, n_features_in + 1)
        packed_coefficients = np.zeros(desired_shape, dtype=dtype)

        packed_coefficients[:, 1:] = coefficients
        if self.fit_intercept:
            packed_coefficients[:, 0][:, np.newaxis] = intercept

        packed_coefficients = _convert_to_supported(policy, packed_coefficients)

        m.packed_coefficients = to_table(packed_coefficients)

        self._onedal_model = m

        return m

    def _infer(self, X, module, queue):
        _check_is_fitted(self)

        X = _check_array(
            X, dtype=[np.float64, np.float32], force_all_finite=True, ensure_2d=False
        )
        _check_n_features(self, X, False)

        X = make2d(X)
        policy = self._get_policy(queue, X)

        if hasattr(self, "_onedal_model"):
            model = self._onedal_model
        else:
            model = self._create_model(module, policy)

        X = _convert_to_supported(policy, X)
        params = self._get_onedal_params(get_dtype(X))

        X_table = to_table(X)
        result = module.infer(policy, params, model, X_table)
        return result

    def _predict(self, X, module, queue):
        result = self._infer(X, module, queue)
        y = from_table(result.responses)
        y = np.take(self.classes_, y.ravel(), axis=0)
        return y

    def _predict_proba(self, X, module, queue):
        result = self._infer(X, module, queue)

        y = from_table(result.probabilities)
        y = y.reshape(-1, 1)
        return np.hstack([1 - y, y])

    def _predict_log_proba(self, X, module, queue):
        y_proba = self._predict_proba(X, module, queue)
        return np.log(y_proba)


class LogisticRegression(ClassifierMixin, BaseLogisticRegression):
    """
    Logistic Regression oneDAL implementation.
    """

    def __init__(
        self,
        tol=1e-4,
        C=1.0,
        fit_intercept=True,
        solver="newton-cg",
        max_iter=100,
        *,
        algorithm="dense_batch",
        **kwargs,
    ):
        super().__init__(
            tol=tol,
            C=C,
            fit_intercept=fit_intercept,
            solver=solver,
            max_iter=max_iter,
            algorithm=algorithm,
        )

    def fit(self, X, y, queue=None):
        return super()._fit(
            X, y, self._get_backend("logistic_regression", "classification", None), queue
        )

    def predict(self, X, queue=None):
        y = super()._predict(
            X, self._get_backend("logistic_regression", "classification", None), queue
        )
        return y

    def predict_proba(self, X, queue=None):
        y = super()._predict_proba(
            X, self._get_backend("logistic_regression", "classification", None), queue
        )
        return y

    def predict_log_proba(self, X, queue=None):
        y = super()._predict_log_proba(
            X, self._get_backend("logistic_regression", "classification", None), queue
        )
        return y<|MERGE_RESOLUTION|>--- conflicted
+++ resolved
@@ -34,11 +34,7 @@
 )
 
 
-<<<<<<< HEAD
-class BaseLogisticRegression(onedal_BaseEstimator, BaseEstimator, metaclass=ABCMeta):
-=======
 class BaseLogisticRegression(onedal_BaseEstimator, metaclass=ABCMeta):
->>>>>>> 8ad4f209
     @abstractmethod
     def __init__(self, tol, C, fit_intercept, solver, max_iter, algorithm):
         self.tol = tol
