--- conflicted
+++ resolved
@@ -95,15 +95,8 @@
         self.n_features_in_ = _num_features(X, fallback_1d=True)
         is_csr = _is_csr(X)
         policy = self._get_policy(queue, X, y)
-<<<<<<< HEAD
-        X, y = _convert_to_supported(policy, X, y)
-        params = self._get_onedal_params(is_csr, get_dtype(X))
-
-        X_table, y_table = to_table(X, y, sua_iface=sua_iface)
-=======
         X_table, y_table = to_table(X, y, queue=queue)
         params = self._get_onedal_params(is_csr, X_table.dtype)
->>>>>>> c1229d91
 
         result = module.train(policy, params, X_table, y_table)
 
@@ -203,11 +196,6 @@
         X_table = to_table(X, queue=queue)
         params = self._get_onedal_params(is_csr, X.dtype)
 
-<<<<<<< HEAD
-        X_table = to_table(X, sua_iface=sua_iface)
-
-=======
->>>>>>> c1229d91
         result = module.infer(policy, params, model, X_table)
         return result
 
