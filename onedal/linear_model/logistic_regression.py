--- conflicted
+++ resolved
@@ -23,14 +23,12 @@
 from onedal._device_offload import SyclQueueManager, supports_queue
 from onedal.common._backend import bind_default_backend
 
-<<<<<<< HEAD
-=======
 from .._config import _get_config
-from ..common._base import BaseEstimator as onedal_BaseEstimator
->>>>>>> e9b929f1
 from ..common._estimator_checks import _check_is_fitted
 from ..common._mixin import ClassifierMixin
 from ..datatypes import from_table, to_table
+from ..utils._array_api import _get_sycl_namespace
+from ..utils._dpep_helpers import get_unique_values_with_dpep
 from ..utils.validation import (
     _check_array,
     _check_n_features,
@@ -39,8 +37,6 @@
     _num_features,
     _type_of_target,
 )
-from ..utils._array_api import _get_sycl_namespace
-from ..utils._dpep_helpers import get_unique_values_with_dpep
 
 
 class BaseLogisticRegression(metaclass=ABCMeta):
@@ -80,13 +76,9 @@
             ),
         }
 
-<<<<<<< HEAD
     def _fit(self, X, y):
-=======
-    def _fit(self, X, y, module, queue):
-        use_raw_input = _get_config().get("use_raw_input", False) is True
-
->>>>>>> e9b929f1
+        use_raw_input = _get_config()["use_raw_input"] is True
+
         sparsity_enabled = daal_check_version((2024, "P", 700))
         if not use_raw_input:
             X, y = _check_X_y(
@@ -110,19 +102,7 @@
         is_csr = _is_csr(X)
 
         self.n_features_in_ = _num_features(X, fallback_1d=True)
-<<<<<<< HEAD
-
-        if _type_of_target(y) != "binary":
-            raise ValueError("Only binary classification is supported")
-
-        self.classes_, y = np.unique(y, return_inverse=True)
-        y = y.astype(dtype=np.int32)
-
         X_table, y_table = to_table(X, y, queue=SyclQueueManager.get_global_queue())
-=======
-        policy = self._get_policy(queue, X, y)
-        X_table, y_table = to_table(X, y, queue=queue)
->>>>>>> e9b929f1
         params = self._get_onedal_params(is_csr, X_table.dtype)
 
         result = self.train(params, X_table, y_table)
@@ -190,16 +170,12 @@
 
         return m
 
-<<<<<<< HEAD
     def _infer(self, X):
-=======
-    def _infer(self, X, module, queue, use_raw_input=False):
->>>>>>> e9b929f1
         _check_is_fitted(self)
 
         sparsity_enabled = daal_check_version((2024, "P", 700))
 
-        if not use_raw_input:
+        if not _get_config()["use_raw_input"]:
             X = _check_array(
                 X,
                 dtype=[np.float64, np.float32],
@@ -224,49 +200,28 @@
         result = self.infer(params, model, X_table)
         return result
 
-<<<<<<< HEAD
     def _predict(self, X):
         result = self._infer(X)
-        y = from_table(result.responses)
-        y = np.take(self.classes_, y.ravel(), axis=0)
-        return y
-
-    def _predict_proba(self, X):
-        result = self._infer(X)
-=======
-    def _predict(self, X, module, queue):
-        use_raw_input = _get_config().get("use_raw_input", False) is True
         sua_iface, xp, _ = _get_sycl_namespace(X)
-        if use_raw_input and sua_iface is not None:
-            queue = X.sycl_queue
-
-        result = self._infer(X, module, queue, use_raw_input=use_raw_input)
-        y = from_table(result.responses, sua_iface=sua_iface, sycl_queue=queue, xp=xp)
+        y = from_table(
+            result.responses,
+            sua_iface=sua_iface,
+            sycl_queue=SyclQueueManager.get_global_queue(),
+            xp=xp,
+        )
         y = xp.take(xp.asarray(self.classes_), xp.reshape(y, (-1,)), axis=0)
         return y
 
-    def _predict_proba(self, X, module, queue):
-        use_raw_input = _get_config().get("use_raw_input", False) is True
+    def _predict_proba(self, X):
+        result = result = self._infer(X)
         sua_iface, xp, _ = _get_sycl_namespace(X)
-        if use_raw_input and sua_iface is not None:
-            queue = X.sycl_queue
-
-        result = self._infer(X, module, queue, use_raw_input=use_raw_input)
->>>>>>> e9b929f1
-
         y = from_table(result.probabilities, sua_iface=sua_iface, sycl_queue=queue, xp=xp)
         return xp.stack([1 - y, y], axis=1)
 
-<<<<<<< HEAD
     def _predict_log_proba(self, X):
+        _, xp, _ = _get_sycl_namespace(X)
         y_proba = self._predict_proba(X)
-        return np.log(y_proba)
-=======
-    def _predict_log_proba(self, X, module, queue):
-        _, xp, _ = _get_sycl_namespace(X)
-        y_proba = self._predict_proba(X, module, queue)
         return xp.log(y_proba)
->>>>>>> e9b929f1
 
 
 class LogisticRegression(ClassifierMixin, BaseLogisticRegression):
