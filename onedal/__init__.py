--- conflicted
+++ resolved
@@ -49,9 +49,4 @@
     __all__ += ['basic_statistics', 'linear_model']
 
     if _is_dpc_backend:
-<<<<<<< HEAD
-        __all__.append('spmd.linear_model')
-        __all__.append('spmd.decomposition')
-=======
-        __all__ += ['spmd.basic_statistics', 'spmd.linear_model']
->>>>>>> 1674bb97
+        __all__ += ['spmd.basic_statistics', 'spmd.linear_model', 'spmd.decomposition']
