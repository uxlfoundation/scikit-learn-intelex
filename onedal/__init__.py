# ===============================================================================
# Copyright 2021 Intel Corporation
#
# Licensed under the Apache License, Version 2.0 (the "License");
# you may not use this file except in compliance with the License.
# You may obtain a copy of the License at
#
#     http://www.apache.org/licenses/LICENSE-2.0
#
# Unless required by applicable law or agreed to in writing, software
# distributed under the License is distributed on an "AS IS" BASIS,
# WITHOUT WARRANTIES OR CONDITIONS OF ANY KIND, either express or implied.
# See the License for the specific language governing permissions and
# limitations under the License.
# ===============================================================================

import platform
from daal4py.sklearn._utils import daal_check_version

if "Windows" in platform.system():
    import os
    import sys
    import site
    path_to_env = site.getsitepackages()[0]
    path_to_libs = os.path.join(path_to_env, "Library", "bin")
    if sys.version_info.minor >= 8:
        if 'DALROOT' in os.environ:
            dal_root_redist = os.path.join(
                os.environ['DALROOT'], "redist", "intel64")
            if os.path.exists(dal_root_redist):
                os.add_dll_directory(dal_root_redist)
        os.add_dll_directory(path_to_libs)
    os.environ['PATH'] = path_to_libs + os.pathsep + os.environ['PATH']

try:
    import onedal._onedal_py_dpc as _backend
    _is_dpc_backend = True
except ImportError:
    import onedal._onedal_py_host as _backend
    _is_dpc_backend = False


__all__ = ['decomposition', 'ensemble', 'neighbors', 'primitives', 'svm']

if _is_dpc_backend:
    __all__.append('spmd')

if daal_check_version((2023, 'P', 100)):
    __all__ += ['basic_statistics', 'linear_model']

    if _is_dpc_backend:
        __all__ += ['spmd.basic_statistics', 'spmd.decomposition',
                    'spmd.linear_model', 'spmd.neighbors']

if daal_check_version((2023, 'P', 200)):
<<<<<<< HEAD
    __all__ += ['objective_function']
=======
    __all__ += ['cluster']

    if _is_dpc_backend:
        __all__ += ['spmd.cluster']
>>>>>>> 00780631
<|MERGE_RESOLUTION|>--- conflicted
+++ resolved
@@ -53,11 +53,8 @@
                     'spmd.linear_model', 'spmd.neighbors']
 
 if daal_check_version((2023, 'P', 200)):
-<<<<<<< HEAD
     __all__ += ['objective_function']
-=======
     __all__ += ['cluster']
 
     if _is_dpc_backend:
-        __all__ += ['spmd.cluster']
->>>>>>> 00780631
+        __all__ += ['spmd.cluster']