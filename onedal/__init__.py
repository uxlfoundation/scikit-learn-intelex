# ==============================================================================
# Copyright 2021 Intel Corporation
#
# Licensed under the Apache License, Version 2.0 (the "License");
# you may not use this file except in compliance with the License.
# You may obtain a copy of the License at
#
#     http://www.apache.org/licenses/LICENSE-2.0
#
# Unless required by applicable law or agreed to in writing, software
# distributed under the License is distributed on an "AS IS" BASIS,
# WITHOUT WARRANTIES OR CONDITIONS OF ANY KIND, either express or implied.
# See the License for the specific language governing permissions and
# limitations under the License.
# ==============================================================================

import platform

from daal4py.sklearn._utils import daal_check_version

if "Windows" in platform.system():
    import os
    import site
    import sys

    path_to_env = site.getsitepackages()[0]
    path_to_libs = os.path.join(path_to_env, "Library", "bin")
    if sys.version_info.minor >= 8:
        if "DALROOT" in os.environ:
            dal_root_redist = os.path.join(os.environ["DALROOT"], "redist", "intel64")
            if os.path.exists(dal_root_redist):
                os.add_dll_directory(dal_root_redist)
        os.add_dll_directory(path_to_libs)
    os.environ["PATH"] = path_to_libs + os.pathsep + os.environ["PATH"]

try:
    import onedal._onedal_py_dpc as _backend

    _is_dpc_backend = True
except ImportError:
    import onedal._onedal_py_host as _backend

    _is_dpc_backend = False


<<<<<<< HEAD
__all__ = ["decomposition", "ensemble", "interop", "neighbors", "primitives", "svm"]
=======
__all__ = ["covariance", "decomposition", "ensemble", "neighbors", "primitives", "svm"]
>>>>>>> 0e137ab6

if _is_dpc_backend:
    __all__.append("spmd")

if daal_check_version((2023, "P", 100)):
    __all__ += ["basic_statistics", "linear_model"]

    if _is_dpc_backend:
        __all__ += [
            "spmd.basic_statistics",
            "spmd.decomposition",
            "spmd.linear_model",
            "spmd.neighbors",
        ]

if daal_check_version((2023, "P", 200)):
    __all__ += ["cluster"]

    if _is_dpc_backend:
        __all__ += ["spmd.cluster"]<|MERGE_RESOLUTION|>--- conflicted
+++ resolved
@@ -43,11 +43,7 @@
     _is_dpc_backend = False
 
 
-<<<<<<< HEAD
-__all__ = ["decomposition", "ensemble", "interop", "neighbors", "primitives", "svm"]
-=======
-__all__ = ["covariance", "decomposition", "ensemble", "neighbors", "primitives", "svm"]
->>>>>>> 0e137ab6
+__all__ = ["covariance", "decomposition", "ensemble", "interop", "neighbors", "primitives", "svm"]
 
 if _is_dpc_backend:
     __all__.append("spmd")
