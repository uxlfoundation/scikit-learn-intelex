--- conflicted
+++ resolved
@@ -14,131 +14,19 @@
 # limitations under the License.
 # ==============================================================================
 
-<<<<<<< HEAD
 from abc import ABCMeta
-=======
-from abc import ABCMeta, abstractmethod
->>>>>>> 328471ec
 
 from ..common._backend import bind_default_backend
 from ..datatypes import from_table, to_table
 from ..utils.validation import _is_csr
 
-<<<<<<< HEAD
-
-class BaseBasicStatistics(metaclass=ABCMeta):
-    """Low order moments oneDAL estimator.
-
-    Calculate basic statistics for data.
-
-    Parameters
-    ----------
-    result_options : str or list, default=str('all')
-        List of statistics to compute.
-
-    algorithm : str, default=str('by_default')
-        Method for statistics computation.
-
-    Attributes
-    ----------
-        min : ndarray of shape (n_features,)
-            Minimum of each feature over all samples.
-
-        max : ndarray of shape (n_features,)
-            Maximum of each feature over all samples.
-
-        sum : ndarray of shape (n_features,)
-            Sum of each feature over all samples.
-
-        mean : ndarray of shape (n_features,)
-            Mean of each feature over all samples.
-
-        variance : ndarray of shape (n_features,)
-            Variance of each feature over all samples.
-
-        variation : ndarray of shape (n_features,)
-            Variation of each feature over all samples.
-
-        sum_squares : ndarray of shape (n_features,)
-            Sum of squares for each feature over all samples.
-
-        standard_deviation : ndarray of shape (n_features,)
-            Standard deviation of each feature over all samples.
-
-        sum_squares_centered : ndarray of shape (n_features,)
-            Centered sum of squares for each feature over all samples.
-
-        second_order_raw_moment : ndarray of shape (n_features,)
-            Second order moment of each feature over all samples.
-
-    Notes
-    -----
-        Attributes are populated only for corresponding result options.
-    """
-
-    def __init__(self, result_options="all", algorithm="by_default"):
-=======
-from onedal._device_offload import supports_queue
-
 from .._config import _get_config
+from .._device_offload import supports_queue
 from ..common._backend import bind_default_backend
 from ..datatypes import from_table, to_table
 from ..utils.validation import _check_array, _is_csr
 
 
-class BaseBasicStatistics(metaclass=ABCMeta):
-    @abstractmethod
-    def __init__(self, result_options, algorithm):
->>>>>>> 328471ec
-        self.options = result_options
-        self.algorithm = algorithm
-
-    @bind_default_backend("basic_statistics")
-    def compute(self, params, data_table, weights_table): ...
-
-    @staticmethod
-    def get_all_result_options():
-        return [
-            "min",
-            "max",
-            "sum",
-            "mean",
-            "variance",
-            "variation",
-            "sum_squares",
-            "standard_deviation",
-            "sum_squares_centered",
-            "second_order_raw_moment",
-        ]
-
-    @property
-    def options(self):
-        if self._options == ["all"]:
-            return self.get_all_result_options()
-        return self._options
-
-    @options.setter
-    def options(self, opts):
-        # options always to be an iterable
-        self._options = opts.split("|") if isinstance(opts, str) else opts
-
-    def _get_onedal_params(self, is_csr, dtype=None):
-        return {
-            "fptype": dtype,
-            "method": "sparse" if is_csr else self.algorithm,
-            "result_option": "|".join(self.options),
-        }
-
-    def fit(self, data, sample_weight=None, queue=None):
-        """Generate statistics.
-
-<<<<<<< HEAD
-        Parameters
-        ----------
-        data : array-like of shape (n_samples, n_features)
-            Training data batch, where `n_samples` is the number of samples
-            in the batch, and `n_features` is the number of features.
-=======
 class BasicStatistics(BaseBasicStatistics):
     """Low order moments oneDAL estimator.
 
@@ -188,16 +76,49 @@
     -----
         Attributes are populated only for corresponding result options.
     """
->>>>>>> 328471ec
+    
+    def __init__(self)
+        self.options = result_options
+        self.algorithm = algorithm
 
-        sample_weight : array-like of shape (n_samples,), default=None
-            Individual weights for each sample.
+    @bind_default_backend("basic_statistics")
+    def compute(self, params, data_table, weights_table): ...
 
-<<<<<<< HEAD
-        queue : SyclQueue or None, default=None
-            SYCL Queue object for device code execution. Default
-            value None causes computation on host.
-=======
+    @staticmethod
+    def get_all_result_options():
+        return [
+            "min",
+            "max",
+            "sum",
+            "mean",
+            "variance",
+            "variation",
+            "sum_squares",
+            "standard_deviation",
+            "sum_squares_centered",
+            "second_order_raw_moment",
+        ]
+
+    @property
+    def options(self):
+        if self._options == ["all"]:
+            return self.get_all_result_options()
+        return self._options
+
+    @options.setter
+    def options(self, opts):
+        # options always to be an iterable
+        self._options = opts.split("|") if isinstance(opts, str) else opts
+
+
+    def _get_onedal_params(self, is_csr, dtype=None):
+        return {
+            "fptype": dtype,
+            "method": "sparse" if is_csr else self.algorithm,
+            "result_option": "|".join(self.options),
+        }
+
+
     @supports_queue
     def fit(self, data, sample_weight=None, queue=None):
         """Generate statistics.
@@ -220,15 +141,7 @@
         self : object
             Returns the instance itself.
         """
->>>>>>> 328471ec
 
-        Returns
-        -------
-        self : object
-            Returns the instance itself.
-        """
-
-<<<<<<< HEAD
         is_csr = _is_csr(data)
 
         is_single_dim = data.ndim == 1
@@ -238,23 +151,6 @@
 
         for opt in self.options:
             value = from_table(getattr(result, opt))[0]  # two-dimensional table [1, n]
-=======
-        use_raw_input = _get_config().get("use_raw_input", False) is True
-        if not use_raw_input:
-            if data is not None and not is_csr:
-                data = _check_array(data, ensure_2d=False)
-            if sample_weight is not None:
-                sample_weight = _check_array(sample_weight, ensure_2d=False)
-
-        is_single_dim = data.ndim == 1
-
-        data_table, weights_table = to_table(data, sample_weight, queue=queue)
-
-        dtype = data_table.dtype
-        raw_result = self._compute_raw(data_table, weights_table, dtype, is_csr)
-        for opt, raw_value in raw_result.items():
-            value = from_table(raw_value).ravel()
->>>>>>> 328471ec
             if is_single_dim:
                 setattr(self, opt, value[0])
             else:
@@ -262,16 +158,6 @@
 
         return self
 
-<<<<<<< HEAD
     def _compute_raw(self, data_table, weights_table, dtype=None, is_csr=False):
         params = self._get_onedal_params(is_csr, dtype)
-        return self.compute(params, data_table, weights_table)
- 
-=======
-    def _compute_raw(self, data_table, weights_table, dtype=np.float32, is_csr=False):
-        params = self._get_onedal_params(is_csr, dtype)
-        result = self.compute(params, data_table, weights_table)
-        options = self._get_result_options(self.options).split("|")
-
-        return {opt: getattr(result, opt) for opt in options}
->>>>>>> 328471ec
+        return self.compute(params, data_table, weights_table)