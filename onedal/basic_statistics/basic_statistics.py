# ==============================================================================
# Copyright 2023 Intel Corporation
#
# Licensed under the Apache License, Version 2.0 (the "License");
# you may not use this file except in compliance with the License.
# You may obtain a copy of the License at
#
#     http://www.apache.org/licenses/LICENSE-2.0
#
# Unless required by applicable law or agreed to in writing, software
# distributed under the License is distributed on an "AS IS" BASIS,
# WITHOUT WARRANTIES OR CONDITIONS OF ANY KIND, either express or implied.
# See the License for the specific language governing permissions and
# limitations under the License.
# ==============================================================================

from abc import ABCMeta, abstractmethod

import numpy as np

<<<<<<< HEAD
from onedal._device_offload import supports_queue

from ..common._backend import bind_default_backend
=======
from .._config import _get_config
from ..common._base import BaseEstimator
>>>>>>> e9b929f1
from ..datatypes import from_table, to_table
from ..utils.validation import _check_array, _is_csr


class BaseBasicStatistics(metaclass=ABCMeta):
    @abstractmethod
    def __init__(self, result_options, algorithm):
        self.options = result_options
        self.algorithm = algorithm

    @bind_default_backend("basic_statistics")
    def compute(self, params, data_table, weights_table): ...

    @staticmethod
    def get_all_result_options():
        return [
            "min",
            "max",
            "sum",
            "mean",
            "variance",
            "variation",
            "sum_squares",
            "standard_deviation",
            "sum_squares_centered",
            "second_order_raw_moment",
        ]

    def _get_result_options(self, options):
        if options == "all":
            options = self.get_all_result_options()
        if isinstance(options, list):
            options = "|".join(options)
        assert isinstance(options, str)
        return options

    def _get_onedal_params(self, is_csr, dtype=np.float32):
        options = self._get_result_options(self.options)
        return {
            "fptype": dtype,
            "method": "sparse" if is_csr else self.algorithm,
            "result_option": options,
        }


class BasicStatistics(BaseBasicStatistics):
    """
    Basic Statistics oneDAL implementation.
    """

    def __init__(self, result_options="all", algorithm="by_default"):
        super().__init__(result_options, algorithm)

    @supports_queue
    def fit(self, data, sample_weight=None, queue=None):
        is_csr = _is_csr(data)

        use_raw_input = _get_config().get("use_raw_input", False) is True
        if not use_raw_input:
            if data is not None and not is_csr:
                data = _check_array(data, ensure_2d=False)
            if sample_weight is not None:
                sample_weight = _check_array(sample_weight, ensure_2d=False)

        is_single_dim = data.ndim == 1

        data_table, weights_table = to_table(data, sample_weight, queue=queue)

        dtype = data_table.dtype
        raw_result = raw_result = self._compute_raw(
            data_table, weights_table, dtype, is_csr
        )
        for opt, raw_value in raw_result.items():
            value = from_table(raw_value).ravel()
            if is_single_dim:
                setattr(self, opt, value[0])
            else:
                setattr(self, opt, value)

        return self

    def _compute_raw(self, data_table, weights_table, dtype=np.float32, is_csr=False):
        params = self._get_onedal_params(is_csr, dtype)
        result = self.compute(params, data_table, weights_table)
        options = self._get_result_options(self.options).split("|")

        return {opt: getattr(result, opt) for opt in options}<|MERGE_RESOLUTION|>--- conflicted
+++ resolved
@@ -18,14 +18,10 @@
 
 import numpy as np
 
-<<<<<<< HEAD
 from onedal._device_offload import supports_queue
 
+from .._config import _get_config
 from ..common._backend import bind_default_backend
-=======
-from .._config import _get_config
-from ..common._base import BaseEstimator
->>>>>>> e9b929f1
 from ..datatypes import from_table, to_table
 from ..utils.validation import _check_array, _is_csr
 
