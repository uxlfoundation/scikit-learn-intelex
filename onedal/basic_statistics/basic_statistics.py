# ===============================================================================
# Copyright 2023 Intel Corporation
#
# Licensed under the Apache License, Version 2.0 (the "License");
# you may not use this file except in compliance with the License.
# You may obtain a copy of the License at
#
#     http://www.apache.org/licenses/LICENSE-2.0
#
# Unless required by applicable law or agreed to in writing, software
# distributed under the License is distributed on an "AS IS" BASIS,
# WITHOUT WARRANTIES OR CONDITIONS OF ANY KIND, either express or implied.
# See the License for the specific language governing permissions and
# limitations under the License.
# ===============================================================================

from sklearn.base import BaseEstimator
from abc import ABCMeta, abstractmethod

# TODO:
# this interface will be wrapped in _data_conversion module.
import dpctl.tensor as dpt

import dpnp

from ..common._policy import _get_policy

<<<<<<< HEAD
from ..datatypes._data_conversion import to_table
=======
from ..datatypes._data_conversion import (
    from_table,
    to_table,
    _convert_to_supported)
>>>>>>> 03fd79da
from onedal import _backend


class BaseBasicStatistics(metaclass=ABCMeta):
    @abstractmethod
    def __init__(self, result_options, algorithm):
        self.options = result_options
        self.algorithm = algorithm

    @staticmethod
    def get_all_result_options():
        return ["min", "max", "sum", "mean",
                "variance", "variation", "sum_squares",
                "standard_deviation", "sum_squares_centered",
                "second_order_raw_moment"]

    def _get_policy(self, queue, *data):
        return _get_policy(queue, *data)

    def _get_result_options(self, options):
        if options == "all":
            options = self.get_all_result_options()
        if isinstance(options, list):
            options = "|".join(options)
        assert isinstance(options, str)
        return options

    def _get_onedal_params(self, dtype=dpnp.float32):
        options = self._get_result_options(self.options)
        return {
            'fptype': 'float' if dtype == dpnp.float32 else 'double',
            'method': self.algorithm, 'result_option': options,
        }

    def _compute_raw(self, data_table, weights_table, module, policy, dtype=dpnp.float32):
        params = self._get_onedal_params(dtype)

        result = module.train(policy, params, data_table, weights_table)

        options = self._get_result_options(self.options)
        options = options.split("|")

        return {opt: getattr(result, opt) for opt in options}

    def _compute(self, data, weights, module, queue):
        policy = self._get_policy(queue, data, weights)

<<<<<<< HEAD
        data_table = to_table(data)
        weights_table = to_table(weights)

=======
        if not (data is None):
            data = np.asarray(data)
        if not (weights is None):
            weights = np.asarray(weights)

        data, weights = _convert_to_supported(
            policy, data, weights)

        data_table, weights_table = to_table(data, weights)

>>>>>>> 03fd79da
        dtype = data.dtype
        res = self._compute_raw(data_table, weights_table,
                                module, policy, dtype)
        # FIXME:
        # fix on OneDAL side correct sycl_ctxt return for cpu impl.
        # `Unable to convert to dptensor: table has no queue`.
        return {k: dpnp.ravel(dpnp.array(dpt.asarray(v), copy=False)) for k, v in res.items()}


class BasicStatistics(BaseBasicStatistics):
    """
    Basic Statistics oneDAL implementation.
    """

    def __init__(
            self,
            result_options="all",
            *,
            algorithm="by_default",
            **kwargs):
        super().__init__(result_options, algorithm)

    # NOTE:
    # discussion on expilicit queue passing.
    def compute(self, data, weights=None, queue=None):
        return super()._compute(data, weights, _backend.basic_statistics.compute, queue)

    # NOTE:
    # discussion on expilicit queue passing.
    def compute_raw(self, data_table, weights_table, policy, dtype=dpnp.float32):
        return super()._compute_raw(data_table, weights_table,
                                    _backend.basic_statistics.compute, policy, dtype)<|MERGE_RESOLUTION|>--- conflicted
+++ resolved
@@ -25,14 +25,7 @@
 
 from ..common._policy import _get_policy
 
-<<<<<<< HEAD
 from ..datatypes._data_conversion import to_table
-=======
-from ..datatypes._data_conversion import (
-    from_table,
-    to_table,
-    _convert_to_supported)
->>>>>>> 03fd79da
 from onedal import _backend
 
 
@@ -80,22 +73,19 @@
     def _compute(self, data, weights, module, queue):
         policy = self._get_policy(queue, data, weights)
 
-<<<<<<< HEAD
+        # TODO:
+        # update _convert_to_supported for DPNP.
+        # if not (data is None):
+        #    data = np.asarray(data)
+        # if not (weights is None):
+        #    weights = np.asarray(weights)
+        #
+        # data, weights = _convert_to_supported(
+        #    policy, data, weights)
+        # data_table, weights_table = to_table(data, weights)
         data_table = to_table(data)
         weights_table = to_table(weights)
 
-=======
-        if not (data is None):
-            data = np.asarray(data)
-        if not (weights is None):
-            weights = np.asarray(weights)
-
-        data, weights = _convert_to_supported(
-            policy, data, weights)
-
-        data_table, weights_table = to_table(data, weights)
-
->>>>>>> 03fd79da
         dtype = data.dtype
         res = self._compute_raw(data_table, weights_table,
                                 module, policy, dtype)
