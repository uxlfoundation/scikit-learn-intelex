# ==============================================================================
# Copyright 2024 Intel Corporation
#
# Licensed under the Apache License, Version 2.0 (the "License");
# you may not use this file except in compliance with the License.
# You may obtain a copy of the License at
#
#     http://www.apache.org/licenses/LICENSE-2.0
#
# Unless required by applicable law or agreed to in writing, software
# distributed under the License is distributed on an "AS IS" BASIS,
# WITHOUT WARRANTIES OR CONDITIONS OF ANY KIND, either express or implied.
# See the License for the specific language governing permissions and
# limitations under the License.
# ==============================================================================

from abc import abstractmethod

import numpy as np
from daal4py.sklearn._utils import get_dtype
from onedal._device_offload import SyclQueueManager, supports_queue
from onedal.common._backend import bind_default_backend

<<<<<<< HEAD
from ..datatypes import _convert_to_supported, from_table, to_table
from ..utils.validation import _check_array
=======
from ..datatypes import from_table, to_table
from ..utils import _check_array
>>>>>>> c6311279
from .basic_statistics import BaseBasicStatistics


class IncrementalBasicStatistics(BaseBasicStatistics):
    """
    Incremental estimator for basic statistics based on oneDAL implementation.
    Allows to compute basic statistics if data are splitted into batches.
    Parameters
    ----------
    result_options: string or list, default='all'
        List of statistics to compute

    Attributes (are existing only if corresponding result option exists)
    ----------
        min : ndarray of shape (n_features,)
            Minimum of each feature over all samples.

        max : ndarray of shape (n_features,)
            Maximum of each feature over all samples.

        sum : ndarray of shape (n_features,)
            Sum of each feature over all samples.

        mean : ndarray of shape (n_features,)
            Mean of each feature over all samples.

        variance : ndarray of shape (n_features,)
            Variance of each feature over all samples.

        variation : ndarray of shape (n_features,)
            Variation of each feature over all samples.

        sum_squares : ndarray of shape (n_features,)
            Sum of squares for each feature over all samples.

        standard_deviation : ndarray of shape (n_features,)
            Standard deviation of each feature over all samples.

        sum_squares_centered : ndarray of shape (n_features,)
            Centered sum of squares for each feature over all samples.

        second_order_raw_moment : ndarray of shape (n_features,)
            Second order moment of each feature over all samples.
    """

    def __init__(self, result_options="all"):
        super().__init__(result_options, algorithm="by_default")
        self._reset()
        self._queue = None

    @bind_default_backend("basic_statistics")
    def partial_compute_result(self): ...

    @bind_default_backend("basic_statistics")
    def partial_compute(self, *args, **kwargs): ...

    @bind_default_backend("basic_statistics")
    def finalize_compute(self, *args, **kwargs): ...

    def _reset(self):
        self._need_to_finalize = False
        self._queue = None
        # get the _partial_result pointer from backend
        self._partial_result = self.partial_compute_result()

    def __getstate__(self):
        # Since finalize_fit can't be dispatched without directly provided queue
        # and the dispatching policy can't be serialized, the computation is finalized
        # here and the policy is not saved in serialized data.
        self.finalize_fit()
        data = self.__dict__.copy()
        data.pop("_queue", None)

        return data

    @supports_queue
    def partial_fit(self, X, weights=None, queue=None):
        """
        Computes partial data for basic statistics
        from data batch X and saves it to `_partial_result`.

        Parameters
        ----------
        X : array-like of shape (n_samples, n_features)
            Training data batch, where `n_samples` is the number of samples
            in the batch, and `n_features` is the number of features.

        queue : dpctl.SyclQueue
            If not None, use this queue for computations.

        Returns
        -------
        self : object
            Returns the instance itself.
        """
<<<<<<< HEAD
        X, weights = _convert_to_supported(X, weights)
=======
        self._queue = queue
        policy = self._get_policy(queue, X)
>>>>>>> c6311279

        X = _check_array(
            X, dtype=[np.float64, np.float32], ensure_2d=False, force_all_finite=False
        )
        if weights is not None:
            weights = _check_array(
                weights,
                dtype=[np.float64, np.float32],
                ensure_2d=False,
                force_all_finite=False,
            )

        if not hasattr(self, "_onedal_params"):
            dtype = get_dtype(X)
            self._onedal_params = self._get_onedal_params(False, dtype=dtype)

<<<<<<< HEAD
        X_table, weights_table = to_table(X, weights)
        self._partial_result = self.partial_compute(
            self._onedal_params, self._partial_result, X_table, weights_table
=======
        X_table, weights_table = to_table(X, weights, queue=queue)
        self._partial_result = self._get_backend(
            "basic_statistics",
            None,
            "partial_compute",
            policy,
            self._onedal_params,
            self._partial_result,
            X_table,
            weights_table,
>>>>>>> c6311279
        )

        self._need_to_finalize = True
        self._queue = queue

    def finalize_fit(self):
        """
        Finalizes basic statistics computation and obtains result
        attributes from the current `_partial_result`.

        Parameters
        ----------
        queue : dpctl.SyclQueue
            If not None, use this queue for computations.

        Returns
        -------
        self : object
            Returns the instance itself.
        """
        if self._need_to_finalize:
            with SyclQueueManager.manage_global_queue(self._queue):
                result = self.finalize_compute(self._onedal_params, self._partial_result)

            options = self._get_result_options(self.options).split("|")
            for opt in options:
                setattr(self, opt, from_table(getattr(result, opt)).ravel())

            self._need_to_finalize = False

        return self<|MERGE_RESOLUTION|>--- conflicted
+++ resolved
@@ -14,20 +14,13 @@
 # limitations under the License.
 # ==============================================================================
 
-from abc import abstractmethod
-
 import numpy as np
 from daal4py.sklearn._utils import get_dtype
 from onedal._device_offload import SyclQueueManager, supports_queue
 from onedal.common._backend import bind_default_backend
 
-<<<<<<< HEAD
-from ..datatypes import _convert_to_supported, from_table, to_table
+from ..datatypes import from_table, to_table
 from ..utils.validation import _check_array
-=======
-from ..datatypes import from_table, to_table
-from ..utils import _check_array
->>>>>>> c6311279
 from .basic_statistics import BaseBasicStatistics
 
 
@@ -123,12 +116,7 @@
         self : object
             Returns the instance itself.
         """
-<<<<<<< HEAD
-        X, weights = _convert_to_supported(X, weights)
-=======
         self._queue = queue
-        policy = self._get_policy(queue, X)
->>>>>>> c6311279
 
         X = _check_array(
             X, dtype=[np.float64, np.float32], ensure_2d=False, force_all_finite=False
@@ -145,22 +133,9 @@
             dtype = get_dtype(X)
             self._onedal_params = self._get_onedal_params(False, dtype=dtype)
 
-<<<<<<< HEAD
-        X_table, weights_table = to_table(X, weights)
+        X_table, weights_table = to_table(X, weights, queue=queue)
         self._partial_result = self.partial_compute(
             self._onedal_params, self._partial_result, X_table, weights_table
-=======
-        X_table, weights_table = to_table(X, weights, queue=queue)
-        self._partial_result = self._get_backend(
-            "basic_statistics",
-            None,
-            "partial_compute",
-            policy,
-            self._onedal_params,
-            self._partial_result,
-            X_table,
-            weights_table,
->>>>>>> c6311279
         )
 
         self._need_to_finalize = True
