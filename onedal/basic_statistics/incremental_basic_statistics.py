--- conflicted
+++ resolved
@@ -1,4 +1,3 @@
-# ==============================================================================
 # Copyright 2024 Intel Corporation
 #
 # Licensed under the Apache License, Version 2.0 (the "License");
@@ -22,12 +21,8 @@
 
 from .._config import _get_config
 from ..datatypes import from_table, to_table
-<<<<<<< HEAD
+from ..utils._array_api import _get_sycl_namespace
 from ..utils.validation import _check_array
-=======
-from ..utils import _check_array
-from ..utils._array_api import _get_sycl_namespace
->>>>>>> e9b929f1
 from .basic_statistics import BaseBasicStatistics
 
 
