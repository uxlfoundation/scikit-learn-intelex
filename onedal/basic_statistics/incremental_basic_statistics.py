--- conflicted
+++ resolved
@@ -13,8 +13,9 @@
 # limitations under the License.
 # ==============================================================================
 
-<<<<<<< HEAD
-from ..datatypes import _convert_to_supported, from_table, to_table
+from ..datatypes import from_table, to_table
+from .basic_statistics import BasicStatistics
+from ..utils._array_api import _get_sycl_namespace
 from .basic_statistics import BasicStatistics
 
 
@@ -22,27 +23,7 @@
     """
     Incremental estimator for basic statistics based on oneDAL implementation.
     Allows to compute basic statistics if data are splitted into batches.
-=======
-import numpy as np
 
-from daal4py.sklearn._utils import get_dtype
-from onedal._device_offload import supports_queue
-from onedal.common._backend import bind_default_backend
-from onedal.utils import _sycl_queue_manager as QM
-
-from .._config import _get_config
-from ..datatypes import from_table, to_table
-from ..utils._array_api import _get_sycl_namespace
-from ..utils.validation import _check_array
-from .basic_statistics import BaseBasicStatistics
-
-
-class IncrementalBasicStatistics(BaseBasicStatistics):
-    """Incremental oneDAL low order moments estimator.
-
-    Calculate basic statistics for data split into batches.
-
->>>>>>> 328471ec
     Parameters
     ----------
     result_options : str or list, default=str('all')
@@ -116,11 +97,7 @@
         return data
 
     @supports_queue
-<<<<<<< HEAD
     def partial_fit(self, X, sample_weight=None, queue=None):
-=======
-    def partial_fit(self, X, weights=None, queue=None):
->>>>>>> 328471ec
         """Generate partial statistics from batch data in `_partial_result`.
 
         Parameters
@@ -129,11 +106,7 @@
             Training data batch, where `n_samples` is the number of samples
             in the batch, and `n_features` is the number of features.
 
-<<<<<<< HEAD
         sample_weight : array-like of shape (n_samples,), default=None
-=======
-        weights : array-like of shape (n_samples,), default=None
->>>>>>> 328471ec
             Individual weights for each sample.
 
         queue : SyclQueue or None, default=None
@@ -153,7 +126,6 @@
             queue = X.sycl_queue
 
         self._queue = queue
-<<<<<<< HEAD
         X_table, sample_weight_table = to_table(X, sample_weight, queue=queue)
 
         if not hasattr(self, "_onedal_params"):
@@ -161,28 +133,6 @@
 
         self._partial_result = self.partial_compute(
             self._onedal_params, self._partial_result, X_table, sample_weight_table
-=======
-
-        if not use_raw_input:
-            X = _check_array(
-                X, dtype=[np.float64, np.float32], ensure_2d=False, force_all_finite=False
-            )
-            if weights is not None:
-                weights = _check_array(
-                    weights,
-                    dtype=[np.float64, np.float32],
-                    ensure_2d=False,
-                    force_all_finite=False,
-                )
-
-        if not hasattr(self, "_onedal_params"):
-            dtype = get_dtype(X)
-            self._onedal_params = self._get_onedal_params(False, dtype=dtype)
-
-        X_table, weights_table = to_table(X, weights, queue=queue)
-        self._partial_result = self.partial_compute(
-            self._onedal_params, self._partial_result, X_table, weights_table
->>>>>>> 328471ec
         )
 
         self._need_to_finalize = True
@@ -200,14 +150,8 @@
             with QM.manage_global_queue(self._queue):
                 result = self.finalize_compute(self._onedal_params, self._partial_result)
 
-<<<<<<< HEAD
             for opt in self.options:
                 setattr(self, opt, from_table(getattr(result, opt))[0])
-=======
-            options = self._get_result_options(self.options).split("|")
-            for opt in options:
-                setattr(self, opt, from_table(getattr(result, opt)).ravel())
->>>>>>> 328471ec
 
             self._need_to_finalize = False
 
