# ==============================================================================
# Copyright 2024 Intel Corporation
#
# Licensed under the Apache License, Version 2.0 (the "License");
# you may not use this file except in compliance with the License.
# You may obtain a copy of the License at
#
#     http://www.apache.org/licenses/LICENSE-2.0
#
# Unless required by applicable law or agreed to in writing, software
# distributed under the License is distributed on an "AS IS" BASIS,
# WITHOUT WARRANTIES OR CONDITIONS OF ANY KIND, either express or implied.
# See the License for the specific language governing permissions and
# limitations under the License.
# ==============================================================================

from ..datatypes import _convert_to_supported, from_table, to_table
from .basic_statistics import BasicStatistics


class IncrementalBasicStatistics(BasicStatistics):
    """
    Incremental estimator for basic statistics based on oneDAL implementation.
    Allows to compute basic statistics if data are splitted into batches.
    Parameters
    ----------
    result_options: string or list, default='all'
        List of statistics to compute

    Attributes (are existing only if corresponding result option exists)
    ----------
        min : ndarray of shape (n_features,)
            Minimum of each feature over all samples.

        max : ndarray of shape (n_features,)
            Maximum of each feature over all samples.

        sum : ndarray of shape (n_features,)
            Sum of each feature over all samples.

        mean : ndarray of shape (n_features,)
            Mean of each feature over all samples.

        variance : ndarray of shape (n_features,)
            Variance of each feature over all samples.

        variation : ndarray of shape (n_features,)
            Variation of each feature over all samples.

        sum_squares : ndarray of shape (n_features,)
            Sum of squares for each feature over all samples.

        standard_deviation : ndarray of shape (n_features,)
            Standard deviation of each feature over all samples.

        sum_squares_centered : ndarray of shape (n_features,)
            Centered sum of squares for each feature over all samples.

        second_order_raw_moment : ndarray of shape (n_features,)
            Second order moment of each feature over all samples.
    """

    def __init__(self, result_options="all", algorithm="by_default"):
        super().__init__(result_options, algorithm)
        self._reset()

    def _reset(self):
        self._need_to_finalize = False
        self._partial_result = self._get_backend(
            "basic_statistics", None, "partial_compute_result"
        )

<<<<<<< HEAD
    def partial_fit(self, X, sample_weight=None, queue=None):
=======
    def __getstate__(self):
        # Since finalize_fit can't be dispatched without directly provided queue
        # and the dispatching policy can't be serialized, the computation is finalized
        # here and the policy is not saved in serialized data.
        self.finalize_fit()
        data = self.__dict__.copy()
        data.pop("_queue", None)

        return data

    def partial_fit(self, X, weights=None, queue=None):
>>>>>>> 675a2da1
        """
        Computes partial data for basic statistics
        from data batch X and saves it to `_partial_result`.

        Parameters
        ----------
        X : array-like of shape (n_samples, n_features)
            Training data batch, where `n_samples` is the number of samples
            in the batch, and `n_features` is the number of features.

        queue : dpctl.SyclQueue
            If not None, use this queue for computations.

        Returns
        -------
        self : object
            Returns the instance itself.
        """
        self._queue = queue
        policy = self._get_policy(queue, X)
        X, sample_weight = to_table(*_convert_to_supported(policy, X, sample_weight))

        if not hasattr(self, "_onedal_params"):
            self._onedal_params = self._get_onedal_params(False, dtype=X.dtype)

        self._partial_result = self._get_backend(
            "basic_statistics",
            None,
            "partial_compute",
            policy,
            self._onedal_params,
            self._partial_result,
            X,
            sample_weight,
        )

        self._need_to_finalize = True
        return self

    def finalize_fit(self, queue=None):
        """
        Finalizes basic statistics computation and obtains result
        attributes from the current `_partial_result`.

        Parameters
        ----------
        queue : dpctl.SyclQueue
            If not None, use this queue for computations.

        Returns
        -------
        self : object
            Returns the instance itself.
        """
        if self._need_to_finalize:
            if queue is not None:
                policy = self._get_policy(queue)
            else:
                policy = self._get_policy(self._queue)

            result = self._get_backend(
                "basic_statistics",
                None,
                "finalize_compute",
                policy,
                self._onedal_params,
                self._partial_result,
            )
            options = self._get_result_options(self.options).split("|")
            for opt in options:
                setattr(self, opt, from_table(getattr(result, opt)).ravel())

<<<<<<< HEAD
        if queue is not None:
            policy = self._get_policy(queue)
        else:
            policy = self._get_policy(self._queue)

        result = self._get_backend(
            "basic_statistics",
            None,
            "finalize_compute",
            policy,
            self._onedal_params,
            self._partial_result,
        )

        for opt in self.options:
            setattr(self, opt, from_table(getattr(result, opt))[0])
=======
            self._need_to_finalize = False
>>>>>>> 675a2da1

        return self<|MERGE_RESOLUTION|>--- conflicted
+++ resolved
@@ -70,9 +70,6 @@
             "basic_statistics", None, "partial_compute_result"
         )
 
-<<<<<<< HEAD
-    def partial_fit(self, X, sample_weight=None, queue=None):
-=======
     def __getstate__(self):
         # Since finalize_fit can't be dispatched without directly provided queue
         # and the dispatching policy can't be serialized, the computation is finalized
@@ -83,8 +80,7 @@
 
         return data
 
-    def partial_fit(self, X, weights=None, queue=None):
->>>>>>> 675a2da1
+    def partial_fit(self, X, sample_weight=None, queue=None):
         """
         Computes partial data for basic statistics
         from data batch X and saves it to `_partial_result`.
@@ -153,29 +149,9 @@
                 self._onedal_params,
                 self._partial_result,
             )
-            options = self._get_result_options(self.options).split("|")
-            for opt in options:
-                setattr(self, opt, from_table(getattr(result, opt)).ravel())
+            for opt in self.options:
+                setattr(self, opt, from_table(getattr(result, opt))[0])
 
-<<<<<<< HEAD
-        if queue is not None:
-            policy = self._get_policy(queue)
-        else:
-            policy = self._get_policy(self._queue)
-
-        result = self._get_backend(
-            "basic_statistics",
-            None,
-            "finalize_compute",
-            policy,
-            self._onedal_params,
-            self._partial_result,
-        )
-
-        for opt in self.options:
-            setattr(self, opt, from_table(getattr(result, opt))[0])
-=======
             self._need_to_finalize = False
->>>>>>> 675a2da1
 
         return self