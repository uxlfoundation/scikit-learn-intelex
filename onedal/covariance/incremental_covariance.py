# ===============================================================================
# Copyright 2024 Intel Corporation
#
# Licensed under the Apache License, Version 2.0 (the "License");
# you may not use this file except in compliance with the License.
# You may obtain a copy of the License at
#
#     http://www.apache.org/licenses/LICENSE-2.0
#
# Unless required by applicable law or agreed to in writing, software
# distributed under the License is distributed on an "AS IS" BASIS,
# WITHOUT WARRANTIES OR CONDITIONS OF ANY KIND, either express or implied.
# See the License for the specific language governing permissions and
# limitations under the License.
# ===============================================================================

import numpy as np

from daal4py.sklearn._utils import daal_check_version
<<<<<<< HEAD
from onedal._device_offload import SyclQueueManager, supports_queue
from onedal.common._backend import bind_default_backend
=======
>>>>>>> e9b929f1

from .._config import _get_config
from ..datatypes import from_table, to_table
<<<<<<< HEAD
from ..utils.validation import _check_array
=======
from ..utils import _check_array
from ..utils._array_api import _get_sycl_namespace
>>>>>>> e9b929f1
from .covariance import BaseEmpiricalCovariance


class IncrementalEmpiricalCovariance(BaseEmpiricalCovariance):
    """
    Covariance estimator based on oneDAL implementation.

    Computes sample covariance matrix.

    Parameters
    ----------
    method : string, default="dense"
        Specifies computation method. Available methods: "dense".

    bias: bool, default=False
        If True biased estimation of covariance is computed which equals to
        the unbiased one multiplied by (n_samples - 1) / n_samples.

    assume_centered : bool, default=False
        If True, data are not centered before computation.
        Useful when working with data whose mean is almost, but not exactly
        zero.
        If False (default), data are centered before computation.

    Attributes
    ----------
    location_ : ndarray of shape (n_features,)
        Estimated location, i.e., the estimated mean.

    covariance_ : ndarray of shape (n_features, n_features)
        Estimated covariance matrix
    """

    def __init__(self, method="dense", bias=False, assume_centered=False):
        super().__init__(method, bias, assume_centered)
        self._reset()
        self._queue = None

    @bind_default_backend("covariance")
    def partial_compute(self, params, partial_result, X_table): ...

    @bind_default_backend("covariance")
    def partial_compute_result(self): ...

    @bind_default_backend("covariance")
    def finalize_compute(self, params, partial_result): ...

    def _reset(self):
        self._need_to_finalize = False
        self._queue = None
        self._partial_result = self.partial_compute_result()

    def __getstate__(self):
        # Since finalize_fit can't be dispatched without directly provided queue
        # and the dispatching policy can't be serialized, the computation is finalized
        # here and the policy is not saved in serialized data.

        self.finalize_fit()
        data = self.__dict__.copy()
        data.pop("_queue", None)

        return data

    @supports_queue
    def partial_fit(self, X, y=None, queue=None):
        """
        Computes partial data for the covariance matrix
        from data batch X and saves it to `_partial_result`.

        Parameters
        ----------
        X : array-like of shape (n_samples, n_features)
            Training data batch, where `n_samples` is the number of samples
            in the batch, and `n_features` is the number of features.

        y : Ignored
            Not used, present for API consistency by convention.

        queue : dpctl.SyclQueue
            If not None, use this queue for computations.

        Returns
        -------
        self : object
            Returns the instance itself.
        """
        use_raw_input = _get_config().get("use_raw_input", False) is True
        sua_iface, _, _ = _get_sycl_namespace(X)

        if use_raw_input and sua_iface:
            queue = X.sycl_queue
        if not use_raw_input:
            X = _check_array(X, dtype=[np.float64, np.float32], ensure_2d=True)

        self._queue = queue
        X_table = to_table(X, queue=queue)

        if not hasattr(self, "_dtype"):
            self._dtype = X_table.dtype

        params = self._get_onedal_params(self._dtype)
        self._partial_result = self.partial_compute(params, self._partial_result, X_table)
        self._need_to_finalize = True
        # store the queue for when we finalize
        self._queue = queue

    def finalize_fit(self):
        """
        Finalizes covariance matrix and obtains `covariance_` and `location_`
        attributes from the current `_partial_result`.

        Parameters
        ----------
        queue : dpctl.SyclQueue
            If not None, use this queue for computations.

        Returns
        -------
        self : object
            Returns the instance itself.
        """
        if self._need_to_finalize:
            params = self._get_onedal_params(self._dtype)
            with SyclQueueManager.manage_global_queue(self._queue):
                result = self.finalize_compute(params, self._partial_result)

            if daal_check_version((2024, "P", 1)) or (not self.bias):
                self.covariance_ = from_table(result.cov_matrix)
            else:
                n_rows = self._partial_result.partial_n_rows
                self.covariance_ = from_table(result.cov_matrix) * (n_rows - 1) / n_rows

            self.location_ = from_table(result.means).ravel()

            self._need_to_finalize = False

        return self<|MERGE_RESOLUTION|>--- conflicted
+++ resolved
@@ -17,20 +17,13 @@
 import numpy as np
 
 from daal4py.sklearn._utils import daal_check_version
-<<<<<<< HEAD
 from onedal._device_offload import SyclQueueManager, supports_queue
 from onedal.common._backend import bind_default_backend
-=======
->>>>>>> e9b929f1
 
 from .._config import _get_config
 from ..datatypes import from_table, to_table
-<<<<<<< HEAD
+from ..utils._array_api import _get_sycl_namespace
 from ..utils.validation import _check_array
-=======
-from ..utils import _check_array
-from ..utils._array_api import _get_sycl_namespace
->>>>>>> e9b929f1
 from .covariance import BaseEmpiricalCovariance
 
 
@@ -117,7 +110,7 @@
         self : object
             Returns the instance itself.
         """
-        use_raw_input = _get_config().get("use_raw_input", False) is True
+        use_raw_input = _get_config()["use_raw_input"] is True
         sua_iface, _, _ = _get_sycl_namespace(X)
 
         if use_raw_input and sua_iface:
