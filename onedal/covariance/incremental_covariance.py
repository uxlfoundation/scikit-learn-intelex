# ===============================================================================
# Copyright 2024 Intel Corporation
#
# Licensed under the Apache License, Version 2.0 (the "License");
# you may not use this file except in compliance with the License.
# You may obtain a copy of the License at
#
#     http://www.apache.org/licenses/LICENSE-2.0
#
# Unless required by applicable law or agreed to in writing, software
# distributed under the License is distributed on an "AS IS" BASIS,
# WITHOUT WARRANTIES OR CONDITIONS OF ANY KIND, either express or implied.
# See the License for the specific language governing permissions and
# limitations under the License.
# ===============================================================================
import numpy as np

from daal4py.sklearn._utils import daal_check_version

from .._config import _get_config
from ..datatypes import from_table, to_table
from ..utils import _check_array
from ..utils._array_api import _get_sycl_namespace
from .covariance import BaseEmpiricalCovariance


class IncrementalEmpiricalCovariance(BaseEmpiricalCovariance):
    """
    Covariance estimator based on oneDAL implementation.

    Computes sample covariance matrix.

    Parameters
    ----------
    method : string, default="dense"
        Specifies computation method. Available methods: "dense".

    bias: bool, default=False
        If True biased estimation of covariance is computed which equals to
        the unbiased one multiplied by (n_samples - 1) / n_samples.

    assume_centered : bool, default=False
        If True, data are not centered before computation.
        Useful when working with data whose mean is almost, but not exactly
        zero.
        If False (default), data are centered before computation.

    Attributes
    ----------
    location_ : ndarray of shape (n_features,)
        Estimated location, i.e., the estimated mean.

    covariance_ : ndarray of shape (n_features, n_features)
        Estimated covariance matrix
    """

    def __init__(self, method="dense", bias=False, assume_centered=False):
        super().__init__(method, bias, assume_centered)
        self._reset()

    def _reset(self):
        self._need_to_finalize = False
        # Not supported with spmd policy so IncrementalEmpiricalCovariance must be specified
        self._partial_result = IncrementalEmpiricalCovariance._get_backend(
            IncrementalEmpiricalCovariance, "covariance", None, "partial_compute_result"
        )

    def __getstate__(self):
        # Since finalize_fit can't be dispatched without directly provided queue
        # and the dispatching policy can't be serialized, the computation is finalized
        # here and the policy is not saved in serialized data.

        self.finalize_fit()
        data = self.__dict__.copy()
        data.pop("_queue", None)
        data.pop("_input_xp", None)  # module cannot be pickled

        return data

    def partial_fit(self, X, y=None, queue=None):
        """
        Computes partial data for the covariance matrix
        from data batch X and saves it to `_partial_result`.

        Parameters
        ----------
        X : array-like of shape (n_samples, n_features)
            Training data batch, where `n_samples` is the number of samples
            in the batch, and `n_features` is the number of features.

        y : Ignored
            Not used, present for API consistency by convention.

        queue : dpctl.SyclQueue
            If not None, use this queue for computations.

        Returns
        -------
        self : object
            Returns the instance itself.
        """
        # Saving input array namespace and sua_iface, that will be used in
        # finalize_fit.
        sua_iface, xp, _ = _get_sycl_namespace(X)
        self._input_sua_iface = sua_iface
        self._input_xp = xp

        use_raw_input = _get_config().get("use_raw_input", False) is True
        if use_raw_input and sua_iface:
            queue = X.sycl_queue
        if not use_raw_input:
            X = _check_array(X, dtype=[np.float64, np.float32], ensure_2d=True)

        self._queue = queue
<<<<<<< HEAD
        policy = self._get_policy(queue, X)
=======

        # Not supported with spmd policy so IncrementalEmpiricalCovariance must be specified
        policy = IncrementalEmpiricalCovariance._get_policy(
            IncrementalEmpiricalCovariance, queue, X
        )
>>>>>>> 2159d03b

        X_table = to_table(X, queue=queue)

        if not hasattr(self, "_dtype"):
            self._dtype = X_table.dtype

        params = self._get_onedal_params(self._dtype)
        # Not supported with spmd policy so IncrementalEmpiricalCovariance must be specified
        self._partial_result = IncrementalEmpiricalCovariance._get_backend(
            IncrementalEmpiricalCovariance,
            "covariance",
            None,
            "partial_compute",
            policy,
            params,
            self._partial_result,
            X_table,
        )
        self._need_to_finalize = True

    def finalize_fit(self, queue=None):
        """
        Finalizes covariance matrix and obtains `covariance_` and `location_`
        attributes from the current `_partial_result`.

        Parameters
        ----------
        queue : dpctl.SyclQueue
            If not None, use this queue for computations.

        Returns
        -------
        self : object
            Returns the instance itself.
        """
        if self._need_to_finalize:
            params = self._get_onedal_params(self._dtype)
            if queue is not None:
                policy = self._get_policy(queue)
            else:
                policy = self._get_policy(self._queue)

            result = self._get_backend(
                "covariance",
                None,
                "finalize_compute",
                policy,
                params,
                self._partial_result,
            )
            if daal_check_version((2024, "P", 1)) or (not self.bias):
                self.covariance_ = from_table(result.cov_matrix)
            else:
                n_rows = self._partial_result.partial_n_rows
                self.covariance_ = from_table(result.cov_matrix) * (n_rows - 1) / n_rows

            self.location_ = from_table(result.means).ravel()

            self._need_to_finalize = False

        return self<|MERGE_RESOLUTION|>--- conflicted
+++ resolved
@@ -112,15 +112,11 @@
             X = _check_array(X, dtype=[np.float64, np.float32], ensure_2d=True)
 
         self._queue = queue
-<<<<<<< HEAD
-        policy = self._get_policy(queue, X)
-=======
 
         # Not supported with spmd policy so IncrementalEmpiricalCovariance must be specified
         policy = IncrementalEmpiricalCovariance._get_policy(
             IncrementalEmpiricalCovariance, queue, X
         )
->>>>>>> 2159d03b
 
         X_table = to_table(X, queue=queue)
 
