--- conflicted
+++ resolved
@@ -17,18 +17,12 @@
 
 import numpy as np
 
-from daal4py.sklearn._utils import daal_check_version, get_dtype
+from daal4py.sklearn._utils import daal_check_version
 
 from .._config import _get_config
 from ..common._base import BaseEstimator
 from ..common.hyperparameters import get_hyperparameters
-<<<<<<< HEAD
-from ..datatypes import _convert_to_supported, from_table, to_table
-from ..utils._array_api import _get_sycl_namespace
-from ..utils.validation import _check_array
-=======
 from ..datatypes import from_table, to_table
->>>>>>> c1229d91
 
 
 class BaseEmpiricalCovariance(BaseEstimator, metaclass=ABCMeta):
@@ -105,21 +99,10 @@
             queue = X.sycl_queue
 
         policy = self._get_policy(queue, X)
-<<<<<<< HEAD
-
         if not use_raw_input:
             X = _check_array(X, dtype=[np.float64, np.float32])
-
-        X = _convert_to_supported(policy, X)
-        X_table = to_table(X, sua_iface=sua_iface)
-
-        dtype = get_dtype(X)
-        params = self._get_onedal_params(dtype)
-=======
-        X = _check_array(X, dtype=[np.float64, np.float32])
         X = to_table(X, queue=queue)
         params = self._get_onedal_params(X.dtype)
->>>>>>> c1229d91
         hparams = get_hyperparameters("covariance", "compute")
         if hparams is not None and not hparams.is_default:
             result = self._get_backend(
@@ -129,19 +112,10 @@
                 policy,
                 params,
                 hparams.backend,
-<<<<<<< HEAD
-                X_table,
-            )
-        else:
-            result = self._get_backend(
-                "covariance", None, "compute", policy, params, X_table
-            )
-=======
                 X,
             )
         else:
             result = self._get_backend("covariance", None, "compute", policy, params, X)
->>>>>>> c1229d91
         if daal_check_version((2024, "P", 1)) or (not self.bias):
             self.covariance_ = from_table(
                 result.cov_matrix, sua_iface=sua_iface, sycl_queue=queue, xp=xp
