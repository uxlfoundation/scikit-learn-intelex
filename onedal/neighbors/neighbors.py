--- conflicted
+++ resolved
@@ -405,12 +405,7 @@
 
             return train_alg(**params).compute(X, y).model
 
-<<<<<<< HEAD
         policy = self._get_policy(queue, X, y)
-=======
-        policy = _get_policy(queue, X, y)
-        X, y = _convert_to_supported(policy, X, y)
->>>>>>> a55e3939
         params = self._get_onedal_params(X, y)
         X, y = _convert_to_supported(policy, X, y)
         train_alg = _backend.neighbors.classification.train(policy, params,
@@ -429,11 +424,7 @@
 
             return predict_alg(**params).compute(X, model)
 
-<<<<<<< HEAD
         policy = self._get_policy(queue, X)
-=======
-        policy = _get_policy(queue, X)
->>>>>>> a55e3939
         X = _convert_to_supported(policy, X)
         if hasattr(self, '_onedal_model'):
             model = self._onedal_model
