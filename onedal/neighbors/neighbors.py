--- conflicted
+++ resolved
@@ -16,9 +16,9 @@
 
 from abc import ABCMeta, abstractmethod
 from numbers import Integral
+from os import X_OK, XATTR_SIZE_MAX
 
 import numpy as np
-
 from daal4py import (
     bf_knn_classification_model,
     bf_knn_classification_prediction,
@@ -32,13 +32,8 @@
 
 from ..common._estimator_checks import _check_is_fitted, _is_classifier, _is_regressor
 from ..common._mixin import ClassifierMixin, RegressorMixin
-<<<<<<< HEAD
-from ..datatypes import _convert_to_supported, from_table, to_table
+from ..datatypes import from_table, to_table
 from ..utils.validation import (
-=======
-from ..datatypes import from_table, to_table
-from ..utils import (
->>>>>>> c6311279
     _check_array,
     _check_classification_targets,
     _check_n_features,
@@ -463,52 +458,21 @@
 
             return train_alg(**params).compute(X, y).model
         else:
-            X, y = _convert_to_supported(X, y)
             params = self._get_onedal_params(X, y)
-            return self.train(params, *to_table(X, y)).model
-
-<<<<<<< HEAD
+            X_table, y_table = to_table(X, y, queue=queue)
+            return self.train(params, X_table, y_table).model
+
     def _onedal_predict(self, model, X, params):
-=======
-        policy = self._get_policy(queue, X, y)
-        X_table, y_table = to_table(X, y, queue=queue)
-        params = self._get_onedal_params(X_table, y)
-        train_alg = self._get_backend(
-            "neighbors", "classification", "train", policy, params, X_table, y_table
-        )
-
-        return train_alg.model
-
-    def _onedal_predict(self, model, X, params, queue):
->>>>>>> c6311279
         if type(self._onedal_model) is kdtree_knn_classification_model:
             return kdtree_knn_classification_prediction(**params).compute(X, model)
         elif type(self._onedal_model) is bf_knn_classification_model:
             return bf_knn_classification_prediction(**params).compute(X, model)
-<<<<<<< HEAD
-        else:
-            X = _convert_to_supported(X)
+        else:
+            X = to_table(X, queue=SyclQueueManager.get_global_queue())
             if "responses" not in params["result_option"]:
                 params["result_option"] += "|responses"
             params["fptype"] = X.dtype
-            result = self.infer(params, model, to_table(X))
-=======
-
-        policy = self._get_policy(queue, X)
-        X = to_table(X, queue=queue)
-        if hasattr(self, "_onedal_model"):
-            model = self._onedal_model
-        else:
-            model = self._create_model(
-                self._get_backend("neighbors", "classification", None)
-            )
-        if "responses" not in params["result_option"]:
-            params["result_option"] += "|responses"
-        params["fptype"] = X.dtype
-        result = self._get_backend(
-            "neighbors", "classification", "infer", policy, params, model, X
-        )
->>>>>>> c6311279
+            result = self.infer(params, model, X)
 
             return result
 
@@ -620,7 +584,6 @@
         )
         self.weights = weights
 
-<<<<<<< HEAD
     @bind_default_backend("neighbors.search", lookup_name="train")
     def train_search(self, *args, **kwargs): ...
 
@@ -633,8 +596,6 @@
     @bind_default_backend("neighbors.regression")
     def infer(self, *args, **kwargs): ...
 
-=======
->>>>>>> c6311279
     def _get_daal_params(self, data):
         params = super()._get_daal_params(data)
         params["resultsToCompute"] = "computeIndicesOfNeighbors|computeDistances"
@@ -654,62 +615,35 @@
 
             return train_alg(**params).compute(X, y).model
 
-<<<<<<< HEAD
-        X, y = _convert_to_supported(X, y)
+        X, y = to_table(X, y, queue=queue)
         params = self._get_onedal_params(X, y)
 
         if gpu_device:
-            return self.train(params, *to_table(X, y)).model
-        else:
-            return self.train_search(params, to_table(X)).model
+            return self.train(params, X, y).model
+        else:
+            return self.train_search(params, X).model
 
     def _onedal_predict(self, model, X, params):
         assert self._onedal_model is not None, "Model is not trained"
-=======
-        policy = self._get_policy(queue, X, y)
-        X_table, y_table = to_table(X, y, queue=queue)
-        params = self._get_onedal_params(X_table, y)
-        train_alg_regr = self._get_backend("neighbors", "regression", None)
-        train_alg_srch = self._get_backend("neighbors", "search", None)
-
-        if gpu_device:
-            return train_alg_regr.train(policy, params, X_table, y_table).model
-        return train_alg_srch.train(policy, params, X_table).model
->>>>>>> c6311279
 
         if type(model) is kdtree_knn_classification_model:
             return kdtree_knn_classification_prediction(**params).compute(X, model)
         elif type(model) is bf_knn_classification_model:
             return bf_knn_classification_prediction(**params).compute(X, model)
 
-<<<<<<< HEAD
         # global queue is set as per user configuration (`target_offload`) or from data prior to calling this internal function
         queue = SyclQueueManager.get_global_queue()
         gpu_device = queue is not None and getattr(queue.sycl_device, "is_gpu", False)
-        X = _convert_to_supported(X)
-=======
-        gpu_device = queue is not None and queue.sycl_device.is_gpu
-        policy = self._get_policy(queue, X)
         X = to_table(X, queue=queue)
-        backend = (
-            self._get_backend("neighbors", "regression", None)
-            if gpu_device
-            else self._get_backend("neighbors", "search", None)
-        )
->>>>>>> c6311279
 
         if "responses" not in params["result_option"] and gpu_device:
             params["result_option"] += "|responses"
         params["fptype"] = X.dtype
-<<<<<<< HEAD
-=======
-        result = backend.infer(policy, params, model, X)
->>>>>>> c6311279
 
         if gpu_device:
-            return self.infer(params, self._onedal_model, to_table(X))
-        else:
-            return self.infer_search(params, self._onedal_model, to_table(X))
+            return self.infer(params, self._onedal_model, X)
+        else:
+            return self.infer_search(params, self._onedal_model, X)
 
     @supports_queue
     def fit(self, X, y, queue=None):
@@ -832,21 +766,10 @@
 
             return train_alg(**params).compute(X, y).model
 
-<<<<<<< HEAD
-        else:
-            X, y = _convert_to_supported(X, y)
+        else:
             params = self._get_onedal_params(X, y)
-            return self.train(params, to_table(X)).model
-=======
-        policy = self._get_policy(queue, X, y)
-        X_table = to_table(X, queue=queue)
-        params = self._get_onedal_params(X_table, y)
-        train_alg = self._get_backend(
-            "neighbors", "search", "train", policy, params, X_table
-        )
-
-        return train_alg.model
->>>>>>> c6311279
+            X, y = to_table(X, y, queue=queue)
+            return self.train(params, X).model
 
     def _onedal_predict(self, model, X, params):
         if type(self._onedal_model) is kdtree_knn_classification_model:
@@ -854,26 +777,10 @@
         elif type(self._onedal_model) is bf_knn_classification_model:
             return bf_knn_classification_prediction(**params).compute(X, model)
 
-<<<<<<< HEAD
-        X = _convert_to_supported(X)
+        X = to_table(X, queue=SyclQueueManager.get_global_queue())
 
         params["fptype"] = X.dtype
-        return self.infer(params, model, to_table(X))
-=======
-        policy = self._get_policy(queue, X)
-        X = to_table(X, queue=queue)
-        if hasattr(self, "_onedal_model"):
-            model = self._onedal_model
-        else:
-            model = self._create_model(self._get_backend("neighbors", "search", None))
-
-        params["fptype"] = X.dtype
-        result = self._get_backend(
-            "neighbors", "search", "infer", policy, params, model, X
-        )
-
-        return result
->>>>>>> c6311279
+        return self.infer(params, model, X)
 
     @supports_queue
     def fit(self, X, y, queue=None):
