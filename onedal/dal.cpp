/*******************************************************************************
* Copyright 2023 Intel Corporation
*
* Licensed under the Apache License, Version 2.0 (the "License");
* you may not use this file except in compliance with the License.
* You may obtain a copy of the License at
*
*     http://www.apache.org/licenses/LICENSE-2.0
*
* Unless required by applicable law or agreed to in writing, software
* distributed under the License is distributed on an "AS IS" BASIS,
* WITHOUT WARRANTIES OR CONDITIONS OF ANY KIND, either express or implied.
* See the License for the specific language governing permissions and
* limitations under the License.
*******************************************************************************/

#include "onedal/common.hpp"
#include "onedal/version.hpp"

namespace py = pybind11;

namespace oneapi::dal::python {

/* common */
#ifdef ONEDAL_DATA_PARALLEL_SPMD
ONEDAL_PY_INIT_MODULE(spmd_policy);

/* algorithms */
ONEDAL_PY_INIT_MODULE(covariance);
ONEDAL_PY_INIT_MODULE(dbscan);
ONEDAL_PY_INIT_MODULE(ensemble);
ONEDAL_PY_INIT_MODULE(decomposition);
#if defined(ONEDAL_VERSION) && ONEDAL_VERSION >= 20230100
ONEDAL_PY_INIT_MODULE(basic_statistics);
ONEDAL_PY_INIT_MODULE(linear_model);
#endif // defined(ONEDAL_VERSION) && ONEDAL_VERSION >= 20230100
#if defined(ONEDAL_VERSION) && ONEDAL_VERSION >= 20230200
ONEDAL_PY_INIT_MODULE(kmeans_init);
#endif // defined(ONEDAL_VERSION) && ONEDAL_VERSION >= 20230200
ONEDAL_PY_INIT_MODULE(kmeans);
ONEDAL_PY_INIT_MODULE(kmeans_common);
ONEDAL_PY_INIT_MODULE(neighbors);
#if defined(ONEDAL_VERSION) && ONEDAL_VERSION >= 20240001
ONEDAL_PY_INIT_MODULE(logistic_regression);
#endif // defined(ONEDAL_VERSION) && ONEDAL_VERSION >= 20240001
#else // ONEDAL_DATA_PARALLEL_SPMD
#ifdef ONEDAL_DATA_PARALLEL
ONEDAL_PY_INIT_MODULE(sycl);
#endif // ONEDAL_DATA_PARALLEL

<<<<<<< HEAD
    ONEDAL_PY_INIT_MODULE(policy);
    /* datatypes*/
    ONEDAL_PY_INIT_MODULE(table);

    ONEDAL_PY_INIT_MODULE(table_metadata);
=======
ONEDAL_PY_INIT_MODULE(policy);
/* datatypes*/
ONEDAL_PY_INIT_MODULE(table);
>>>>>>> 96cd7af1

/* primitives */
ONEDAL_PY_INIT_MODULE(get_tree);
ONEDAL_PY_INIT_MODULE(linear_kernel);
ONEDAL_PY_INIT_MODULE(rbf_kernel);
ONEDAL_PY_INIT_MODULE(polynomial_kernel);
ONEDAL_PY_INIT_MODULE(sigmoid_kernel);

<<<<<<< HEAD
    /* algorithms */
    ONEDAL_PY_INIT_MODULE(covariance);
    ONEDAL_PY_INIT_MODULE(dbscan);
    ONEDAL_PY_INIT_MODULE(ensemble);
    ONEDAL_PY_INIT_MODULE(decomposition);
    ONEDAL_PY_INIT_MODULE(louvain);

    #if defined(ONEDAL_VERSION) && ONEDAL_VERSION >= 20230100
    ONEDAL_PY_INIT_MODULE(basic_statistics);
    ONEDAL_PY_INIT_MODULE(linear_model);
    #endif // defined(ONEDAL_VERSION) && ONEDAL_VERSION >= 20230100
    #if defined(ONEDAL_VERSION) && ONEDAL_VERSION >= 20230200
    ONEDAL_PY_INIT_MODULE(kmeans_init);
    #endif // defined(ONEDAL_VERSION) && ONEDAL_VERSION >= 20230200
    ONEDAL_PY_INIT_MODULE(kmeans);
    ONEDAL_PY_INIT_MODULE(kmeans_common);
    ONEDAL_PY_INIT_MODULE(neighbors);
    ONEDAL_PY_INIT_MODULE(svm);
    #if defined(ONEDAL_VERSION) && ONEDAL_VERSION >= 20240001
    ONEDAL_PY_INIT_MODULE(logistic_regression);
    #endif // defined(ONEDAL_VERSION) && ONEDAL_VERSION >= 20240001
=======
/* algorithms */
ONEDAL_PY_INIT_MODULE(covariance);
ONEDAL_PY_INIT_MODULE(dbscan);
ONEDAL_PY_INIT_MODULE(ensemble);
ONEDAL_PY_INIT_MODULE(decomposition);
#if defined(ONEDAL_VERSION) && ONEDAL_VERSION >= 20230100
ONEDAL_PY_INIT_MODULE(basic_statistics);
ONEDAL_PY_INIT_MODULE(linear_model);
#endif // defined(ONEDAL_VERSION) && ONEDAL_VERSION >= 20230100
#if defined(ONEDAL_VERSION) && ONEDAL_VERSION >= 20230200
ONEDAL_PY_INIT_MODULE(kmeans_init);
#endif // defined(ONEDAL_VERSION) && ONEDAL_VERSION >= 20230200
ONEDAL_PY_INIT_MODULE(kmeans);
ONEDAL_PY_INIT_MODULE(kmeans_common);
ONEDAL_PY_INIT_MODULE(neighbors);
ONEDAL_PY_INIT_MODULE(svm);
#if defined(ONEDAL_VERSION) && ONEDAL_VERSION >= 20240001
ONEDAL_PY_INIT_MODULE(logistic_regression);
#endif // defined(ONEDAL_VERSION) && ONEDAL_VERSION >= 20240001
#if defined(ONEDAL_VERSION) && ONEDAL_VERSION >= 20240700
ONEDAL_PY_INIT_MODULE(finiteness_checker);
#endif // defined(ONEDAL_VERSION) && ONEDAL_VERSION >= 20240700
>>>>>>> 96cd7af1
#endif // ONEDAL_DATA_PARALLEL_SPMD

#ifdef ONEDAL_DATA_PARALLEL_SPMD
PYBIND11_MODULE(_onedal_py_spmd_dpc, m) {
    init_spmd_policy(m);

    init_covariance(m);
    init_dbscan(m);
    init_decomposition(m);
    init_ensemble(m);
#if defined(ONEDAL_VERSION) && ONEDAL_VERSION >= 20230100
    init_basic_statistics(m);
    init_linear_model(m);
#endif // defined(ONEDAL_VERSION) && ONEDAL_VERSION >= 20230100
#if defined(ONEDAL_VERSION) && ONEDAL_VERSION >= 20230200
    init_kmeans_init(m);
#endif // defined(ONEDAL_VERSION) && ONEDAL_VERSION >= 20230200
    init_kmeans(m);
    init_kmeans_common(m);
    init_neighbors(m);
#if defined(ONEDAL_VERSION) && ONEDAL_VERSION >= 20240001
    init_logistic_regression(m);
#endif // defined(ONEDAL_VERSION) && ONEDAL_VERSION >= 20240001
}
#else
<<<<<<< HEAD
    #ifdef ONEDAL_DATA_PARALLEL
    PYBIND11_MODULE(_onedal_py_dpc, m) {
        init_sycl(m);
    #else
    PYBIND11_MODULE(_onedal_py_host, m) {
    #endif
        init_policy(m);
        init_table(m);
        init_table_metadata(m);

        init_linear_kernel(m);
        init_rbf_kernel(m);
        init_polynomial_kernel(m);
        init_sigmoid_kernel(m);
        init_get_tree(m);

        init_covariance(m);
        init_dbscan(m);
        init_decomposition(m);
        init_ensemble(m);
        init_louvain(m);
    #if defined(ONEDAL_VERSION) && ONEDAL_VERSION >= 20230100
        init_basic_statistics(m);
        init_linear_model(m);
    #endif // defined(ONEDAL_VERSION) && ONEDAL_VERSION >= 20230100
    #if defined(ONEDAL_VERSION) && ONEDAL_VERSION >= 20230200
        init_kmeans_init(m);
    #endif // defined(ONEDAL_VERSION) && ONEDAL_VERSION >= 20230200
        init_kmeans(m);
        init_kmeans_common(m);
        init_neighbors(m);
        init_svm(m);
    #if defined(ONEDAL_VERSION) && ONEDAL_VERSION >= 20240001
        init_logistic_regression(m);
    #endif // defined(ONEDAL_VERSION) && ONEDAL_VERSION >= 20240001
    }
=======
#ifdef ONEDAL_DATA_PARALLEL
PYBIND11_MODULE(_onedal_py_dpc, m) {
    init_sycl(m);
#else
PYBIND11_MODULE(_onedal_py_host, m) {
#endif
    init_policy(m);
    init_table(m);

    init_linear_kernel(m);
    init_rbf_kernel(m);
    init_polynomial_kernel(m);
    init_sigmoid_kernel(m);
    init_get_tree(m);

    init_covariance(m);
    init_dbscan(m);
    init_decomposition(m);
    init_ensemble(m);
#if defined(ONEDAL_VERSION) && ONEDAL_VERSION >= 20230100
    init_basic_statistics(m);
    init_linear_model(m);
#endif // defined(ONEDAL_VERSION) && ONEDAL_VERSION >= 20230100
#if defined(ONEDAL_VERSION) && ONEDAL_VERSION >= 20230200
    init_kmeans_init(m);
#endif // defined(ONEDAL_VERSION) && ONEDAL_VERSION >= 20230200
    init_kmeans(m);
    init_kmeans_common(m);
    init_neighbors(m);
    init_svm(m);
#if defined(ONEDAL_VERSION) && ONEDAL_VERSION >= 20240001
    init_logistic_regression(m);
#endif // defined(ONEDAL_VERSION) && ONEDAL_VERSION >= 20240001
#if defined(ONEDAL_VERSION) && ONEDAL_VERSION >= 20240700
    init_finiteness_checker(m);
#endif // defined(ONEDAL_VERSION) && ONEDAL_VERSION >= 20240700
}
>>>>>>> 96cd7af1
#endif // ONEDAL_DATA_PARALLEL_SPMD

} // namespace oneapi::dal::python<|MERGE_RESOLUTION|>--- conflicted
+++ resolved
@@ -48,17 +48,9 @@
 ONEDAL_PY_INIT_MODULE(sycl);
 #endif // ONEDAL_DATA_PARALLEL
 
-<<<<<<< HEAD
-    ONEDAL_PY_INIT_MODULE(policy);
-    /* datatypes*/
-    ONEDAL_PY_INIT_MODULE(table);
-
-    ONEDAL_PY_INIT_MODULE(table_metadata);
-=======
 ONEDAL_PY_INIT_MODULE(policy);
 /* datatypes*/
 ONEDAL_PY_INIT_MODULE(table);
->>>>>>> 96cd7af1
 
 /* primitives */
 ONEDAL_PY_INIT_MODULE(get_tree);
@@ -67,34 +59,13 @@
 ONEDAL_PY_INIT_MODULE(polynomial_kernel);
 ONEDAL_PY_INIT_MODULE(sigmoid_kernel);
 
-<<<<<<< HEAD
-    /* algorithms */
-    ONEDAL_PY_INIT_MODULE(covariance);
-    ONEDAL_PY_INIT_MODULE(dbscan);
-    ONEDAL_PY_INIT_MODULE(ensemble);
-    ONEDAL_PY_INIT_MODULE(decomposition);
-    ONEDAL_PY_INIT_MODULE(louvain);
-
-    #if defined(ONEDAL_VERSION) && ONEDAL_VERSION >= 20230100
-    ONEDAL_PY_INIT_MODULE(basic_statistics);
-    ONEDAL_PY_INIT_MODULE(linear_model);
-    #endif // defined(ONEDAL_VERSION) && ONEDAL_VERSION >= 20230100
-    #if defined(ONEDAL_VERSION) && ONEDAL_VERSION >= 20230200
-    ONEDAL_PY_INIT_MODULE(kmeans_init);
-    #endif // defined(ONEDAL_VERSION) && ONEDAL_VERSION >= 20230200
-    ONEDAL_PY_INIT_MODULE(kmeans);
-    ONEDAL_PY_INIT_MODULE(kmeans_common);
-    ONEDAL_PY_INIT_MODULE(neighbors);
-    ONEDAL_PY_INIT_MODULE(svm);
-    #if defined(ONEDAL_VERSION) && ONEDAL_VERSION >= 20240001
-    ONEDAL_PY_INIT_MODULE(logistic_regression);
-    #endif // defined(ONEDAL_VERSION) && ONEDAL_VERSION >= 20240001
-=======
 /* algorithms */
 ONEDAL_PY_INIT_MODULE(covariance);
 ONEDAL_PY_INIT_MODULE(dbscan);
 ONEDAL_PY_INIT_MODULE(ensemble);
 ONEDAL_PY_INIT_MODULE(decomposition);
+ONEDAL_PY_INIT_MODULE(louvain);
+
 #if defined(ONEDAL_VERSION) && ONEDAL_VERSION >= 20230100
 ONEDAL_PY_INIT_MODULE(basic_statistics);
 ONEDAL_PY_INIT_MODULE(linear_model);
@@ -112,7 +83,6 @@
 #if defined(ONEDAL_VERSION) && ONEDAL_VERSION >= 20240700
 ONEDAL_PY_INIT_MODULE(finiteness_checker);
 #endif // defined(ONEDAL_VERSION) && ONEDAL_VERSION >= 20240700
->>>>>>> 96cd7af1
 #endif // ONEDAL_DATA_PARALLEL_SPMD
 
 #ifdef ONEDAL_DATA_PARALLEL_SPMD
@@ -138,44 +108,6 @@
 #endif // defined(ONEDAL_VERSION) && ONEDAL_VERSION >= 20240001
 }
 #else
-<<<<<<< HEAD
-    #ifdef ONEDAL_DATA_PARALLEL
-    PYBIND11_MODULE(_onedal_py_dpc, m) {
-        init_sycl(m);
-    #else
-    PYBIND11_MODULE(_onedal_py_host, m) {
-    #endif
-        init_policy(m);
-        init_table(m);
-        init_table_metadata(m);
-
-        init_linear_kernel(m);
-        init_rbf_kernel(m);
-        init_polynomial_kernel(m);
-        init_sigmoid_kernel(m);
-        init_get_tree(m);
-
-        init_covariance(m);
-        init_dbscan(m);
-        init_decomposition(m);
-        init_ensemble(m);
-        init_louvain(m);
-    #if defined(ONEDAL_VERSION) && ONEDAL_VERSION >= 20230100
-        init_basic_statistics(m);
-        init_linear_model(m);
-    #endif // defined(ONEDAL_VERSION) && ONEDAL_VERSION >= 20230100
-    #if defined(ONEDAL_VERSION) && ONEDAL_VERSION >= 20230200
-        init_kmeans_init(m);
-    #endif // defined(ONEDAL_VERSION) && ONEDAL_VERSION >= 20230200
-        init_kmeans(m);
-        init_kmeans_common(m);
-        init_neighbors(m);
-        init_svm(m);
-    #if defined(ONEDAL_VERSION) && ONEDAL_VERSION >= 20240001
-        init_logistic_regression(m);
-    #endif // defined(ONEDAL_VERSION) && ONEDAL_VERSION >= 20240001
-    }
-=======
 #ifdef ONEDAL_DATA_PARALLEL
 PYBIND11_MODULE(_onedal_py_dpc, m) {
     init_sycl(m);
@@ -195,6 +127,7 @@
     init_dbscan(m);
     init_decomposition(m);
     init_ensemble(m);
+    init_louvain(m);
 #if defined(ONEDAL_VERSION) && ONEDAL_VERSION >= 20230100
     init_basic_statistics(m);
     init_linear_model(m);
@@ -213,7 +146,6 @@
     init_finiteness_checker(m);
 #endif // defined(ONEDAL_VERSION) && ONEDAL_VERSION >= 20240700
 }
->>>>>>> 96cd7af1
 #endif // ONEDAL_DATA_PARALLEL_SPMD
 
 } // namespace oneapi::dal::python