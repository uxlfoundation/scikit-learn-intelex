--- conflicted
+++ resolved
@@ -42,17 +42,11 @@
     train_labels = readcsv(train_file, range(nFeatures, nFeatures + 1))
 
     # Create and configure algorithm object
-<<<<<<< HEAD
     algorithm = d4p.multi_class_classifier_training(
         nClasses=nClasses,
         training=d4p.svm_training(method='thunder'),
         prediction=d4p.svm_prediction()
     )
-=======
-    algorithm = d4p.multi_class_classifier_training(nClasses=nClasses,
-                                                    training=d4p.svm_training(method='thunder'),
-                                                    prediction=d4p.svm_prediction())
->>>>>>> 80d047d4
 
     # Pass data to training. Training result provides model
     train_result = algorithm.compute(train_data, train_labels)
@@ -80,14 +74,9 @@
 
 if __name__ == "__main__":
     (pred_res, pred_labels) = main()
-<<<<<<< HEAD
-
     print(
         "\nSVM classification results (first 20 observations):\n",
         pred_res.prediction[0:20]
     )
-=======
-    print("\nSVM classification results (first 20 observations):\n", pred_res.prediction[0:20])
->>>>>>> 80d047d4
     print("\nGround truth (first 20 observations):\n", pred_labels[0:20])
     print('All looks good!')