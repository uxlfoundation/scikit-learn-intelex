--- conflicted
+++ resolved
@@ -1,11 +1,5 @@
-Cython==0.29.22
-Jinja2==2.11.3
-<<<<<<< HEAD
-numpy==1.20.2
-dpctl==0.6.1 ; python_version == '3.7'
-
-=======
-numpy==1.19.2 ; python_version <= '3.8'
-numpy==1.19.3 ; python_version >= '3.9'
-
->>>>>>> 45750eac
+Cython==0.29.22
+Jinja2==2.11.3
+numpy==1.19.2 ; python_version <= '3.8'
+numpy==1.19.3 ; python_version >= '3.9'
+dpctl==0.6.1 ; python_version == '3.7'