
#*******************************************************************************
# Copyright 2014-2019 Intel Corporation
#
# Licensed under the Apache License, Version 2.0 (the "License");
# you may not use this file except in compliance with the License.
# You may obtain a copy of the License at
#
#     http://www.apache.org/licenses/LICENSE-2.0
#
# Unless required by applicable law or agreed to in writing, software
# distributed under the License is distributed on an "AS IS" BASIS,
# WITHOUT WARRANTIES OR CONDITIONS OF ANY KIND, either express or implied.
# See the License for the specific language governing permissions and
# limitations under the License.
#******************************************************************************/

from collections import defaultdict, OrderedDict, namedtuple

# given a C++ namespace and a DAAL version, return if namespace/algo should be
# wrapped in daal4py.
def wrap_algo(algo, ver):
    #return True if 'kmeans' in algo and not 'interface' in algo else False
    # Ignore some algos if using older DAAL
    if ver < (2020, 1) and any(x in algo for x in ['stump', 'adaboost', 'brownboost', 'logitboost',]):
        return False
    # ignore deprecated version of stump
    if 'stump' in algo and not any(x in algo for x in ['stump::regression', 'stump::classification']):
        return False
    # other deprecated algos
    if any(x in algo for x in ['boosting', 'weak_learner']):
        return False
    # ignore unneeded stuff
    if any(algo.endswith(x) for x in ['daal', 'algorithms',
                                      'algorithms::linear_model::prediction', 'algorithms::linear_model::training',
                                      'algorithms::classification::prediction', 'algorithms::classification::training',
                                      'algorithms::tree_utils', 'algorithms::tree_utils::classification', 'algorithms::tree_utils::regression',]):
        return False
    # ignore unsupported algos
    if any(x in algo for x in ['quality_metric', '::interface']):
        return False

    return True


# Listing required parameters for each algorithm.
# They are used to initialize the algorithm object instead of gettings set explicitly.
# Note: even though listed under 'Batch', they are currently also used for 'Distributed'
#  unless explicitly provided in a step spec.
required = {
    'algorithms::distributions::bernoulli': [('p', 'double')],
    'algorithms::em_gmm': [('nComponents', 'size_t')],
    'algorithms::em_gmm::init': [('nComponents', 'size_t')],
    'algorithms::kmeans': [('nClusters', 'size_t'), ('maxIterations', 'size_t')],
    'algorithms::kmeans::init': [('nClusters', 'size_t')],
    'algorithms::multinomial_naive_bayes::training': [('nClasses', 'size_t')],
    'algorithms::multinomial_naive_bayes::prediction': [('nClasses', 'size_t')],
    'algorithms::multi_class_classifier::training': [('nClasses', 'size_t')],
    'algorithms::multi_class_classifier::prediction': [('nClasses', 'size_t')],
    'algorithms::gbt::classification::training': [('nClasses', 'size_t')],
    'algorithms::gbt::classification::prediction': [('nClasses', 'size_t')],
    'algorithms::logistic_regression::training': [('nClasses', 'size_t')],
    'algorithms::logistic_regression::prediction': [('nClasses', 'size_t')],
    'algorithms::decision_tree::classification::training': [('nClasses', 'size_t')],
    'algorithms::decision_forest::classification::training': [('nClasses', 'size_t')],
    'algorithms::decision_forest::classification::prediction': [('nClasses', 'size_t')],
    'algorithms::logitboost::prediction': [('nClasses', 'size_t')],
    'algorithms::logitboost::training': [('nClasses', 'size_t')],
    'algorithms::optimization_solver::mse': [('numberOfTerms', 'size_t')],
    'algorithms::optimization_solver::logistic_loss': [('numberOfTerms', 'size_t')],
    'algorithms::optimization_solver::cross_entropy_loss': [('nClasses', 'size_t'), ('numberOfTerms', 'size_t')],
    'algorithms::optimization_solver::sgd': [('function', 'daal::algorithms::optimization_solver::sum_of_functions::BatchPtr')],
    'algorithms::optimization_solver::lbfgs': [('function', 'daal::algorithms::optimization_solver::sum_of_functions::BatchPtr')],
    'algorithms::optimization_solver::adagrad': [('function', 'daal::algorithms::optimization_solver::sum_of_functions::BatchPtr')],
    'algorithms::dbscan': [('epsilon', 'fptype'), ('minObservations', 'size_t')],
}

# Some algorithms have no public constructors and need to be instantiated with 'create'
# (for whatever reason)
no_constructor = {
    'algorithms::engines::mt19937::Batch': {'seed': ['size_t', 'seed']},
    'algorithms::engines::mt2203::Batch': {'seed': ['size_t', 'seed']},
    'algorithms::engines::mcg59::Batch': {'seed': ['size_t', 'seed']},
}

# Some algorithms require a setup function, to provide input without actual compute
# Also need to add it to doc/algorithms.rst
add_setup = [
    'algorithms::optimization_solver::mse',
    'algorithms::optimization_solver::logistic_loss',
    'algorithms::optimization_solver::cross_entropy_loss',
]

# Some parameters/inputs are not used when C++ datastructures are shared across
# different algos (like training and prediction)
# List them here for the 'ignoring' algos.
# Also lists input set/gets to ignore
# Adding an empty list to ignore all parameters, inputs and results
ignore = {
    'algorithms::kmeans::init': ['firstIteration', 'outputForStep5Required',], # internal for distributed
    'algorithms::kmeans::init::interface1': ['nRowsTotal', 'offset', 'seed',], # internal for distributed, deprecated
    'algorithms::gbt::regression::training': ['dependentVariables'], # dependentVariables from parent class is not used
    'algorithms::decision_forest::training': ['seed',], # deprecated
    'algorithms::decision_forest::classification::training': ['updatedEngine',], # output
    'algorithms::decision_forest::regression::training': ['algorithms::regression::training::InputId', # InputId from parent class is not used
                                                          'updatedEngine',], # output
    'algorithms::linear_regression::prediction': ['algorithms::linear_model::interceptFlag',], # parameter
    'algorithms::ridge_regression::prediction': ['algorithms::linear_model::interceptFlag',], # parameter
    'algorithms::optimization_solver::sgd': ['optionalArgument', 'algorithms::optimization_solver::iterative_solver::OptionalResultId',
                                             'pastUpdateVector', 'pastWorkValue', 'seed',], # internal stuff, deprecated
    'algorithms::optimization_solver::lbfgs': ['optionalArgument', 'algorithms::optimization_solver::iterative_solver::OptionalResultId',
                                               'correctionPairs', 'correctionIndices', 'averageArgumentLIterations', 'seed',], # internal stuff, deprecated
    'algorithms::optimization_solver::adagrad': ['optionalArgument', 'algorithms::optimization_solver::iterative_solver::OptionalResultId',
                                                 'gradientSquareSum', 'seed',], # internal stuff, deprecated
    'algorithms::optimization_solver::saga': ['optionalArgument', 'algorithms::optimization_solver::iterative_solver::OptionalResultId', 'seed',], # internal stuff, deprecated
    'algorithms::optimization_solver::coordinate_descent': ['optionalArgument', 'algorithms::optimization_solver::iterative_solver::OptionalResultId',], # internal stuff
    'algorithms::optimization_solver::mse': ['optionalArgument',], # internal stuff
    'algorithms::optimization_solver::objective_function': [], # interface type
    'algorithms::optimization_solver::iterative_solver': [], # interface type
    'algorithms::normalization::minmax': ['moments'], # parameter, required an interface
    'algorithms::normalization::zscore': ['moments'], # parameter, required an interface
    'algorithms::em_gmm': ['inputValues', 'covariance'], # optional input is dictionary, parameter
    'algorithms::em_gmm::init': ['seed',], # deprecated
    'algorithms::pca': ['covariance'], # parameter defined multiple times with different types
    'algorithms::kdtree_knn_classification': ['seed',], # deprecated
    'algorithms::lasso_regression::training': ['optionalArgument'], # internal stuff
    'algorithms::lasso_regression::prediction': ['algorithms::linear_model::interceptFlag',], # parameter
}

# List of InterFaces, classes that can be arguments to other algorithms
# Mapping iface class to fully qualified DAAL type as shared pointer
ifaces = {
    'kernel_function::KernelIface': ('daal::algorithms::kernel_function::KernelIfacePtr', None),
    'classifier::prediction::Batch': ('daal::services::SharedPtr<daal::algorithms::classifier::prediction::Batch>', None),
    'classifier::training::Batch': ('daal::services::SharedPtr<daal::algorithms::classifier::training::Batch>', None),
    'engines::BatchBase': ('daal::algorithms::engines::EnginePtr', None),
    'engines::FamilyBatchBase': ('daal::algorithms::engines::EnginePtr', 'daal::algorithms::engines::EnginePtr'),
    'optimization_solver::sum_of_functions::Batch': ('daal::algorithms::optimization_solver::sum_of_functions::BatchPtr', None),
    'optimization_solver::iterative_solver::Batch': ('daal::algorithms::optimization_solver::iterative_solver::BatchPtr', None),
    'regression::training::Batch': ('daal::services::SharedPtr<daal::algorithms::regression::training::Batch>', None),
    'regression::prediction::Batch': ('daal::services::SharedPtr<daal::algorithms::regression::prediction::Batch>', None),
    'normalization::zscore::BatchImpl': ('daal::services::SharedPtr<daal::algorithms::normalization::zscore::BatchImpl>', None),
}

# By default input arguments have no default value (e.g. they are required).
# Here you can make input arguments and parameters optional by providing their
# default value (for each algorithm).
# Set True value for standart data types and shared pointers.
defaults = {
    'algorithms::pca': {'correlation': True,},
    'algorithms::multivariate_outlier_detection': {'location': True, 'scatter': True, 'threshold': True,},
    'algorithms::univariate_outlier_detection': {'location': True, 'scatter': True, 'threshold': True,},
    'algorithms::adaboost::training': {'weights': True,},
    'algorithms::brownboost::training': {'weights': True,},
    'algorithms::logitboost::training': {'weights': True,},
    'algorithms::svm::training': {'weights': True,},
    'algorithms::kdtree_knn_classification::training': {'weights': True,},
    'algorithms::multi_class_classifier::training': {'weights': True,},
    'algorithms::multinomial_naive_bayes::training': {'weights': True,},
    'algorithms::gbt::regression::training': {'weights': True,},
    'algorithms::gbt::classification::training': {'weights': True,},
    'algorithms::logistic_regression::training': {'weights': True,},
    'algorithms::decision_tree::classification::training': {'weights': True,},
    'algorithms::decision_tree::regression::training': {'weights': True,},
    'algorithms::decision_forest::classification::training': {'weights': True,},
    'algorithms::linear_regression::training': {'weights': True,},
    'algorithms::ridge_regression::training': {'weights': True,},
    'algorithms::stump::classification::training': {'weights': True,},
    'algorithms::stump::regression::training': {'weights': True,},
<<<<<<< HEAD
    'algorithms::dbscan': {'weights': True,},
=======
    'algorithms::lasso_regression::training': {'weights': True, 'gramMatrix': True},
>>>>>>> 492794ae
}

# For enums that are used to access KeyValueDataCollections we need an inverse map
# value->string.
enum_maps = {
    'algorithms::pca::ResultToComputeId' : 'result_dataForTransform',
}

# The distributed algorithm configuration parameters
# Note that all have defaults and so are optional.
# In particular note that the name of a single input argument defaults to data.
# Use the DAAL step enums as names. You can use the same enum value by prepending '__*' to the name.
#  Trailing '__*' will be trunkated when using the name as a template argument.
SSpec = namedtuple('step_spec', ['input',        # array of input types
                                 'extrainput',   # extra input arguments (added to run_* as-is)
                                 'output',       # output type
                                 'iomanager',    # IOManager with typedefs and result access
                                 'setinput',     # array of enum-values to set inputs, aligned with 'input'
                                 'addinput',     # array of arguments to adding input (step2 and after)
                                 'iomargs',      # arguments to IOManager
                                 'staticinput',  # array of inputs that come from user and are unpartitioned
                                 'name',         # step1Local, step2Local, step3Master, ...
                                 'construct',    # args to algo constructor if non-default
                                 'dist_params',  # list of tuples with additional parameters for distributed algos
                                 'params',       # indicates if init_parameters should be called
                                 'inputnames',   # array of names of input args, aligned with 'input'
                                 'inputdists',   # array of distributions (hpat) of input args, aligned with 'input'
                             ]
)
SSpec.__new__.__defaults__ = (None,) * (len(SSpec._fields)-4) + ([], True, ['data'], ['OneD'])

# We list all algos with distributed versions here.
# The indivdual dicts get passed to jinja as global vars (as-is).
# Each algorithm provides it distributed pattern and the configuration parameters.
# The latter are provided per step.
# Do we want to include the flow-spec in here?
has_dist = {
    'algorithms::pca' : {
        'pattern': 'map_reduce_star',
        'step_specs': [SSpec(name      = 'step1Local',
                             input     = ['daal::data_management::NumericTablePtr'],
                             output    = 'daal::services::SharedPtr< daal::algorithms::pca::PartialResult< method > >',
                             iomanager = 'PartialIOManager',
                             setinput  = ['daal::algorithms::pca::data'],
                             params    = False),
                       SSpec(name      = 'step2Master',
                             input     = ['daal::services::SharedPtr< daal::algorithms::pca::PartialResult< method > >'],
                             output    = 'daal::algorithms::pca::ResultPtr',
                             iomanager = 'IOManager',
                             addinput  = ['daal::algorithms::pca::partialResults'],
                             params    = False)
                   ],
    },
    'algorithms::low_order_moments' : {
        'pattern': 'map_reduce_tree',
        'step_specs': [SSpec(name      = 'step1Local',
                             input     = ['daal::data_management::NumericTablePtr'],
                             output    = 'daal::services::SharedPtr< daal::algorithms::low_order_moments::PartialResult >',
                             iomanager = 'PartialIOManager',
                             setinput  = ['daal::algorithms::low_order_moments::data']),
                       SSpec(name      = 'step2Master',
                             input     = ['daal::services::SharedPtr< daal::algorithms::low_order_moments::PartialResult >'],
                             output    = 'daal::algorithms::low_order_moments::PartialResultPtr',
                             iomanager = 'PartialIOManager',
                             addinput  = ['daal::algorithms::low_order_moments::partialResults']),
                       SSpec(name      = 'step2Master__final',
                             input     = ['daal::services::SharedPtr< daal::algorithms::low_order_moments::PartialResult >'],
                             output    = 'daal::algorithms::low_order_moments::ResultPtr',
                             iomanager = 'IOManager',
                             addinput  = ['daal::algorithms::low_order_moments::partialResults'])
                   ],
    },
    'algorithms::covariance' : {
        'pattern': 'map_reduce_tree',
        'step_specs': [SSpec(name      = 'step1Local',
                             input     = ['daal::data_management::NumericTablePtr'],
                             output    = 'daal::services::SharedPtr< daal::algorithms::covariance::PartialResult >',
                             iomanager = 'PartialIOManager',
                             setinput  = ['daal::algorithms::covariance::data']),
                       SSpec(name      = 'step2Master',
                             input     = ['daal::services::SharedPtr< daal::algorithms::covariance::PartialResult >'],
                             output    = 'daal::algorithms::covariance::PartialResultPtr',
                             iomanager = 'PartialIOManager',
                             addinput  = ['daal::algorithms::covariance::partialResults']),
                       SSpec(name      = 'step2Master__final',
                             input     = ['daal::services::SharedPtr< daal::algorithms::covariance::PartialResult >'],
                             output    = 'daal::algorithms::covariance::ResultPtr',
                             iomanager = 'IOManager',
                             addinput  = ['daal::algorithms::covariance::partialResults'])
                   ],
    },
    'algorithms::multinomial_naive_bayes::training' : {
        'pattern': 'map_reduce_star',
        'step_specs': [SSpec(name      = 'step1Local',
                             input      = ['daal::data_management::NumericTablePtr', 'daal::data_management::NumericTablePtr'],
                             output     = 'daal::services::SharedPtr< daal::algorithms::multinomial_naive_bayes::training::PartialResult >',
                             iomanager  = 'PartialIOManager',
                             setinput   = ['daal::algorithms::classifier::training::data', 'daal::algorithms::classifier::training::labels'],
                             inputnames = ['data', 'labels'],
                             inputdists = ['OneD', 'OneD']),
                       SSpec(name      = 'step2Master',
                             input      = ['daal::services::SharedPtr< daal::algorithms::multinomial_naive_bayes::training::PartialResult >'],
                             output     = 'daal::algorithms::multinomial_naive_bayes::training::ResultPtr',
                             iomanager  = 'IOManager',
                             addinput   = ['daal::algorithms::multinomial_naive_bayes::training::partialModels'])
                   ],
    },
    'algorithms::linear_regression::training' : {
        'pattern': 'map_reduce_tree',
        'step_specs': [SSpec(name      = 'step1Local',
                             input       = ['daal::data_management::NumericTablePtr', 'daal::data_management::NumericTablePtr'],
                             inputnames  = ['data', 'dependentVariables'],
                             inputdists  = ['OneD', 'OneD'],
                             output      = 'daal::services::SharedPtr< daal::algorithms::linear_regression::training::PartialResult >',
                             iomanager   = 'PartialIOManager',
                             setinput    = ['daal::algorithms::linear_regression::training::data', 'daal::algorithms::linear_regression::training::dependentVariables'],),
                       SSpec(name      = 'step2Master',
                             input       = ['daal::services::SharedPtr< daal::algorithms::linear_regression::training::PartialResult >'],
                             output      = 'daal::algorithms::linear_regression::training::PartialResultPtr',
                             iomanager   = 'PartialIOManager',
                             addinput    = ['daal::algorithms::linear_regression::training::partialModels']),
                       SSpec(name      = 'step2Master__final',
                             input       = ['daal::services::SharedPtr< daal::algorithms::linear_regression::training::PartialResult >'],
                             output      = 'daal::algorithms::linear_regression::training::ResultPtr',
                             iomanager   = 'IOManager',
                             addinput    = ['daal::algorithms::linear_regression::training::partialModels'])
                   ],
    },
    'algorithms::ridge_regression::training' : {
        'pattern': 'map_reduce_tree',
        'step_specs': [SSpec(name      = 'step1Local',
                             input       = ['daal::data_management::NumericTablePtr', 'daal::data_management::NumericTablePtr'],
                             inputnames  = ['data', 'dependentVariables'],
                             inputdists  = ['OneD', 'OneD'],
                             output      = 'daal::services::SharedPtr< daal::algorithms::ridge_regression::training::PartialResult >',
                             iomanager   = 'PartialIOManager',
                             setinput    = ['daal::algorithms::ridge_regression::training::data', 'daal::algorithms::ridge_regression::training::dependentVariables'],),
                       SSpec(name      = 'step2Master',
                             input       = ['daal::services::SharedPtr< daal::algorithms::ridge_regression::training::PartialResult >'],
                             output      = 'daal::algorithms::ridge_regression::training::PartialResultPtr',
                             iomanager   = 'PartialIOManager',
                             addinput    = ['daal::algorithms::ridge_regression::training::partialModels']),
                       SSpec(name      = 'step2Master__final',
                             input       = ['daal::services::SharedPtr< daal::algorithms::ridge_regression::training::PartialResult >'],
                             output      = 'daal::algorithms::ridge_regression::training::ResultPtr',
                             iomanager   = 'IOManager',
                             addinput    = ['daal::algorithms::ridge_regression::training::partialModels'])
                   ],
    },
    'algorithms::svd' : {
        'pattern': 'map_reduce_star_plus',
        'enum_vals': [('step3Res', 'leftSingularMatrix'),
                      ('outputOfStep1ForStep2', 'outputOfStep1ForStep2'),
                      ('outputOfStep2ForStep3', 'outputOfStep2ForStep3'),
                      ('outputOfStep1ForStep3', 'outputOfStep1ForStep3')],
        'step_specs': [SSpec(name      = 'step1Local',
                             input     = ['daal::data_management::NumericTablePtr'],
                             output    = 'daal::algorithms::svd::OnlinePartialResultPtr',
                             iomanager = 'PartialIOManager',
                             setinput  = ['daal::algorithms::svd::data'],
                             ),
                       SSpec(name      = 'step2Master',
                             input     = ['daal::data_management::DataCollectionPtr'],
                             output    = 'daal::algorithms::svd::ResultPtr, daal::algorithms::svd::DistributedPartialResultPtr',
                             iomanager = 'DoubleIOManager',
                             addinput  = ['daal::algorithms::svd::inputOfStep2FromStep1, i']),
                       SSpec(name      = 'step3Local',
                             input     = ['daal::data_management::DataCollectionPtr', 'daal::data_management::DataCollectionPtr'],
                             setinput  = ['daal::algorithms::svd::inputOfStep3FromStep1', 'daal::algorithms::svd::inputOfStep3FromStep2'],
                             output    = 'daal::algorithms::svd::ResultPtr',
                             iomanager = 'IOManager')
                   ],
    },
    'algorithms::qr' : {
        'pattern': 'map_reduce_star_plus',
        'enum_vals': [('step3Res', 'matrixQ'),
                      ('outputOfStep1ForStep2', 'outputOfStep1ForStep2'),
                      ('outputOfStep2ForStep3', 'outputOfStep2ForStep3'),
                      ('outputOfStep1ForStep3', 'outputOfStep1ForStep3')],
        'step_specs': [SSpec(name      = 'step1Local',
                             input     = ['daal::data_management::NumericTablePtr'],
                             output    = 'daal::algorithms::qr::OnlinePartialResultPtr',
                             iomanager = 'PartialIOManager',
                             setinput  = ['daal::algorithms::qr::data'],
                             ),
                       SSpec(name      = 'step2Master',
                             input     = ['daal::data_management::DataCollectionPtr'],
                             output    = 'daal::algorithms::qr::ResultPtr, daal::algorithms::qr::DistributedPartialResultPtr',
                             iomanager = 'DoubleIOManager',
                             addinput  = ['daal::algorithms::qr::inputOfStep2FromStep1, i']),
                       SSpec(name      = 'step3Local',
                             input     = ['daal::data_management::DataCollectionPtr', 'daal::data_management::DataCollectionPtr'],
                             setinput  = ['daal::algorithms::qr::inputOfStep3FromStep1', 'daal::algorithms::qr::inputOfStep3FromStep2'],
                             output    = 'daal::algorithms::qr::ResultPtr',
                             iomanager = 'IOManager')
                   ],
    },
    'algorithms::kmeans::init' : {
        #        'iombatch': 'IOManagerSingle< algob_type, daal::services::SharedPtr< typename algob_type::InputType >, daal::data_management::NumericTablePtr, daal::algorithms::kmeans::init::ResultId, daal::algorithms::kmeans::init::centroids >',
        'pattern': 'dist_custom',
        'step_specs': [SSpec(name      = 'step1Local',
                             input     = ['daal::data_management::NumericTablePtr'],
                             extrainput= 'size_t nRowsTotal, size_t offset',
                             setinput  = ['daal::algorithms::kmeans::init::data'],
                             output    = 'daal::algorithms::kmeans::init::PartialResultPtr',
                             iomanager = 'PartialIOManager',
                             construct = '_nClusters, nRowsTotal, offset'),
                       SSpec(name      = 'step2Master',
                             input     = ['daal::algorithms::kmeans::init::PartialResultPtr'],
                             output    = 'daal::data_management::NumericTablePtr',
                             iomanager = 'IOManagerSingle',
                             iomargs   = ['daal::algorithms::kmeans::init::ResultId', 'daal::algorithms::kmeans::init::centroids'],
                             addinput  = ['daal::algorithms::kmeans::init::partialResults']),
                       SSpec(name      = 'step2Local',
                             input     = ['daal::data_management::NumericTablePtr', 'daal::data_management::DataCollectionPtr', 'daal::data_management::NumericTablePtr'],
                             setinput  = ['daal::algorithms::kmeans::init::data', 'daal::algorithms::kmeans::init::internalInput', 'daal::algorithms::kmeans::init::inputOfStep2'],
                             inputnames = ['data', 'internalInput', 'inputOfStep2'],
                             output    = 'daal::algorithms::kmeans::init::DistributedStep2LocalPlusPlusPartialResultPtr',
                             iomanager = 'PartialIOManager',
                             construct = '_nClusters, input2 ? false : true',
                             dist_params = [('bool', 'outputForStep5Required')]),
                       SSpec(name      = 'step3Master',
                             input     = ['daal::data_management::NumericTablePtr'],
                             output    = 'daal::algorithms::kmeans::init::DistributedStep3MasterPlusPlusPartialResultPtr',
                             iomanager = 'PartialIOManager',
                             addinput  = ['daal::algorithms::kmeans::init::inputOfStep3FromStep2, i']),
                       SSpec(name      = 'step4Local',
                             input     = ['daal::data_management::NumericTablePtr', 'daal::data_management::DataCollectionPtr', 'daal::data_management::NumericTablePtr'],
                             setinput  = ['daal::algorithms::kmeans::init::data', 'daal::algorithms::kmeans::init::internalInput', 'daal::algorithms::kmeans::init::inputOfStep4FromStep3'],
                             inputnames = ['data', 'internalInput', 'inputOfStep4FromStep3'],
                             output    = 'daal::data_management::NumericTablePtr',
                             iomanager = 'PartialIOManagerSingle',
                             iomargs   = ['daal::algorithms::kmeans::init::DistributedStep4LocalPlusPlusPartialResultId', 'daal::algorithms::kmeans::init::outputOfStep4']),
                       SSpec(name      = 'step5Master',
                             input     = ['daal::data_management::NumericTablePtr', 'daal::data_management::NumericTablePtr', 'daal::data_management::SerializationIfacePtr'],
                             addinput  = ['daal::algorithms::kmeans::init::inputCentroids','daal::algorithms::kmeans::init::inputOfStep5FromStep2'],
                             setinput  = ['daal::algorithms::kmeans::init::inputOfStep5FromStep3'],
                             inputnames = ['inputOfStep5FromStep3'],
                             iomargs   = ['daal::algorithms::kmeans::init::ResultId', 'daal::algorithms::kmeans::init::centroids'],
                             output    = 'daal::data_management::NumericTablePtr',
                             iomanager = 'IOManagerSingle')
                   ],
    },
    'algorithms::kmeans' : {
        'pattern': 'dist_custom',
        'step_specs': [SSpec(name      = 'step1Local',
                             input     = ['daal::data_management::NumericTablePtr', 'daal::data_management::NumericTablePtr'],
                             setinput  = ['daal::algorithms::kmeans::data', 'daal::algorithms::kmeans::inputCentroids'],
                             inputnames = ['data', 'inputCentroids'],
                             inputdists  = ['OneD', 'REP'],
                             output    = 'daal::algorithms::kmeans::PartialResultPtr',
                             iomanager = 'PartialIOManager',
                             construct = '_nClusters, false',),
                       SSpec(name      = 'step2Master',
                             input     = ['daal::algorithms::kmeans::PartialResultPtr'],
                             output    = 'daal::algorithms::kmeans::PartialResultPtr',
                             iomanager = 'PartialIOManager',
                             addinput  = ['daal::algorithms::kmeans::partialResults'],
                             construct = '_nClusters',),
                       SSpec(name      = 'step2Master__final',
                             input     = ['daal::algorithms::kmeans::PartialResultPtr'],
                             output    = 'daal::algorithms::kmeans::ResultPtr',
                             iomanager = 'IOManager',
                             addinput  = ['daal::algorithms::kmeans::partialResults'],
                             construct = '_nClusters',)
                   ],
    },
}

no_warn = {
    'algorithms::adaboost': ['Result',],
    'algorithms::boosting': ['Result',],
    'algorithms::brownboost': ['Result',],
    'algorithms::cholesky': ['ParameterType',],
    'algorithms::classifier': ['Result',],
    'algorithms::correlation_distance': ['ParameterType',],
    'algorithms::cosine_distance': ['ParameterType',],
    'algorithms::decision_forest': ['Result',],
    'algorithms::decision_forest::classification': ['Result',],
    'algorithms::decision_forest::regression': ['Result',],
    'algorithms::decision_forest::regression::prediction': ['ParameterType',],
    'algorithms::decision_forest::training': ['Result',],
    'algorithms::decision_tree': ['Result',],
    'algorithms::decision_tree::classification': ['Result',],
    'algorithms::decision_tree::regression': ['Result',],
    'algorithms::engines::mcg59': ['ParameterType',],
    'algorithms::engines::mt19937': ['ParameterType',],
    'algorithms::engines::mt2203': ['ParameterType',],
    'algorithms::gbt': ['Result',],
    'algorithms::gbt::classification': ['Result',],
    'algorithms::gbt::regression': ['Result',],
    'algorithms::gbt::training': ['Result',],
    'algorithms::implicit_als': ['Result',],
    'algorithms::implicit_als::prediction': ['Result',],
    'algorithms::kdtree_knn_classification': ['Result',],
    'algorithms::linear_model': ['Result',],
    'algorithms::linear_regression': ['Result',],
    'algorithms::linear_regression::prediction': ['ParameterType',],
    'algorithms::logistic_regression': ['Result',],
    'algorithms::math': ['Result',],
    'algorithms::math::abs': ['ParameterType',],
    'algorithms::math::logistic': ['ParameterType',],
    'algorithms::math::relu': ['ParameterType',],
    'algorithms::math::smoothrelu': ['ParameterType',],
    'algorithms::math::softmax': ['ParameterType',],
    'algorithms::math::tanh': ['ParameterType',],
    'algorithms::multi_class_classifier': ['Result',],
    'algorithms::multinomial_naive_bayes': ['Result',],
    'algorithms::multivariate_outlier_detection': ['ParameterType',],
    'algorithms::normalization': ['Result',],
    'algorithms::normalization::zscore': ['ParameterType',],
    'algorithms::logitboost': ['Result',],
    'algorithms::optimization_solver': ['Result',],
    'algorithms::qr': ['ParameterType',],
    'algorithms::regression': ['Result',],
    'algorithms::ridge_regression': ['Result',],
    'algorithms::ridge_regression::prediction': ['ParameterType',],
    'algorithms::sorting': ['ParameterType',],
    'algorithms::svm': ['Result',],
    'algorithms::stump::classification': ['Result',],
    'algorithms::stump::regression': ['Result',],
    'algorithms::stump::regression::prediction': ['ParameterType',],
    'algorithms::univariate_outlier_detection': ['ParameterType',],
    'algorithms::weak_learner': ['Result',],
    'algorithms::lasso_regression': ['Result',],
    'algorithms::lasso_regression::prediction': ['ParameterType',],
}

# we need to be more specific about numeric table types for the lowering phase in HPAT
# We provide specific types here
hpat_types = {
    'kmeans_result': {
        'assignments': 'itable_type',
        'nIterations': 'itable_type',
    },
}<|MERGE_RESOLUTION|>--- conflicted
+++ resolved
@@ -167,11 +167,8 @@
     'algorithms::ridge_regression::training': {'weights': True,},
     'algorithms::stump::classification::training': {'weights': True,},
     'algorithms::stump::regression::training': {'weights': True,},
-<<<<<<< HEAD
     'algorithms::dbscan': {'weights': True,},
-=======
     'algorithms::lasso_regression::training': {'weights': True, 'gramMatrix': True},
->>>>>>> 492794ae
 }
 
 # For enums that are used to access KeyValueDataCollections we need an inverse map
