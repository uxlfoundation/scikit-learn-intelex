.. Copyright 2020 Intel Corporation
..
.. Licensed under the Apache License, Version 2.0 (the "License");
.. you may not use this file except in compliance with the License.
.. You may obtain a copy of the License at
..
..     http://www.apache.org/licenses/LICENSE-2.0
..
.. Unless required by applicable law or agreed to in writing, software
.. distributed under the License is distributed on an "AS IS" BASIS,
.. WITHOUT WARRANTIES OR CONDITIONS OF ANY KIND, either express or implied.
.. See the License for the specific language governing permissions and
.. limitations under the License.

.. include:: substitutions.rst
.. _sklearn_algorithms:

####################
Supported Algorithms
####################

.. note::
   To verify that oneDAL is being used for these algorithms, you can enable verbose mode. 
   See :ref:`verbose mode documentation <verbose>` for details.

Applying |sklearnex| impacts the following |sklearn| estimators:

on CPU
------

Classification
**************

.. list-table::
   :widths: 10 30 20
   :header-rows: 1
   :align: left

   * - Algorithm
     - Parameters
     - Data formats
   * - :obj:`sklearn.svm.SVC`
<<<<<<< HEAD
     - All parameters except ``kernel`` not in [`'linear'`, `'rbf'`, `'poly'`, `'sigmoid'`]
   * - :obj:`sklearn.svm.NuSVC`
     - All parameters except ``kernel`` not in [`'linear'`, `'rbf'`, `'poly'`, `'sigmoid'`]
=======
     - ``kernel`` must be one of [``"linear"``, ``"rbf"``, ``"poly"``, ``"sigmoid"``]
     - No limitations
   * - :obj:`sklearn.svm.NuSVC`
     - ``kernel`` must be one of [``"linear"``, ``"rbf"``, ``"poly"``, ``"sigmoid"``]
     - No limitations
>>>>>>> 8353d675
   * - :obj:`sklearn.ensemble.RandomForestClassifier`
     - All parameters are supported except:

       - ``warm_start`` = `True`
       - ``ccp_alpha`` != `0`
       - ``criterion`` != `'gini'`
     - Multi-output and sparse data are not supported
   * - :obj:`sklearn.ensemble.ExtraTreesClassifier`
     - All parameters are supported except:

       - ``warm_start`` = `True`
       - ``ccp_alpha`` != `0`
       - ``criterion`` != `'gini'`
     - Multi-output and sparse data are not supported
   * - :obj:`sklearn.neighbors.KNeighborsClassifier`
     -
       - For ``algorithm`` == `'kd_tree'`:

         all parameters except ``metric`` != `'euclidean'` or `'minkowski'` with ``p`` != `2`
       - For ``algorithm`` == `'brute'`:

         all parameters except ``metric`` not in [`'euclidean'`, `'manhattan'`, `'minkowski'`, `'chebyshev'`, `'cosine'`]
     - Multi-output and sparse data are not supported
   * - :obj:`sklearn.linear_model.LogisticRegression`
     - All parameters are supported except:

       - ``solver`` not in [``'lbfgs'``, ``'newton-cg'``]
       - ``penalty`` in [``'l1'``, ``'elasticnet'``]
       - ``sample_weight`` != ``None``
       - ``class_weight`` != ``None``
     - Sparse data is not supported.

Regression
**********

.. list-table::
   :widths: 10 30 20
   :header-rows: 1
   :align: left

   * - Algorithm
     - Parameters
     - Data formats
   * - :obj:`sklearn.svm.SVR`
<<<<<<< HEAD
     - All parameters except ``kernel`` not in [`'linear'`, `'rbf'`, `'poly'`, `'sigmoid'`]
   * - :obj:`sklearn.svm.NuSVR`
     - All parameters except ``kernel`` not in [`'linear'`, `'rbf'`, `'poly'`, `'sigmoid'`]
=======
     - ``kernel`` must be one of [``"linear"``, ``"rbf"``, ``"poly"``, ``"sigmoid"``]
     - No limitations
   * - :obj:`sklearn.svm.NuSVR`
     - ``kernel`` must be one of [``"linear"``, ``"rbf"``, ``"poly"``, ``"sigmoid"``]
     - No limitations
>>>>>>> 8353d675
   * - :obj:`sklearn.ensemble.RandomForestRegressor`
     - All parameters are supported except:

       - ``warm_start`` = `True`
       - ``ccp_alpha`` != `0`
       - ``criterion`` != `'mse'`
     - Multi-output and sparse data are not supported
   * - :obj:`sklearn.ensemble.ExtraTreesRegressor`
     - All parameters are supported except:

       - ``warm_start`` = `True`
       - ``ccp_alpha`` != `0`
       - ``criterion`` != `'mse'`
     - Multi-output and sparse data are not supported
   * - :obj:`sklearn.neighbors.KNeighborsRegressor`
     - All parameters are supported except:

       - ``metric`` != `'euclidean'` or `'minkowski'` with ``p`` != `2`
     - Multi-output and sparse data are not supported
   * - :obj:`sklearn.linear_model.LinearRegression`
     - All parameters are supported except:

       - ``sample_weight`` != `None`
       - ``positive`` = `True` (this is supported through the class :obj:`sklearn.linear_model.ElasticNet`)
     - Only dense data is supported.
   * - :obj:`sklearn.linear_model.Ridge`
     - All parameters are supported except:

       - ``solver`` != `'auto'`
       - ``sample_weight`` != `None`
       - ``positive`` = `True` (this is supported through the class :obj:`sklearn.linear_model.ElasticNet`)
       - ``alpha`` must be a scalar
     - Only dense data is supported.
   * - :obj:`sklearn.linear_model.ElasticNet`
     - All parameters are supported except:

       - ``sample_weight`` != `None`
     - Sparse data is not supported.
   * - :obj:`sklearn.linear_model.Lasso`
     - All parameters are supported except:

       - ``sample_weight`` != `None`
     - Sparse data is not supported.

Clustering
**********

.. list-table::
   :widths: 10 30 20
   :header-rows: 1
   :align: left

   * - Algorithm
     - Parameters
     - Data formats
   * - :obj:`sklearn.cluster.KMeans`
     - All parameters are supported except:

       - ``algorithm`` != ``'lloyd'`` ('elkan' falls back to 'lloyd')
       - ``n_clusters`` = ``1``
       - ``sample_weight`` must be None, constant, or equal weights
       - ``init`` = `'k-means++'` falls back to CPU
     - No limitations
   * - :obj:`sklearn.cluster.DBSCAN`
     - All parameters are supported except:

       - ``metric`` != `'euclidean'` or `'minkowski'` with ``p`` != `2`
       - ``algorithm`` not in [`'brute'`, `'auto'`]
     - Only dense data is supported

Dimensionality Reduction
************************

.. list-table::
   :widths: 10 30 20
   :header-rows: 1
   :align: left

   * - Algorithm
     - Parameters
     - Data formats
   * - :obj:`sklearn.decomposition.PCA`
     - All parameters are supported except:

       - ``svd_solver`` not in [`'full'`, `'covariance_eigh'`, `'onedal_svd'`]
       - For |sklearn| < 1.5: `'full'` solver is automatically mapped to `'covariance_eigh'`
     - Sparse data is not supported
   * - :obj:`sklearn.manifold.TSNE`
     - All parameters are supported except:

       - ``metric`` != 'euclidean' or `'minkowski'` with ``p`` != `2`

       - ``n_components`` can only be `2`

       Refer to :ref:`TSNE acceleration details <acceleration_tsne>` to learn more.
     - Sparse data is not supported

Nearest Neighbors
*****************

.. list-table::
   :widths: 10 30 20
   :header-rows: 1
   :align: left

   * - Algorithm
     - Parameters
     - Data formats
   * - :obj:`sklearn.neighbors.NearestNeighbors`
     -
       - For ``algorithm`` == 'kd_tree':

         all parameters except ``metric`` != `'euclidean'` or `'minkowski'` with ``p`` != `2`
       - For ``algorithm`` == 'brute':

         all parameters except ``metric`` not in [`'euclidean'`, `'manhattan'`, `'minkowski'`, `'chebyshev'`, `'cosine'`]
     - Sparse data is not supported

Other Tasks
***********

.. list-table::
   :widths: 10 30 20
   :header-rows: 1
   :align: left

   * - Algorithm
     - Parameters
     - Data formats
   * - :obj:`sklearn.covariance.EmpiricalCovariance`
     - All parameters are supported
     - Only dense data is supported
   * - :obj:`sklearnex.basic_statistics.BasicStatistics`
     - All parameters are supported
     - Supported data formats:

       - Dense data
       - CSR sparse matrices
       - Sample weights **not** supported for CSR data format
   * - :obj:`sklearn.model_selection.train_test_split`
     - All parameters are supported
     - Supported data formats:
        
       - Only dense data is supported
       - Only integer and 32/64-bits floating point types are supported
       - Data with more than 3 dimensions is not supported
       - Only ``np.ndarray`` inputs are supported.
   * - :obj:`sklearn.utils.assert_all_finite`
     - All parameters are supported
     - Only dense data is supported
   * - :obj:`sklearn.metrics.pairwise_distance`
     - All parameters are supported except:

       - ``metric`` not in [`'cosine'`, `'correlation'`]
     - Supported data formats:

       - Only dense data is supported
       - ``Y`` must be `None`
       - Input dtype must be `np.float64`
   * - :obj:`sklearn.metrics.roc_auc_score`
     - All parameters are supported except:

       - ``average`` != `None`
       - ``sample_weight`` != `None`
       - ``max_fpr`` != `None`
       - ``multi_class`` != `None`
     - No limitations

on GPU
------
.. _sklearn_algorithms_gpu:

.. seealso:: :ref:`oneapi_gpu`

Classification
**************

.. list-table::
   :widths: 10 30 20
   :header-rows: 1
   :align: left

   * - Algorithm
     - Parameters
     - Data formats
   * - :obj:`sklearn.svm.SVC`
     - All parameters are supported except:

       - ``kernel`` not in [``"linear"``, ``"rbf"``]
       - ``class_weight`` != `None`
     - Only binary dense data is supported
   * - :obj:`sklearn.ensemble.RandomForestClassifier`
     - All parameters are supported except:

       - ``warm_start`` = `True`
       - ``ccp_alpha`` != `0`
       - ``criterion`` != `'gini'`
       - ``oob_score`` = `True`
       - ``sample_weight`` != `None`
     - Multi-output and sparse data are not supported
   * - :obj:`sklearn.ensemble.ExtraTreesClassifier`
     - All parameters are supported except:

       - ``warm_start`` = `True`
       - ``ccp_alpha`` != `0`
       - ``criterion`` != `'gini'`
       - ``oob_score`` = `True`
       - ``sample_weight`` != `None`
     - Multi-output and sparse data are not supported
   * - :obj:`sklearn.neighbors.KNeighborsClassifier`
     - All parameters are supported except:

       - ``algorithm`` != `'brute'`
       - ``weights`` = `'callable'`
       - ``metric`` not in [`'euclidean'`, `'manhattan'`, `'minkowski'`, `'chebyshev'`, `'cosine'`]
     - Only dense data is supported
   * - :obj:`sklearn.linear_model.LogisticRegression`
     - All parameters are supported except:

       - ``solver`` != `'newton-cg'`
       - ``class_weight`` != `None`
       - ``sample_weight`` != `None`
       - ``penalty`` != `'l2'`
       - ``dual`` = `True`
       - ``intercept_scaling`` != `1`
       - ``multi_class`` = `'multinomial'`
       - ``warm_start`` = `True`
       - ``l1_ratio`` != 0 and ``l1_ratio`` != ``None``
       - Only binary classification is supported
     - No limitations

Regression
**********

.. list-table::
   :widths: 10 30 20
   :header-rows: 1
   :align: left

   * - Algorithm
     - Parameters
     - Data formats
   * - :obj:`sklearn.ensemble.RandomForestRegressor`
     - All parameters are supported except:

       - ``warm_start`` = `True`
       - ``ccp_alpha`` != `0`
       - ``criterion`` != `'mse'`
       - ``oob_score`` = `True`
       - ``sample_weight`` != `None`
     - Multi-output and sparse data are not supported
   * - :obj:`sklearn.ensemble.ExtraTreesRegressor`
     - All parameters are supported except:

       - ``warm_start`` = `True`
       - ``ccp_alpha`` != `0`
       - ``criterion`` != `'mse'`
       - ``oob_score`` = `True`
       - ``sample_weight`` != `None`
     - Multi-output and sparse data are not supported
   * - :obj:`sklearn.neighbors.KNeighborsRegressor`
     - All parameters are supported except:

       - ``algorithm`` != `'brute'`
       - ``weights`` = `'callable'`
       - ``metric`` != `'euclidean'` or `'minkowski'` with ``p`` != `2`
     - Only dense data is supported
   * - :obj:`sklearn.linear_model.Ridge`
     - All parameters are supported except:

       - ``solver`` != `'auto'`
       - ``sample_weight`` != `None`
       - ``positive`` = `True`
       - ``alpha`` must be a scalar
     - Only dense data is supported.

   * - :obj:`sklearn.linear_model.LinearRegression`
     - All parameters are supported except:

       - ``sample_weight`` != `None`
       - ``positive`` = `True`
     - Only dense data is supported.

Clustering
**********

.. list-table::
   :widths: 10 30 20
   :header-rows: 1
   :align: left

   * - Algorithm
     - Parameters
     - Data formats
   * - :obj:`sklearn.cluster.KMeans`
     - All parameters are supported except:

       - ``algorithm`` != ``'lloyd'`` ('elkan' falls back to 'lloyd')
       - ``n_clusters`` = ``1``
       - ``sample_weight`` must be None, constant, or equal weights
       - ``init`` = `'k-means++'` falls back to CPU
     - No limitations
   * - :obj:`sklearn.cluster.DBSCAN`
     - All parameters are supported except:

       - ``metric`` != `'euclidean'`
       - ``algorithm`` not in [`'brute'`, `'auto'`]
     - Only dense data is supported

Dimensionality Reduction
************************

.. list-table::
   :widths: 10 30 20
   :header-rows: 1
   :align: left

   * - Algorithm
     - Parameters
     - Data formats
   * - :obj:`sklearn.decomposition.PCA`
     - All parameters are supported except:

       - ``svd_solver`` not in [`'full'`, `'covariance_eigh'`, `'onedal_svd'`]
       - For |sklearn| < 1.5: `'full'` solver is automatically mapped to `'covariance_eigh'`
     - Sparse data is not supported

Nearest Neighbors
*****************

.. list-table::
   :widths: 10 30 20
   :header-rows: 1
   :align: left

   * - Algorithm
     - Parameters
     - Data formats
   * - :obj:`sklearn.neighbors.NearestNeighbors`
     - All parameters are supported except:

       - ``algorithm`` != `'brute'`
       - ``weights`` = `'callable'`
       - ``metric`` not in [`'euclidean'`, `'manhattan'`, `'minkowski'`, `'chebyshev'`, `'cosine'`]
     - Only dense data is supported

Other Tasks
***********

.. list-table::
   :widths: 10 30 20
   :header-rows: 1
   :align: left

   * - Algorithm
     - Parameters
     - Data formats
   * - :obj:`sklearn.covariance.EmpiricalCovariance`
     - All parameters are supported
     - Only dense data is supported
   * - :obj:`sklearnex.basic_statistics.BasicStatistics`
     - All parameters are supported
     - Supported data formats:

       - Dense data
       - CSR sparse matrices
       - Sample weights **not** supported for CSR data format

.. _spmd-support:

SPMD Support
------------

.. seealso:: :ref:`distributed`

Classification
**************

.. list-table::
   :widths: 10 30 20
   :header-rows: 1
   :align: left

   * - Algorithm
     - Parameters & Methods
     - Data formats
   * - :obj:`sklearn.ensemble.RandomForestClassifier`
     - All parameters are supported except:

       - ``warm_start`` = `True`
       - ``ccp_alpha`` != `0`
       - ``criterion`` != `'gini'`
       - ``oob_score`` = `True`
       - ``sample_weight`` != `None`
     - Multi-output and sparse data are not supported
   * - :obj:`sklearn.ensemble.ExtraTreesClassifier`
     - All parameters are supported except:

       - ``warm_start`` = `True`
       - ``ccp_alpha`` != `0`
       - ``criterion`` != `'gini'`
       - ``oob_score`` = `True`
       - ``sample_weight`` != `None`
     - Multi-output and sparse data are not supported
   * - :obj:`sklearn.neighbors.KNeighborsClassifier`
     - All parameters are supported except:

       - ``algorithm`` != `'brute'`
       - ``weights`` = `'callable'`
       - ``metric`` not in [`'euclidean'`, `'manhattan'`, `'minkowski'`, `'chebyshev'`, `'cosine'`]
       - ``predict_proba`` method not supported
     - Only dense data is supported
   * - :obj:`sklearn.linear_model.LogisticRegression`
     - All parameters are supported except:

       - ``solver`` != `'newton-cg'`
       - ``class_weight`` != `None`
       - ``sample_weight`` != `None`
       - ``penalty`` != `'l2'`
       - ``dual`` = `True`
       - ``intercept_scaling`` != `1`
       - ``multi_class`` != `'multinomial'`
       - ``warm_start`` = `True`
       - ``l1_ratio`` != `None`
       - Only binary classification is supported
     - No limitations

Regression
**********

.. list-table::
   :widths: 10 30 20
   :header-rows: 1
   :align: left

   * - Algorithm
     - Parameters & Methods
     - Data formats
   * - :obj:`sklearn.ensemble.RandomForestRegressor`
     - All parameters are supported except:

       - ``warm_start`` = `True`
       - ``ccp_alpha`` != `0`
       - ``criterion`` != `'mse'`
       - ``oob_score`` = `True`
       - ``sample_weight`` != `None`
     - Multi-output and sparse data are not supported
   * - :obj:`sklearn.ensemble.ExtraTreesRegressor`
     - All parameters are supported except:

       - ``warm_start`` = `True`
       - ``ccp_alpha`` != `0`
       - ``criterion`` != `'mse'`
       - ``oob_score`` = `True`
       - ``sample_weight`` != `None`
     - Multi-output and sparse data are not supported
   * - :obj:`sklearn.neighbors.KNeighborsRegressor`
     - All parameters are supported except:

       - ``algorithm`` != `'brute'`
       - ``weights`` = `'callable'`
       - ``metric`` != `'euclidean'` or `'minkowski'` with ``p`` != `2`
     - Only dense data is supported
   * - :obj:`sklearn.linear_model.LinearRegression`
     - All parameters are supported except:

       - ``sample_weight`` != `None`
       - ``positive`` = `True`
     - Only dense data is supported.

Clustering
**********

.. list-table::
   :widths: 10 30 20
   :header-rows: 1
   :align: left

   * - Algorithm
     - Parameters & Methods
     - Data formats
   * - :obj:`sklearn.cluster.KMeans`
     - All parameters are supported except:

       - ``algorithm`` != ``'lloyd'`` ('elkan' falls back to 'lloyd')
       - ``n_clusters`` = ``1``
       - ``sample_weight`` must be None, constant, or equal weights
       - ``init`` = `'k-means++'` falls back to CPU
     - No limitations
   * - :obj:`sklearn.cluster.DBSCAN`
     - All parameters are supported except:

       - ``metric`` != `'euclidean'`
       - ``algorithm`` not in [`'brute'`, `'auto'`]
     - Only dense data is supported

Dimensionality Reduction
************************

.. list-table::
   :widths: 10 30 20
   :header-rows: 1
   :align: left

   * - Algorithm
     - Parameters & Methods
     - Data formats
   * - :obj:`sklearn.decomposition.PCA`
     - All parameters are supported except:

       - ``svd_solver`` not in [`'full'`, `'covariance_eigh'`, `'onedal_svd'`]
       - For |sklearn| < 1.5: `'full'` solver is automatically mapped to `'covariance_eigh'`
     - Sparse data is not supported

Nearest Neighbors
*****************

.. list-table::
   :widths: 10 30 20
   :header-rows: 1
   :align: left

   * - Algorithm
     - Parameters
     - Data formats
   * - :obj:`sklearn.neighbors.NearestNeighbors`
     - All parameters are supported except:

       - ``algorithm`` != `'brute'`
       - ``weights`` = `'callable'`
       - ``metric`` not in [`'euclidean'`, `'manhattan'`, `'minkowski'`, `'chebyshev'`, `'cosine'`]
     - Only dense data is supported

Other Tasks
***********

.. list-table::
   :widths: 10 30 20
   :header-rows: 1
   :align: left

   * - Algorithm
     - Parameters
     - Data formats
   * - :obj:`sklearn.covariance.EmpiricalCovariance`
     - All parameters are supported
     - Only dense data is supported
   * - :obj:`sklearnex.basic_statistics.BasicStatistics`
     - All parameters are supported
     - Supported data formats:

       - Dense data
       - CSR sparse matrices
       - Sample weights **not** supported for CSR data format

Scikit-learn Tests
------------------

Monkey-patched scikit-learn classes and functions passes scikit-learn's own test
suite, with few exceptions, specified in `deselected_tests.yaml
<https://github.com/uxlfoundation/scikit-learn-intelex/blob/main/deselected_tests.yaml>`__.

See the file `scikit-learn-tests.md <https://github.com/uxlfoundation/scikit-learn-intelex/blob/main/scikit-learn-tests.md>`__
for instructions about how to execute the scikit-learn test suite under patching.<|MERGE_RESOLUTION|>--- conflicted
+++ resolved
@@ -40,17 +40,11 @@
      - Parameters
      - Data formats
    * - :obj:`sklearn.svm.SVC`
-<<<<<<< HEAD
-     - All parameters except ``kernel`` not in [`'linear'`, `'rbf'`, `'poly'`, `'sigmoid'`]
-   * - :obj:`sklearn.svm.NuSVC`
-     - All parameters except ``kernel`` not in [`'linear'`, `'rbf'`, `'poly'`, `'sigmoid'`]
-=======
      - ``kernel`` must be one of [``"linear"``, ``"rbf"``, ``"poly"``, ``"sigmoid"``]
      - No limitations
    * - :obj:`sklearn.svm.NuSVC`
      - ``kernel`` must be one of [``"linear"``, ``"rbf"``, ``"poly"``, ``"sigmoid"``]
      - No limitations
->>>>>>> 8353d675
    * - :obj:`sklearn.ensemble.RandomForestClassifier`
      - All parameters are supported except:
 
@@ -95,17 +89,11 @@
      - Parameters
      - Data formats
    * - :obj:`sklearn.svm.SVR`
-<<<<<<< HEAD
-     - All parameters except ``kernel`` not in [`'linear'`, `'rbf'`, `'poly'`, `'sigmoid'`]
-   * - :obj:`sklearn.svm.NuSVR`
-     - All parameters except ``kernel`` not in [`'linear'`, `'rbf'`, `'poly'`, `'sigmoid'`]
-=======
      - ``kernel`` must be one of [``"linear"``, ``"rbf"``, ``"poly"``, ``"sigmoid"``]
      - No limitations
    * - :obj:`sklearn.svm.NuSVR`
      - ``kernel`` must be one of [``"linear"``, ``"rbf"``, ``"poly"``, ``"sigmoid"``]
      - No limitations
->>>>>>> 8353d675
    * - :obj:`sklearn.ensemble.RandomForestRegressor`
      - All parameters are supported except:
 
