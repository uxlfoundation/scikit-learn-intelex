.. Copyright 2020 Intel Corporation
..
.. Licensed under the Apache License, Version 2.0 (the "License");
.. you may not use this file except in compliance with the License.
.. You may obtain a copy of the License at
..
..     http://www.apache.org/licenses/LICENSE-2.0
..
.. Unless required by applicable law or agreed to in writing, software
.. distributed under the License is distributed on an "AS IS" BASIS,
.. WITHOUT WARRANTIES OR CONDITIONS OF ANY KIND, either express or implied.
.. See the License for the specific language governing permissions and
.. limitations under the License.

.. include:: substitutions.rst
.. _sklearn_algorithms:

####################
Supported Algorithms
####################

.. note::
   To verify that oneDAL is being used for these algorithms, you can enable verbose mode. 
   See :doc:`verbose` for details.

Applying |sklearnex| impacts the following |sklearn| estimators:

on CPU
------

Classification
**************

.. list-table::
   :widths: 10 30 20
   :header-rows: 1
   :align: left

   * - Algorithm
     - Parameters
     - Data formats
   * - :obj:`sklearn.svm.SVC`
     - ``kernel`` must be one of [``"linear"``, ``"rbf"``, ``"poly"``, ``"sigmoid"``]
     - No limitations
   * - :obj:`sklearn.svm.NuSVC`
     - ``kernel`` must be one of [``"linear"``, ``"rbf"``, ``"poly"``, ``"sigmoid"``]
     - No limitations
   * - :obj:`sklearn.ensemble.RandomForestClassifier`
     - All parameters are supported except:

       - ``warm_start`` = `True`
       - ``ccp_alpha`` != `0`
       - ``criterion`` != `'gini'`
       - ``n_estimators`` > ``6024``
     - Multi-output and sparse data are not supported. Number of classes must be at least 2.
   * - :obj:`sklearn.ensemble.ExtraTreesClassifier`
     - All parameters are supported except:

       - ``warm_start`` = `True`
       - ``ccp_alpha`` != `0`
       - ``criterion`` != `'gini'`
       - ``n_estimators`` > ``6024``
     - Multi-output and sparse data are not supported. Number of classes must be at least 2.
   * - :obj:`sklearn.neighbors.KNeighborsClassifier`
     -
       - For ``algorithm`` == `'kd_tree'`:

         all parameters except ``metric`` != `'euclidean'` or `'minkowski'` with ``p`` != `2`
       - For ``algorithm`` == `'brute'`:

         all parameters except ``metric`` not in [`'euclidean'`, `'manhattan'`, `'minkowski'`, `'chebyshev'`, `'cosine'`]
     - Multi-output and sparse data are not supported. Number of classes must be at least 2.
   * - :obj:`sklearn.linear_model.LogisticRegression`
     - All parameters are supported except:

       - ``solver`` not in [``'lbfgs'``, ``'newton-cg'``]
       - ``penalty`` in [``'l1'``, ``'elasticnet'``]
       - ``sample_weight`` != ``None``
       - ``class_weight`` != ``None``
     - Sparse data is not supported.

Regression
**********

.. list-table::
   :widths: 10 30 20
   :header-rows: 1
   :align: left

   * - Algorithm
     - Parameters
     - Data formats
   * - :obj:`sklearn.svm.SVR`
     - ``kernel`` must be one of [``"linear"``, ``"rbf"``, ``"poly"``, ``"sigmoid"``]
     - No limitations
   * - :obj:`sklearn.svm.NuSVR`
     - ``kernel`` must be one of [``"linear"``, ``"rbf"``, ``"poly"``, ``"sigmoid"``]
     - No limitations
   * - :obj:`sklearn.ensemble.RandomForestRegressor`
     - All parameters are supported except:

       - ``warm_start`` = `True`
       - ``ccp_alpha`` != `0`
<<<<<<< HEAD
       - ``criterion`` != ``'squared_error'``
=======
       - ``criterion`` != `'mse'`
       - ``n_estimators`` > ``6024``
>>>>>>> 5e038771
     - Multi-output and sparse data are not supported
   * - :obj:`sklearn.ensemble.ExtraTreesRegressor`
     - All parameters are supported except:

       - ``warm_start`` = `True`
       - ``ccp_alpha`` != `0`
<<<<<<< HEAD
       - ``criterion`` != ``'squared_error'`` (or ``'mse'`` depending on version of |sklearn|)
=======
       - ``criterion`` != `'mse'`
       - ``n_estimators`` > ``6024``
>>>>>>> 5e038771
     - Multi-output and sparse data are not supported
   * - :obj:`sklearn.neighbors.KNeighborsRegressor`
     - All parameters are supported except:

       - ``metric`` != `'euclidean'` or `'minkowski'` with ``p`` != `2`
     - Multi-output and sparse data are not supported
   * - :obj:`sklearn.linear_model.LinearRegression`
     - All parameters are supported except:

       - ``sample_weight`` != `None`
       - ``positive`` = `True` (this is supported through the class :obj:`sklearn.linear_model.ElasticNet`)
     - Only dense data is supported.
   * - :obj:`sklearn.linear_model.Ridge`
     - All parameters are supported except:

       - ``solver`` != `'auto'`
       - ``sample_weight`` != `None`
       - ``positive`` = `True` (this is supported through the class :obj:`sklearn.linear_model.ElasticNet`)
       - ``alpha`` must be a scalar
     - Only dense data is supported.
   * - :obj:`sklearn.linear_model.ElasticNet`
     - All parameters are supported except:

       - ``sample_weight`` != `None`
     - Sparse data is not supported.
   * - :obj:`sklearn.linear_model.Lasso`
     - All parameters are supported except:

       - ``sample_weight`` != `None`
     - Sparse data is not supported.

Clustering
**********

.. list-table::
   :widths: 10 30 20
   :header-rows: 1
   :align: left

   * - Algorithm
     - Parameters
     - Data formats
   * - :obj:`sklearn.cluster.KMeans`
     - All parameters are supported except:

       - ``algorithm`` != ``'lloyd'`` ('elkan' falls back to 'lloyd')
       - ``n_clusters`` = ``1``
       - ``sample_weight`` must be None, constant, or equal weights
       - ``verbose`` = ``True`` will only print results from the last iteration, and will only print
         inertia numbers, not 'convergence achieved' messages.
     - No limitations
   * - :obj:`sklearn.cluster.DBSCAN`
     - All parameters are supported except:

       - ``metric`` != `'euclidean'` or `'minkowski'` with ``p`` != `2`
       - ``algorithm`` not in [`'brute'`, `'auto'`]
     - Only dense data is supported

Dimensionality Reduction
************************

.. list-table::
   :widths: 10 30 20
   :header-rows: 1
   :align: left

   * - Algorithm
     - Parameters
     - Data formats
   * - :obj:`sklearn.decomposition.PCA`
     - All parameters are supported except:

       - ``svd_solver`` not in [`'full'`, `'covariance_eigh'`, `'onedal_svd'`]
       - For |sklearn| < 1.5: `'full'` solver is automatically mapped to `'covariance_eigh'`
     - Sparse data is not supported
   * - :obj:`sklearn.manifold.TSNE`
     - All parameters are supported except:

       - ``metric`` != 'euclidean' or `'minkowski'` with ``p`` != `2`

       - ``n_components`` can only be `2`

       Refer to :ref:`TSNE acceleration details <acceleration_tsne>` to learn more.
     - Sparse data is not supported

Nearest Neighbors
*****************

.. list-table::
   :widths: 10 30 20
   :header-rows: 1
   :align: left

   * - Algorithm
     - Parameters
     - Data formats
   * - :obj:`sklearn.neighbors.NearestNeighbors`
     -
       - For ``algorithm`` == 'kd_tree':

         all parameters except ``metric`` != `'euclidean'` or `'minkowski'` with ``p`` != `2`
       - For ``algorithm`` == 'brute':

         all parameters except ``metric`` not in [`'euclidean'`, `'manhattan'`, `'minkowski'`, `'chebyshev'`, `'cosine'`]
     - Sparse data is not supported

Other Tasks
***********

.. list-table::
   :widths: 10 30 20
   :header-rows: 1
   :align: left

   * - Algorithm
     - Parameters
     - Data formats
   * - :obj:`sklearn.covariance.EmpiricalCovariance`
     - All parameters are supported
     - Only dense data is supported
   * - :obj:`sklearnex.basic_statistics.BasicStatistics`
     - All parameters are supported
     - Supported data formats:

       - Dense data
       - CSR sparse matrices
       - Sample weights **not** supported for CSR data format
   * - :obj:`sklearn.model_selection.train_test_split`
     - All parameters are supported
     - Supported data formats:
        
       - Only dense data is supported
       - Only integer and 32/64-bits floating point types are supported
       - Data with more than 3 dimensions is not supported
       - Only ``np.ndarray`` inputs are supported.
   * - :obj:`sklearn.utils.assert_all_finite`
     - All parameters are supported
     - Only dense data is supported
   * - :obj:`sklearn.metrics.pairwise_distance`
     - All parameters are supported except:

       - ``metric`` not in [`'cosine'`, `'correlation'`]
     - Supported data formats:

       - Only dense data is supported
       - ``Y`` must be `None`
       - Input dtype must be `np.float64`
   * - :obj:`sklearn.metrics.roc_auc_score`
     - All parameters are supported except:

       - ``average`` != `None`
       - ``sample_weight`` != `None`
       - ``max_fpr`` != `None`
       - ``multi_class`` != `None`
     - No limitations

on GPU
------
.. _sklearn_algorithms_gpu:

.. seealso:: :ref:`oneapi_gpu`

Classification
**************

.. list-table::
   :widths: 10 30 20
   :header-rows: 1
   :align: left

   * - Algorithm
     - Parameters
     - Data formats
   * - :obj:`sklearn.svm.SVC`
     - All parameters are supported except:

       - ``kernel`` not in [``"linear"``, ``"rbf"``]
       - ``class_weight`` != `None`
     - Only binary dense data is supported
   * - :obj:`sklearn.ensemble.RandomForestClassifier`
     - All parameters are supported except:

       - ``warm_start`` = `True`
       - ``ccp_alpha`` != `0`
       - ``criterion`` != `'gini'`
       - ``oob_score`` = `True`
       - ``sample_weight`` != `None`
       - ``n_estimators`` > ``6024``
     - Multi-output and sparse data are not supported. Number of classes must be at least 2.
   * - :obj:`sklearn.ensemble.ExtraTreesClassifier`
     - All parameters are supported except:

       - ``warm_start`` = `True`
       - ``ccp_alpha`` != `0`
       - ``criterion`` != `'gini'`
       - ``oob_score`` = `True`
       - ``sample_weight`` != `None`
       - ``n_estimators`` > ``6024``
     - Multi-output and sparse data are not supported. Number of classes must be at least 2.
   * - :obj:`sklearn.neighbors.KNeighborsClassifier`
     - All parameters are supported except:

       - ``algorithm`` != `'brute'`
       - ``weights`` = `'callable'`
       - ``metric`` not in [`'euclidean'`, `'manhattan'`, `'minkowski'`, `'chebyshev'`, `'cosine'`]
     - Only dense data is supported. Number of classes must be at least 2.
   * - :obj:`sklearn.linear_model.LogisticRegression`
     - All parameters are supported except:

       - ``solver`` != `'newton-cg'`
       - ``class_weight`` != `None`
       - ``sample_weight`` != `None`
       - ``penalty`` != `'l2'`
       - ``dual`` = `True`
       - ``intercept_scaling`` != `1`
       - ``multi_class`` = `'multinomial'`
       - ``warm_start`` = `True`
       - ``l1_ratio`` != 0 and ``l1_ratio`` != ``None``
       - Only binary classification is supported
     - No limitations

Regression
**********

.. list-table::
   :widths: 10 30 20
   :header-rows: 1
   :align: left

   * - Algorithm
     - Parameters
     - Data formats
   * - :obj:`sklearn.ensemble.RandomForestRegressor`
     - All parameters are supported except:

       - ``warm_start`` = `True`
       - ``ccp_alpha`` != `0`
       - ``criterion`` != ``'squared_error'`` (or ``'mse'`` depending on version of |sklearn|)
       - ``oob_score`` = `True`
       - ``sample_weight`` != `None`
       - ``n_estimators`` > ``6024``
     - Multi-output and sparse data are not supported
   * - :obj:`sklearn.ensemble.ExtraTreesRegressor`
     - All parameters are supported except:

       - ``warm_start`` = `True`
       - ``ccp_alpha`` != `0`
       - ``criterion`` != ``'squared_error'`` (or ``'mse'`` depending on version of |sklearn|)
       - ``oob_score`` = `True`
       - ``sample_weight`` != `None`
       - ``n_estimators`` > ``6024``
     - Multi-output and sparse data are not supported
   * - :obj:`sklearn.neighbors.KNeighborsRegressor`
     - All parameters are supported except:

       - ``algorithm`` != `'brute'`
       - ``weights`` = `'callable'`
       - ``metric`` != `'euclidean'` or `'minkowski'` with ``p`` != `2`
     - Only dense data is supported
   * - :obj:`sklearn.linear_model.Ridge`
     - All parameters are supported except:

       - ``solver`` != `'auto'`
       - ``sample_weight`` != `None`
       - ``positive`` = `True`
       - ``alpha`` must be a scalar
     - Only dense data is supported.

   * - :obj:`sklearn.linear_model.LinearRegression`
     - All parameters are supported except:

       - ``sample_weight`` != `None`
       - ``positive`` = `True`
     - Only dense data is supported.

Clustering
**********

.. list-table::
   :widths: 10 30 20
   :header-rows: 1
   :align: left

   * - Algorithm
     - Parameters
     - Data formats
   * - :obj:`sklearn.cluster.KMeans`
     - All parameters are supported except:

       - ``algorithm`` != ``'lloyd'`` ('elkan' falls back to 'lloyd')
       - ``n_clusters`` = ``1``
       - ``sample_weight`` must be None, constant, or equal weights
       - ``init`` = ``'k-means++'`` falls back to CPU
       - ``verbose`` = ``True`` will only print results from the last iteration, and will only print
         inertia numbers, not 'convergence achieved' messages.
     - No limitations
   * - :obj:`sklearn.cluster.DBSCAN`
     - All parameters are supported except:

       - ``metric`` != `'euclidean'`
       - ``algorithm`` not in [`'brute'`, `'auto'`]
     - Only dense data is supported

Dimensionality Reduction
************************

.. list-table::
   :widths: 10 30 20
   :header-rows: 1
   :align: left

   * - Algorithm
     - Parameters
     - Data formats
   * - :obj:`sklearn.decomposition.PCA`
     - All parameters are supported except:

       - ``svd_solver`` not in [`'full'`, `'covariance_eigh'`, `'onedal_svd'`]
       - For |sklearn| < 1.5: `'full'` solver is automatically mapped to `'covariance_eigh'`
     - Sparse data is not supported

Nearest Neighbors
*****************

.. list-table::
   :widths: 10 30 20
   :header-rows: 1
   :align: left

   * - Algorithm
     - Parameters
     - Data formats
   * - :obj:`sklearn.neighbors.NearestNeighbors`
     - All parameters are supported except:

       - ``algorithm`` != `'brute'`
       - ``weights`` = `'callable'`
       - ``metric`` not in [`'euclidean'`, `'manhattan'`, `'minkowski'`, `'chebyshev'`, `'cosine'`]
     - Only dense data is supported

Other Tasks
***********

.. list-table::
   :widths: 10 30 20
   :header-rows: 1
   :align: left

   * - Algorithm
     - Parameters
     - Data formats
   * - :obj:`sklearn.covariance.EmpiricalCovariance`
     - All parameters are supported
     - Only dense data is supported
   * - :obj:`sklearnex.basic_statistics.BasicStatistics`
     - All parameters are supported
     - Supported data formats:

       - Dense data
       - CSR sparse matrices
       - Sample weights **not** supported for CSR data format

.. _spmd-support:

SPMD Support
------------

.. seealso:: :ref:`distributed`

Classification
**************

.. list-table::
   :widths: 10 30 20
   :header-rows: 1
   :align: left

   * - Algorithm
     - Parameters & Methods
     - Data formats
   * - :obj:`sklearn.ensemble.RandomForestClassifier`
     - All parameters are supported except:

       - ``warm_start`` = `True`
       - ``ccp_alpha`` != `0`
       - ``criterion`` != `'gini'`
       - ``oob_score`` = `True`
       - ``sample_weight`` != `None`
       - ``n_estimators`` > ``6024``
     - Multi-output and sparse data are not supported. Number of classes must be at least 2.
   * - :obj:`sklearn.ensemble.ExtraTreesClassifier`
     - All parameters are supported except:

       - ``warm_start`` = `True`
       - ``ccp_alpha`` != `0`
       - ``criterion`` != `'gini'`
       - ``oob_score`` = `True`
       - ``sample_weight`` != `None`
       - ``n_estimators`` > ``6024``
     - Multi-output and sparse data are not supported. Number of classes must be at least 2.
   * - :obj:`sklearn.neighbors.KNeighborsClassifier`
     - All parameters are supported except:

       - ``algorithm`` != `'brute'`
       - ``weights`` = `'callable'`
       - ``metric`` not in [`'euclidean'`, `'manhattan'`, `'minkowski'`, `'chebyshev'`, `'cosine'`]
       - ``predict_proba`` method not supported
     - Only dense data is supported. Number of classes must be at least 2.
   * - :obj:`sklearn.linear_model.LogisticRegression`
     - All parameters are supported except:

       - ``solver`` != `'newton-cg'`
       - ``class_weight`` != `None`
       - ``sample_weight`` != `None`
       - ``penalty`` != `'l2'`
       - ``dual`` = `True`
       - ``intercept_scaling`` != `1`
       - ``multi_class`` != `'multinomial'`
       - ``warm_start`` = `True`
       - ``l1_ratio`` != `None`
       - Only binary classification is supported
     - No limitations

Regression
**********

.. list-table::
   :widths: 10 30 20
   :header-rows: 1
   :align: left

   * - Algorithm
     - Parameters & Methods
     - Data formats
   * - :obj:`sklearn.ensemble.RandomForestRegressor`
     - All parameters are supported except:

       - ``warm_start`` = `True`
       - ``ccp_alpha`` != `0`
       - ``criterion`` != ``'squared_error'`` (or ``'mse'`` depending on version of |sklearn|)
       - ``oob_score`` = `True`
       - ``sample_weight`` != `None`
       - ``n_estimators`` > ``6024``
     - Multi-output and sparse data are not supported
   * - :obj:`sklearn.ensemble.ExtraTreesRegressor`
     - All parameters are supported except:

       - ``warm_start`` = `True`
       - ``ccp_alpha`` != `0`
       - ``criterion`` != ``'squared_error'`` (or ``'mse'`` depending on version of |sklearn|)
       - ``oob_score`` = `True`
       - ``sample_weight`` != `None`
       - ``n_estimators`` > ``6024``
     - Multi-output and sparse data are not supported
   * - :obj:`sklearn.neighbors.KNeighborsRegressor`
     - All parameters are supported except:

       - ``algorithm`` != `'brute'`
       - ``weights`` = `'callable'`
       - ``metric`` != `'euclidean'` or `'minkowski'` with ``p`` != `2`
     - Only dense data is supported
   * - :obj:`sklearn.linear_model.LinearRegression`
     - All parameters are supported except:

       - ``sample_weight`` != `None`
       - ``positive`` = `True`
     - Only dense data is supported.

Clustering
**********

.. list-table::
   :widths: 10 30 20
   :header-rows: 1
   :align: left

   * - Algorithm
     - Parameters & Methods
     - Data formats
   * - :obj:`sklearn.cluster.KMeans`
     - All parameters are supported except:

       - ``algorithm`` != ``'lloyd'`` ('elkan' falls back to 'lloyd')
       - ``n_clusters`` = ``1``
       - ``sample_weight`` must be None, constant, or equal weights
       - ``init`` = `'k-means++'` falls back to CPU
       - ``verbose`` = ``True`` will only print results from the last iteration, and will only print
         inertia numbers, not 'convergence achieved' messages.
     - No limitations
   * - :obj:`sklearn.cluster.DBSCAN`
     - All parameters are supported except:

       - ``metric`` != `'euclidean'`
       - ``algorithm`` not in [`'brute'`, `'auto'`]
     - Only dense data is supported

Dimensionality Reduction
************************

.. list-table::
   :widths: 10 30 20
   :header-rows: 1
   :align: left

   * - Algorithm
     - Parameters & Methods
     - Data formats
   * - :obj:`sklearn.decomposition.PCA`
     - All parameters are supported except:

       - ``svd_solver`` not in [`'full'`, `'covariance_eigh'`, `'onedal_svd'`]
       - For |sklearn| < 1.5: `'full'` solver is automatically mapped to `'covariance_eigh'`
     - Sparse data is not supported

Nearest Neighbors
*****************

.. list-table::
   :widths: 10 30 20
   :header-rows: 1
   :align: left

   * - Algorithm
     - Parameters
     - Data formats
   * - :obj:`sklearn.neighbors.NearestNeighbors`
     - All parameters are supported except:

       - ``algorithm`` != `'brute'`
       - ``weights`` = `'callable'`
       - ``metric`` not in [`'euclidean'`, `'manhattan'`, `'minkowski'`, `'chebyshev'`, `'cosine'`]
     - Only dense data is supported

Other Tasks
***********

.. list-table::
   :widths: 10 30 20
   :header-rows: 1
   :align: left

   * - Algorithm
     - Parameters
     - Data formats
   * - :obj:`sklearn.covariance.EmpiricalCovariance`
     - All parameters are supported
     - Only dense data is supported
   * - :obj:`sklearnex.basic_statistics.BasicStatistics`
     - All parameters are supported
     - Supported data formats:

       - Dense data
       - CSR sparse matrices
       - Sample weights **not** supported for CSR data format

Scikit-learn Tests
------------------

Monkey-patched scikit-learn classes and functions passes scikit-learn's own test
suite, with few exceptions, specified in `deselected_tests.yaml
<https://github.com/uxlfoundation/scikit-learn-intelex/blob/main/deselected_tests.yaml>`__.

See the file `scikit-learn-tests.md <https://github.com/uxlfoundation/scikit-learn-intelex/blob/main/scikit-learn-tests.md>`__
for instructions about how to execute the scikit-learn test suite under patching.<|MERGE_RESOLUTION|>--- conflicted
+++ resolved
@@ -101,24 +101,16 @@
 
        - ``warm_start`` = `True`
        - ``ccp_alpha`` != `0`
-<<<<<<< HEAD
        - ``criterion`` != ``'squared_error'``
-=======
-       - ``criterion`` != `'mse'`
-       - ``n_estimators`` > ``6024``
->>>>>>> 5e038771
+       - ``n_estimators`` > ``6024``
      - Multi-output and sparse data are not supported
    * - :obj:`sklearn.ensemble.ExtraTreesRegressor`
      - All parameters are supported except:
 
        - ``warm_start`` = `True`
        - ``ccp_alpha`` != `0`
-<<<<<<< HEAD
-       - ``criterion`` != ``'squared_error'`` (or ``'mse'`` depending on version of |sklearn|)
-=======
-       - ``criterion`` != `'mse'`
-       - ``n_estimators`` > ``6024``
->>>>>>> 5e038771
+       - ``criterion`` != ``'squared_error'``
+       - ``n_estimators`` > ``6024``
      - Multi-output and sparse data are not supported
    * - :obj:`sklearn.neighbors.KNeighborsRegressor`
      - All parameters are supported except:
