#===============================================================================
# Copyright 2014-2021 Intel Corporation
#
# Licensed under the Apache License, Version 2.0 (the "License");
# you may not use this file except in compliance with the License.
# You may obtain a copy of the License at
#
#     http://www.apache.org/licenses/LICENSE-2.0
#
# Unless required by applicable law or agreed to in writing, software
# distributed under the License is distributed on an "AS IS" BASIS,
# WITHOUT WARRANTIES OR CONDITIONS OF ANY KIND, either express or implied.
# See the License for the specific language governing permissions and
# limitations under the License.
#===============================================================================

import numpy as np

import numbers
import warnings

import daal4py
from .._utils import (getFPType, get_patch_message)
from .._device_offload import support_usm_ndarray
from daal4py.sklearn._utils import (
    daal_check_version, sklearn_check_version,
    PatchingConditionsChain)
import logging

from sklearn.tree import (DecisionTreeClassifier, DecisionTreeRegressor)
from sklearn.tree._tree import Tree
from sklearn.ensemble import RandomForestClassifier as RandomForestClassifier_original
from sklearn.ensemble import RandomForestRegressor as RandomForestRegressor_original
from sklearn.utils import (check_random_state, check_array, deprecated)
from sklearn.utils.validation import (
    check_is_fitted,
    check_consistent_length,
    _num_samples)
from ..utils.validation import _daal_num_features
from sklearn.base import clone
from sklearn.exceptions import DataConversionWarning

from sklearn import __version__ as sklearn_version
from distutils.version import LooseVersion
from math import ceil
from scipy import sparse as sp


def _to_absolute_max_features(
    max_features,
    n_features,
    is_classification=False
):
    if max_features is None:
        return n_features
    if isinstance(max_features, str):
        if max_features == "auto":
            return max(1, int(np.sqrt(n_features))
                       ) if is_classification else n_features
        if max_features == 'sqrt':
            return max(1, int(np.sqrt(n_features)))
        if max_features == "log2":
            return max(1, int(np.log2(n_features)))
        raise ValueError(
            'Invalid value for max_features. Allowed string '
            'values are "auto", "sqrt" or "log2".')
    if isinstance(max_features, (numbers.Integral, np.integer)):
        return max_features
    if max_features > 0.0:
        return max(1, int(max_features * n_features))
    return 0


def _get_n_samples_bootstrap(n_samples, max_samples):
    if max_samples is None:
        return 1.

    if isinstance(max_samples, numbers.Integral):
        if not (1 <= max_samples <= n_samples):
            msg = "`max_samples` must be in range 1 to {} but got value {}"
            raise ValueError(msg.format(n_samples, max_samples))
        return float(max_samples / n_samples)

    if isinstance(max_samples, numbers.Real):
        if sklearn_check_version('1.0'):
            if not (0 < float(max_samples) <= 1):
                msg = "`max_samples` must be in range (0.0, 1.0] but got value {}"
                raise ValueError(msg.format(max_samples))
        else:
            if not (0 < float(max_samples) < 1):
                msg = "`max_samples` must be in range (0, 1) but got value {}"
                raise ValueError(msg.format(max_samples))
        return float(max_samples)

    msg = "`max_samples` should be int or float, but got type '{}'"
    raise TypeError(msg.format(type(max_samples)))


def _check_parameters(self):
    if isinstance(self.min_samples_leaf, numbers.Integral):
        if not 1 <= self.min_samples_leaf:
            raise ValueError("min_samples_leaf must be at least 1 "
                             "or in (0, 0.5], got %s"
                             % self.min_samples_leaf)
    else:  # float
        if not 0. < self.min_samples_leaf <= 0.5:
            raise ValueError("min_samples_leaf must be at least 1 "
                             "or in (0, 0.5], got %s"
                             % self.min_samples_leaf)
    if isinstance(self.min_samples_split, numbers.Integral):
        if not 2 <= self.min_samples_split:
            raise ValueError("min_samples_split must be an integer "
                             "greater than 1 or a float in (0.0, 1.0]; "
                             "got the integer %s"
                             % self.min_samples_split)
    else:  # float
        if not 0. < self.min_samples_split <= 1.:
            raise ValueError("min_samples_split must be an integer "
                             "greater than 1 or a float in (0.0, 1.0]; "
                             "got the float %s"
                             % self.min_samples_split)
    if not 0 <= self.min_weight_fraction_leaf <= 0.5:
        raise ValueError("min_weight_fraction_leaf must in [0, 0.5]")
    if self.min_impurity_split is not None:
        warnings.warn("The min_impurity_split parameter is deprecated. "
                      "Its default value has changed from 1e-7 to 0 in "
                      "version 0.23, and it will be removed in 0.25. "
                      "Use the min_impurity_decrease parameter instead.",
                      FutureWarning)

        if self.min_impurity_split < 0.:
            raise ValueError("min_impurity_split must be greater than "
                             "or equal to 0")
    if self.min_impurity_decrease < 0.:
        raise ValueError("min_impurity_decrease must be greater than "
                         "or equal to 0")
    if self.max_leaf_nodes is not None:
        if not isinstance(self.max_leaf_nodes, numbers.Integral):
            raise ValueError("max_leaf_nodes must be integral number but was "
                             "%r" % self.max_leaf_nodes)
        if self.max_leaf_nodes < 2:
            raise ValueError(("max_leaf_nodes {0} must be either None "
                              "or larger than 1").format(self.max_leaf_nodes))
    if isinstance(self.maxBins, numbers.Integral):
        if not 2 <= self.maxBins:
            raise ValueError("maxBins must be at least 2, got %s"
                             % self.maxBins)
    else:
        raise ValueError("maxBins must be integral number but was "
                         "%r" % self.maxBins)
    if isinstance(self.minBinSize, numbers.Integral):
        if not 1 <= self.minBinSize:
            raise ValueError("minBinSize must be at least 1, got %s"
                             % self.minBinSize)
    else:
        raise ValueError("minBinSize must be integral number but was "
                         "%r" % self.minBinSize)


def _daal_fit_classifier(self, X, y, sample_weight=None):
    y = check_array(y, ensure_2d=False, dtype=None)
    y, expanded_class_weight = self._validate_y_class_weight(y)
    n_classes_ = self.n_classes_[0]
    self.n_features_in_ = X.shape[1]
    if not sklearn_check_version('1.0'):
        self.n_features_ = self.n_features_in_

    if expanded_class_weight is not None:
        if sample_weight is not None:
            sample_weight = sample_weight * expanded_class_weight
        else:
            sample_weight = expanded_class_weight
    if sample_weight is not None:
        sample_weight = [sample_weight]

    rs_ = check_random_state(self.random_state)
    seed_ = rs_.randint(0, np.iinfo('i').max)

    if n_classes_ < 2:
        raise ValueError(
            "Training data only contain information about one class.")

    # create algorithm
    X_fptype = getFPType(X)

    # limitation on the number of stream for mt2203 is 6024
    # more details here:
    # https://oneapi-src.github.io/oneDAL/daal/algorithms/engines/mt2203.html
    max_stream_count = 6024
    if self.n_estimators <= max_stream_count:
        daal_engine = daal4py.engines_mt2203(seed=seed_, fptype=X_fptype)
    else:
        daal_engine = daal4py.engines_mt19937(seed=seed_, fptype=X_fptype)

    features_per_node_ = _to_absolute_max_features(
        self.max_features, X.shape[1], is_classification=True)

    n_samples_bootstrap_ = _get_n_samples_bootstrap(
        n_samples=X.shape[0],
        max_samples=self.max_samples
    )

    if not self.bootstrap and self.oob_score:
        raise ValueError("Out of bag estimation only available"
                         " if bootstrap=True")

    dfc_algorithm = daal4py.decision_forest_classification_training(
        nClasses=int(n_classes_),
        fptype=X_fptype,
        method='hist',
        nTrees=int(self.n_estimators),
        observationsPerTreeFraction=n_samples_bootstrap_
        if self.bootstrap is True else 1.,
        featuresPerNode=int(features_per_node_),
        maxTreeDepth=int(0 if self.max_depth is None else self.max_depth),
        minObservationsInLeafNode=(self.min_samples_leaf
                                   if isinstance(
                                       self.min_samples_leaf, numbers.Integral)
                                   else int(ceil(
                                       self.min_samples_leaf * X.shape[0]))),
        engine=daal_engine,
        impurityThreshold=float(
            0.0 if self.min_impurity_split is None else self.min_impurity_split),
        varImportance="MDI",
        resultsToCompute=(
            "computeOutOfBagErrorAccuracy|computeOutOfBagErrorDecisionFunction"
            if self.oob_score
            else ""),
        memorySavingMode=False,
        bootstrap=bool(self.bootstrap),
        minObservationsInSplitNode=(self.min_samples_split
                                    if isinstance(
                                        self.min_samples_split, numbers.Integral)
                                    else int(ceil(
                                        self.min_samples_split * X.shape[0]))),
        minWeightFractionInLeafNode=self.min_weight_fraction_leaf,
        minImpurityDecreaseInSplitNode=self.min_impurity_decrease,
        maxLeafNodes=0 if self.max_leaf_nodes is None else self.max_leaf_nodes,
        maxBins=self.maxBins,
        minBinSize=self.minBinSize
    )
    self._cached_estimators_ = None
    # compute
    dfc_trainingResult = dfc_algorithm.compute(X, y, sample_weight)

    # get resulting model
    model = dfc_trainingResult.model
    self.daal_model_ = model

    if self.oob_score:
        self.oob_score_ = dfc_trainingResult.outOfBagErrorAccuracy[0][0]
        self.oob_decision_function_ = dfc_trainingResult.outOfBagErrorDecisionFunction
        if self.oob_decision_function_.shape[-1] == 1:
            self.oob_decision_function_ = self.oob_decision_function_.squeeze(axis=-1)

    return self


def _daal_predict_classifier(self, X):
    X_fptype = getFPType(X)
    dfc_algorithm = daal4py.decision_forest_classification_prediction(
        nClasses=int(self.n_classes_),
        fptype=X_fptype,
        resultsToEvaluate="computeClassLabels"
    )
    if X.shape[1] != self.n_features_in_:
        raise ValueError(
            (f'X has {X.shape[1]} features, '
             f'but RandomForestClassifier is expecting '
             f'{self.n_features_in_} features as input'))
    dfc_predictionResult = dfc_algorithm.compute(X, self.daal_model_)

    pred = dfc_predictionResult.prediction

    return np.take(self.classes_, pred.ravel().astype(
        np.int64, casting='unsafe'))


def _daal_predict_proba(self, X):
    X_fptype = getFPType(X)
    dfc_algorithm = daal4py.decision_forest_classification_prediction(
        nClasses=int(self.n_classes_),
        fptype=X_fptype,
        resultsToEvaluate="computeClassProbabilities"
    )
    dfc_predictionResult = dfc_algorithm.compute(X, self.daal_model_)

    pred = dfc_predictionResult.probabilities

    return pred


def _fit_classifier(self, X, y, sample_weight=None):
    if sp.issparse(y):
        raise ValueError(
            "sparse multilabel-indicator for y is not supported."
        )
    _check_parameters(self)
    if sample_weight is not None:
        sample_weight = check_sample_weight(sample_weight, X)

<<<<<<< HEAD
    daal_oob_score = \
        self.oob_score and daal_check_version((2021, 'P', 500)) or self.oob_score is False
    daal_ready = self.warm_start is False and self.criterion == "gini" and \
        self.ccp_alpha == 0.0 and not sp.issparse(X) and daal_oob_score

    if daal_ready:
        if sklearn_check_version("1.0"):
            self._check_feature_names(X, reset=True)
=======
    _patching_status = PatchingConditionsChain(
        "sklearn.ensemble.RandomForestClassifier.fit")
    _dal_ready = _patching_status.and_conditions([
        (self.oob_score and daal_check_version((2021, 'P', 500)) or not self.oob_score,
            "OOB score is only supported starting from 2021.5 version of oneDAL."),
        (self.warm_start is False, "Warm start is not supported."),
        (self.criterion == "gini",
            f"'{self.criterion}' criterion is not supported. "
            "Only 'gini' criterion is supported."),
        (self.ccp_alpha == 0.0,
            f"Non-zero 'ccp_alpha' ({self.ccp_alpha}) is not supported."),
        (not sp.issparse(X), "X is sparse. Sparse input is not supported.")
    ])

    if _dal_ready:
>>>>>>> 582572b7
        X = check_array(X, dtype=[np.float32, np.float64])
        y = np.asarray(y)
        y = np.atleast_1d(y)

        if y.ndim == 2 and y.shape[1] == 1:
            warnings.warn("A column-vector y was passed when a 1d array was"
                          " expected. Please change the shape of y to "
                          "(n_samples,), for example using ravel().",
                          DataConversionWarning, stacklevel=2)

        check_consistent_length(X, y)

        if y.ndim == 1:
            # reshape is necessary to preserve the data contiguity against vs
            # [:, np.newaxis] that does not.
            y = np.reshape(y, (-1, 1))

        self.n_outputs_ = y.shape[1]
        _dal_ready = _patching_status.and_conditions([
            (self.n_outputs_ == 1, f"Number of outputs ({self.n_outputs_}) is not 1.")])

    _patching_status.write_log()
    if _dal_ready:
        _daal_fit_classifier(self, X, y, sample_weight=sample_weight)

        self.estimators_ = self._estimators_

        # Decapsulate classes_ attributes
        self.n_classes_ = self.n_classes_[0]
        self.classes_ = self.classes_[0]
        return self
    return super(RandomForestClassifier, self).fit(
        X, y, sample_weight=sample_weight)


def _daal_fit_regressor(self, X, y, sample_weight=None):
    self.n_features_in_ = X.shape[1]
    if not sklearn_check_version('1.0'):
        self.n_features_ = self.n_features_in_

    rs_ = check_random_state(self.random_state)

    if not self.bootstrap and self.oob_score:
        raise ValueError("Out of bag estimation only available"
                         " if bootstrap=True")

    X_fptype = getFPType(X)
    seed_ = rs_.randint(0, np.iinfo('i').max)

    # limitation on the number of stream for mt2203 is 6024
    # more details here:
    # https://oneapi-src.github.io/oneDAL/daal/algorithms/engines/mt2203.html
    max_stream_count = 6024
    if self.n_estimators <= max_stream_count:
        daal_engine = daal4py.engines_mt2203(seed=seed_, fptype=X_fptype)
    else:
        daal_engine = daal4py.engines_mt19937(seed=seed_, fptype=X_fptype)

    _featuresPerNode = _to_absolute_max_features(
        self.max_features, X.shape[1], is_classification=False)

    n_samples_bootstrap = _get_n_samples_bootstrap(
        n_samples=X.shape[0],
        max_samples=self.max_samples
    )

    if sample_weight is not None:
        sample_weight = [sample_weight]

    # create algorithm
    dfr_algorithm = daal4py.decision_forest_regression_training(
        fptype=getFPType(X),
        method='hist',
        nTrees=int(self.n_estimators),
        observationsPerTreeFraction=n_samples_bootstrap if self.bootstrap is True else 1.,
        featuresPerNode=int(_featuresPerNode),
        maxTreeDepth=int(0 if self.max_depth is None else self.max_depth),
        minObservationsInLeafNode=(self.min_samples_leaf
                                   if isinstance(
                                       self.min_samples_leaf, numbers.Integral)
                                   else int(ceil(
                                       self.min_samples_leaf * X.shape[0]))),
        engine=daal_engine,
        impurityThreshold=float(
            0.0 if self.min_impurity_split is None else self.min_impurity_split),
        varImportance="MDI",
        resultsToCompute=("computeOutOfBagErrorR2|computeOutOfBagErrorPrediction"
                          if self.oob_score
                          else ""),
        memorySavingMode=False,
        bootstrap=bool(self.bootstrap),
        minObservationsInSplitNode=(self.min_samples_split
                                    if isinstance(
                                        self.min_samples_split, numbers.Integral)
                                    else int(ceil(
                                        self.min_samples_split * X.shape[0]))),
        minWeightFractionInLeafNode=self.min_weight_fraction_leaf,
        minImpurityDecreaseInSplitNode=self.min_impurity_decrease,
        maxLeafNodes=0 if self.max_leaf_nodes is None else self.max_leaf_nodes,
        maxBins=self.maxBins,
        minBinSize=self.minBinSize
    )

    self._cached_estimators_ = None

    dfr_trainingResult = dfr_algorithm.compute(X, y, sample_weight)

    # get resulting model
    model = dfr_trainingResult.model
    self.daal_model_ = model

    if self.oob_score:
        self.oob_score_ = dfr_trainingResult.outOfBagErrorR2[0][0]
        self.oob_prediction_ = dfr_trainingResult.outOfBagErrorPrediction.squeeze(axis=1)
        if self.oob_prediction_.shape[-1] == 1:
            self.oob_prediction_ = self.oob_prediction_.squeeze(axis=-1)

    return self


def _fit_regressor(self, X, y, sample_weight=None):
    if sp.issparse(y):
        raise ValueError(
            "sparse multilabel-indicator for y is not supported."
        )
    _check_parameters(self)
    if sample_weight is not None:
        sample_weight = check_sample_weight(sample_weight, X)

    if sklearn_check_version('1.0') and self.criterion == "mse":
        warnings.warn(
            "Criterion 'mse' was deprecated in v1.0 and will be "
            "removed in version 1.2. Use `criterion='squared_error'` "
            "which is equivalent.",
            FutureWarning
        )

<<<<<<< HEAD
    daal_oob_score = \
        self.oob_score and daal_check_version((2021, 'P', 500)) or self.oob_score is False
    daal_ready = self.warm_start is False and \
        self.criterion in ["mse", "squared_error"] and self.ccp_alpha == 0.0 and \
        not sp.issparse(X) and daal_oob_score

    if daal_ready:
        if sklearn_check_version("1.0"):
            self._check_feature_names(X, reset=True)
=======
    _patching_status = PatchingConditionsChain(
        "sklearn.ensemble.RandomForestRegressor.fit")
    _dal_ready = _patching_status.and_conditions([
        (self.oob_score and daal_check_version((2021, 'P', 500)) or not self.oob_score,
            "OOB score is only supported starting from 2021.5 version of oneDAL."),
        (self.warm_start is False, "Warm start is not supported."),
        (self.criterion in ["mse", "squared_error"],
            f"'{self.criterion}' criterion is not supported. "
            "Only 'mse' and 'squared_error' criteria are supported."),
        (self.ccp_alpha == 0.0,
            f"Non-zero 'ccp_alpha' ({self.ccp_alpha}) is not supported."),
        (not sp.issparse(X), "X is sparse. Sparse input is not supported.")
    ])

    if _dal_ready:
>>>>>>> 582572b7
        X = check_array(X, dtype=[np.float64, np.float32])
        y = np.asarray(y)
        y = np.atleast_1d(y)

        if y.ndim == 2 and y.shape[1] == 1:
            warnings.warn("A column-vector y was passed when a 1d array was"
                          " expected. Please change the shape of y to "
                          "(n_samples,), for example using ravel().",
                          DataConversionWarning, stacklevel=2)

        y = check_array(y, ensure_2d=False, dtype=X.dtype)
        check_consistent_length(X, y)

        if y.ndim == 1:
            # reshape is necessary to preserve the data contiguity against vs
            # [:, np.newaxis] that does not.
            y = np.reshape(y, (-1, 1))

        self.n_outputs_ = y.shape[1]
        _dal_ready = _patching_status.and_conditions([
            (self.n_outputs_ == 1, f"Number of outputs ({self.n_outputs_}) is not 1.")])

    _patching_status.write_log()
    if _dal_ready:
        _daal_fit_regressor(self, X, y, sample_weight=sample_weight)

        self.estimators_ = self._estimators_
        return self
    return super(RandomForestRegressor, self).fit(
        X, y, sample_weight=sample_weight)


def _daal_predict_regressor(self, X):
    if X.shape[1] != self.n_features_in_:
        raise ValueError(
            (f'X has {X.shape[1]} features, '
             f'but RandomForestRegressor is expecting '
             f'{self.n_features_in_} features as input'))
    X_fptype = getFPType(X)
    dfr_alg = daal4py.decision_forest_regression_prediction(fptype=X_fptype)
    dfr_predictionResult = dfr_alg.compute(X, self.daal_model_)

    pred = dfr_predictionResult.prediction

    return pred.ravel()


def check_sample_weight(sample_weight, X, dtype=None):
    n_samples = _num_samples(X)

    if dtype is not None and dtype not in [np.float32, np.float64]:
        dtype = np.float64

    if sample_weight is None:
        sample_weight = np.ones(n_samples, dtype=dtype)
    elif isinstance(sample_weight, numbers.Number):
        sample_weight = np.full(n_samples, sample_weight, dtype=dtype)
    else:
        if dtype is None:
            dtype = [np.float64, np.float32]
        sample_weight = check_array(
            sample_weight, accept_sparse=False, ensure_2d=False, dtype=dtype,
            order="C"
        )
        if sample_weight.ndim != 1:
            raise ValueError("Sample weights must be 1D array or scalar")

        if sample_weight.shape != (n_samples,):
            raise ValueError("sample_weight.shape == {}, expected {}!"
                             .format(sample_weight.shape, (n_samples,)))
    return sample_weight


class RandomForestClassifier(RandomForestClassifier_original):
    __doc__ = RandomForestClassifier_original.__doc__

    if sklearn_check_version('1.0'):
        def __init__(self,
                     n_estimators=100,
                     criterion="gini",
                     max_depth=None,
                     min_samples_split=2,
                     min_samples_leaf=1,
                     min_weight_fraction_leaf=0.,
                     max_features="auto",
                     max_leaf_nodes=None,
                     min_impurity_decrease=0.,
                     bootstrap=True,
                     oob_score=False,
                     n_jobs=None,
                     random_state=None,
                     verbose=0,
                     warm_start=False,
                     class_weight=None,
                     ccp_alpha=0.0,
                     max_samples=None,
                     maxBins=256,
                     minBinSize=1):
            super(RandomForestClassifier, self).__init__(
                n_estimators=n_estimators,
                criterion=criterion,
                max_depth=max_depth,
                min_samples_split=min_samples_split,
                min_samples_leaf=min_samples_leaf,
                min_weight_fraction_leaf=min_weight_fraction_leaf,
                max_features=max_features,
                max_leaf_nodes=max_leaf_nodes,
                min_impurity_decrease=min_impurity_decrease,
                bootstrap=bootstrap,
                oob_score=oob_score,
                n_jobs=n_jobs,
                random_state=random_state,
                verbose=verbose,
                warm_start=warm_start,
                class_weight=class_weight
            )
            self.ccp_alpha = ccp_alpha
            self.max_samples = max_samples
            self.maxBins = maxBins
            self.minBinSize = minBinSize
            self.min_impurity_split = None
    else:
        def __init__(self,
                     n_estimators=100,
                     criterion="gini",
                     max_depth=None,
                     min_samples_split=2,
                     min_samples_leaf=1,
                     min_weight_fraction_leaf=0.,
                     max_features="auto",
                     max_leaf_nodes=None,
                     min_impurity_decrease=0.,
                     min_impurity_split=None,
                     bootstrap=True,
                     oob_score=False,
                     n_jobs=None,
                     random_state=None,
                     verbose=0,
                     warm_start=False,
                     class_weight=None,
                     ccp_alpha=0.0,
                     max_samples=None,
                     maxBins=256,
                     minBinSize=1):
            super(RandomForestClassifier, self).__init__(
                n_estimators=n_estimators,
                criterion=criterion,
                max_depth=max_depth,
                min_samples_split=min_samples_split,
                min_samples_leaf=min_samples_leaf,
                min_weight_fraction_leaf=min_weight_fraction_leaf,
                max_features=max_features,
                max_leaf_nodes=max_leaf_nodes,
                min_impurity_decrease=min_impurity_decrease,
                min_impurity_split=min_impurity_split,
                bootstrap=bootstrap,
                oob_score=oob_score,
                n_jobs=n_jobs,
                random_state=random_state,
                verbose=verbose,
                warm_start=warm_start,
                class_weight=class_weight,
                ccp_alpha=ccp_alpha,
                max_samples=max_samples
            )
            self.maxBins = maxBins
            self.minBinSize = minBinSize

    @support_usm_ndarray()
    def fit(self, X, y, sample_weight=None):
        """
        Build a forest of trees from the training set (X, y).

        Parameters
        ----------
        X : {array-like, sparse matrix} of shape (n_samples, n_features)
            The training input samples. Internally, its dtype will be converted
            to ``dtype=np.float32``. If a sparse matrix is provided, it will be
            converted into a sparse ``csc_matrix``.

        y : array-like of shape (n_samples,) or (n_samples, n_outputs)
            The target values (class labels in classification, real numbers in
            regression).

        sample_weight : array-like of shape (n_samples,), default=None
            Sample weights. If None, then samples are equally weighted. Splits
            that would create child nodes with net zero or negative weight are
            ignored while searching for a split in each node. In the case of
            classification, splits are also ignored if they would result in any
            single class carrying a negative weight in either child node.

        Returns
        -------
        self : object
        """
        return _fit_classifier(self, X, y, sample_weight=sample_weight)

    @support_usm_ndarray()
    def predict(self, X):
        """
        Predict class for X.

        The predicted class of an input sample is a vote by the trees in
        the forest, weighted by their probability estimates. That is,
        the predicted class is the one with highest mean probability
        estimate across the trees.

        Parameters
        ----------
        X : {array-like, sparse matrix} of shape (n_samples, n_features)
            The input samples. Internally, its dtype will be converted to
            ``dtype=np.float32``. If a sparse matrix is provided, it will be
            converted into a sparse ``csr_matrix``.

        Returns
        -------
        y : ndarray of shape (n_samples,) or (n_samples, n_outputs)
            The predicted classes.
        """
        _patching_status = PatchingConditionsChain(
            "sklearn.ensemble.RandomForestClassifier.predict")
        _dal_ready = _patching_status.and_conditions([
            (hasattr(self, 'daal_model_'), "oneDAL model was not trained."),
            (not sp.issparse(X), "X is sparse. Sparse input is not supported.")])
        if hasattr(self, 'n_outputs_'):
            _dal_ready = _patching_status.and_conditions([
                (self.n_outputs_ == 1,
                    f"Number of outputs ({self.n_outputs_}) is not 1.")])

        _patching_status.write_log()
        if not _dal_ready:
            return super(RandomForestClassifier, self).predict(X)

        if sklearn_check_version("1.0"):
            self._check_feature_names(X, reset=False)
        X = check_array(
            X,
            accept_sparse=['csr', 'csc', 'coo'],
            dtype=[np.float64, np.float32]
        )
        return _daal_predict_classifier(self, X)

    @support_usm_ndarray()
    def predict_proba(self, X):
        """
        Predict class probabilities for X.

        The predicted class probabilities of an input sample are computed as
        the mean predicted class probabilities of the trees in the forest.
        The class probability of a single tree is the fraction of samples of
        the same class in a leaf.

        Parameters
        ----------
        X : {array-like, sparse matrix} of shape (n_samples, n_features)
            The input samples. Internally, its dtype will be converted to
            ``dtype=np.float32``. If a sparse matrix is provided, it will be
            converted into a sparse ``csr_matrix``.

        Returns
        -------
        p : ndarray of shape (n_samples, n_classes), or a list of n_outputs
            such arrays if n_outputs > 1.
            The class probabilities of the input samples. The order of the
            classes corresponds to that in the attribute :term:`classes_`.
        """
        if sklearn_check_version("1.0"):
            self._check_feature_names(X, reset=False)
        if hasattr(self, 'n_features_in_'):
            try:
                num_features = _daal_num_features(X)
            except TypeError:
                num_features = _num_samples(X)
            if num_features != self.n_features_in_:
                raise ValueError(
                    (f'X has {num_features} features, '
                     f'but RandomForestClassifier is expecting '
                     f'{self.n_features_in_} features as input'))

        _patching_status = PatchingConditionsChain(
            "sklearn.ensemble.RandomForestClassifier.predict_proba")
        _dal_ready = _patching_status.and_conditions([
            (hasattr(self, 'daal_model_'), "oneDAL model was not trained."),
            (not sp.issparse(X), "X is sparse. Sparse input is not supported."),
            (daal_check_version((2021, 'P', 400)),
                "oneDAL version is lower than 2021.4.")])
        if hasattr(self, 'n_outputs_'):
            _dal_ready = _patching_status.and_conditions([
                (self.n_outputs_ == 1,
                    f"Number of outputs ({self.n_outputs_}) is not 1.")])
        _patching_status.write_log()

        if not _dal_ready:
            return super(RandomForestClassifier, self).predict_proba(X)
<<<<<<< HEAD
        logging.info(
            "sklearn.ensemble.RandomForestClassifier."
            "predict_proba: " + get_patch_message("daal"))

=======
>>>>>>> 582572b7
        X = check_array(X, dtype=[np.float64, np.float32])
        check_is_fitted(self)
        if sklearn_check_version('0.23'):
            self._check_n_features(X, reset=False)
        return _daal_predict_proba(self, X)

    if sklearn_check_version('1.0'):
        @deprecated(
            "Attribute `n_features_` was deprecated in version 1.0 and will be "
            "removed in 1.2. Use `n_features_in_` instead."
        )
        @property
        def n_features_(self):
            return self.n_features_in_

    @property
    def _estimators_(self):
        if hasattr(self, '_cached_estimators_'):
            if self._cached_estimators_:
                return self._cached_estimators_

        if sklearn_check_version('0.22'):
            check_is_fitted(self)
        else:
            check_is_fitted(self, 'daal_model_')
        classes_ = self.classes_[0]
        n_classes_ = self.n_classes_[0]
        # convert model to estimators
        params = {
            'criterion': self.criterion,
            'max_depth': self.max_depth,
            'min_samples_split': self.min_samples_split,
            'min_samples_leaf': self.min_samples_leaf,
            'min_weight_fraction_leaf': self.min_weight_fraction_leaf,
            'max_features': self.max_features,
            'max_leaf_nodes': self.max_leaf_nodes,
            'min_impurity_decrease': self.min_impurity_decrease,
            'random_state': None,
        }
        if not sklearn_check_version('1.0'):
            params['min_impurity_split'] = self.min_impurity_split
        est = DecisionTreeClassifier(**params)
        # we need to set est.tree_ field with Trees constructed from Intel(R)
        # oneAPI Data Analytics Library solution
        estimators_ = []
        random_state_checked = check_random_state(self.random_state)
        for i in range(self.n_estimators):
            # print("Tree #{}".format(i))
            est_i = clone(est)
            est_i.set_params(
                random_state=random_state_checked.randint(np.iinfo(np.int32).max))
            if sklearn_check_version('1.0'):
                est_i.n_features_in_ = self.n_features_in_
            else:
                est_i.n_features_ = self.n_features_in_
            est_i.n_outputs_ = self.n_outputs_
            est_i.classes_ = classes_
            est_i.n_classes_ = n_classes_
            # treeState members: 'class_count', 'leaf_count', 'max_depth',
            # 'node_ar', 'node_count', 'value_ar'
            tree_i_state_class = daal4py.getTreeState(
                self.daal_model_, i, n_classes_)

            # node_ndarray = tree_i_state_class.node_ar
            # value_ndarray = tree_i_state_class.value_ar
            # value_shape = (node_ndarray.shape[0], self.n_outputs_,
            #                n_classes_)
            # assert np.allclose(
            #     value_ndarray, value_ndarray.astype(np.intc, casting='unsafe')
            # ), "Value array is non-integer"
            tree_i_state_dict = {
                'max_depth': tree_i_state_class.max_depth,
                'node_count': tree_i_state_class.node_count,
                'nodes': tree_i_state_class.node_ar,
                'values': tree_i_state_class.value_ar}
            est_i.tree_ = Tree(
                self.n_features_in_,
                np.array(
                    [n_classes_],
                    dtype=np.intp),
                self.n_outputs_)
            est_i.tree_.__setstate__(tree_i_state_dict)
            estimators_.append(est_i)

        self._cached_estimators_ = estimators_
        return estimators_


class RandomForestRegressor(RandomForestRegressor_original):
    __doc__ = RandomForestRegressor_original.__doc__

    if sklearn_check_version('1.0'):
        def __init__(self,
                     n_estimators=100, *,
                     criterion="squared_error",
                     max_depth=None,
                     min_samples_split=2,
                     min_samples_leaf=1,
                     min_weight_fraction_leaf=0.,
                     max_features="auto",
                     max_leaf_nodes=None,
                     min_impurity_decrease=0.,
                     bootstrap=True,
                     oob_score=False,
                     n_jobs=None,
                     random_state=None,
                     verbose=0,
                     warm_start=False,
                     ccp_alpha=0.0,
                     max_samples=None,
                     maxBins=256,
                     minBinSize=1):
            super(RandomForestRegressor, self).__init__(
                n_estimators=n_estimators,
                criterion=criterion,
                max_depth=max_depth,
                min_samples_split=min_samples_split,
                min_samples_leaf=min_samples_leaf,
                min_weight_fraction_leaf=min_weight_fraction_leaf,
                max_features=max_features,
                max_leaf_nodes=max_leaf_nodes,
                min_impurity_decrease=min_impurity_decrease,
                bootstrap=bootstrap,
                oob_score=oob_score,
                n_jobs=n_jobs,
                random_state=random_state,
                verbose=verbose,
                warm_start=warm_start
            )
            self.ccp_alpha = ccp_alpha
            self.max_samples = max_samples
            self.maxBins = maxBins
            self.minBinSize = minBinSize
            self.min_impurity_split = None
    else:
        def __init__(self,
                     n_estimators=100, *,
                     criterion="mse",
                     max_depth=None,
                     min_samples_split=2,
                     min_samples_leaf=1,
                     min_weight_fraction_leaf=0.,
                     max_features="auto",
                     max_leaf_nodes=None,
                     min_impurity_decrease=0.,
                     min_impurity_split=None,
                     bootstrap=True,
                     oob_score=False,
                     n_jobs=None,
                     random_state=None,
                     verbose=0,
                     warm_start=False,
                     ccp_alpha=0.0,
                     max_samples=None,
                     maxBins=256,
                     minBinSize=1):
            super(RandomForestRegressor, self).__init__(
                n_estimators=n_estimators,
                criterion=criterion,
                max_depth=max_depth,
                min_samples_split=min_samples_split,
                min_samples_leaf=min_samples_leaf,
                min_weight_fraction_leaf=min_weight_fraction_leaf,
                max_features=max_features,
                max_leaf_nodes=max_leaf_nodes,
                min_impurity_decrease=min_impurity_decrease,
                min_impurity_split=min_impurity_split,
                bootstrap=bootstrap,
                oob_score=oob_score,
                n_jobs=n_jobs,
                random_state=random_state,
                verbose=verbose,
                warm_start=warm_start,
                ccp_alpha=ccp_alpha,
                max_samples=max_samples
            )
            self.maxBins = maxBins
            self.minBinSize = minBinSize

    @support_usm_ndarray()
    def fit(self, X, y, sample_weight=None):
        """
        Build a forest of trees from the training set (X, y).

        Parameters
        ----------
        X : {array-like, sparse matrix} of shape (n_samples, n_features)
            The training input samples. Internally, its dtype will be converted
            to ``dtype=np.float32``. If a sparse matrix is provided, it will be
            converted into a sparse ``csc_matrix``.

        y : array-like of shape (n_samples,) or (n_samples, n_outputs)
            The target values (class labels in classification, real numbers in
            regression).

        sample_weight : array-like of shape (n_samples,), default=None
            Sample weights. If None, then samples are equally weighted. Splits
            that would create child nodes with net zero or negative weight are
            ignored while searching for a split in each node. In the case of
            classification, splits are also ignored if they would result in any
            single class carrying a negative weight in either child node.

        Returns
        -------
        self : object
        """
        return _fit_regressor(self, X, y, sample_weight=sample_weight)

    @support_usm_ndarray()
    def predict(self, X):
        """
        Predict class for X.

        The predicted class of an input sample is a vote by the trees in
        the forest, weighted by their probability estimates. That is,
        the predicted class is the one with highest mean probability
        estimate across the trees.

        Parameters
        ----------
        X : {array-like, sparse matrix} of shape (n_samples, n_features)
            The input samples. Internally, its dtype will be converted to
            ``dtype=np.float32``. If a sparse matrix is provided, it will be
            converted into a sparse ``csr_matrix``.

        Returns
        -------
        y : ndarray of shape (n_samples,) or (n_samples, n_outputs)
            The predicted classes.
        """
        _patching_status = PatchingConditionsChain(
            "sklearn.ensemble.RandomForestRegressor.predict")
        _dal_ready = _patching_status.and_conditions([
            (hasattr(self, 'daal_model_'), "oneDAL model was not trained."),
            (not sp.issparse(X), "X is sparse. Sparse input is not supported.")])
        if hasattr(self, 'n_outputs_'):
            _dal_ready = _patching_status.and_conditions([
                (self.n_outputs_ == 1,
                    f"Number of outputs ({self.n_outputs_}) is not 1.")])

        _patching_status.write_log()
        if not _dal_ready:
            return super(RandomForestRegressor, self).predict(X)

        if sklearn_check_version("1.0"):
            self._check_feature_names(X, reset=False)
        X = check_array(
            X,
            accept_sparse=['csr', 'csc', 'coo'],
            dtype=[np.float64, np.float32]
        )
        return _daal_predict_regressor(self, X)

    if sklearn_check_version('1.0'):
        @deprecated(
            "Attribute `n_features_` was deprecated in version 1.0 and will be "
            "removed in 1.2. Use `n_features_in_` instead."
        )
        @property
        def n_features_(self):
            return self.n_features_in_

    @property
    def _estimators_(self):
        if hasattr(self, '_cached_estimators_'):
            if self._cached_estimators_:
                return self._cached_estimators_
        if sklearn_check_version('0.22'):
            check_is_fitted(self)
        else:
            check_is_fitted(self, 'daal_model_')
        # convert model to estimators
        params = {
            'criterion': self.criterion,
            'max_depth': self.max_depth,
            'min_samples_split': self.min_samples_split,
            'min_samples_leaf': self.min_samples_leaf,
            'min_weight_fraction_leaf': self.min_weight_fraction_leaf,
            'max_features': self.max_features,
            'max_leaf_nodes': self.max_leaf_nodes,
            'min_impurity_decrease': self.min_impurity_decrease,
            'random_state': None,
        }
        if not sklearn_check_version('1.0'):
            params['min_impurity_split'] = self.min_impurity_split
        est = DecisionTreeClassifier(**params)

        # we need to set est.tree_ field with Trees constructed from Intel(R)
        # oneAPI Data Analytics Library solution
        estimators_ = []
        random_state_checked = check_random_state(self.random_state)
        for i in range(self.n_estimators):
            est_i = clone(est)
            est_i.set_params(
                random_state=random_state_checked.randint(np.iinfo(np.int32).max))
            if sklearn_check_version('1.0'):
                est_i.n_features_in_ = self.n_features_in_
            else:
                est_i.n_features_ = self.n_features_in_
            est_i.n_outputs_ = self.n_outputs_

            tree_i_state_class = daal4py.getTreeState(self.daal_model_, i)
            tree_i_state_dict = {
                'max_depth': tree_i_state_class.max_depth,
                'node_count': tree_i_state_class.node_count,
                'nodes': tree_i_state_class.node_ar,
                'values': tree_i_state_class.value_ar}

            est_i.tree_ = Tree(
                self.n_features_in_, np.array(
                    [1], dtype=np.intp), self.n_outputs_)
            est_i.tree_.__setstate__(tree_i_state_dict)
            estimators_.append(est_i)

        return estimators_
<|MERGE_RESOLUTION|>--- conflicted
+++ resolved
@@ -1,1107 +1,1081 @@
-#===============================================================================
-# Copyright 2014-2021 Intel Corporation
-#
-# Licensed under the Apache License, Version 2.0 (the "License");
-# you may not use this file except in compliance with the License.
-# You may obtain a copy of the License at
-#
-#     http://www.apache.org/licenses/LICENSE-2.0
-#
-# Unless required by applicable law or agreed to in writing, software
-# distributed under the License is distributed on an "AS IS" BASIS,
-# WITHOUT WARRANTIES OR CONDITIONS OF ANY KIND, either express or implied.
-# See the License for the specific language governing permissions and
-# limitations under the License.
-#===============================================================================
-
-import numpy as np
-
-import numbers
-import warnings
-
-import daal4py
-from .._utils import (getFPType, get_patch_message)
-from .._device_offload import support_usm_ndarray
-from daal4py.sklearn._utils import (
-    daal_check_version, sklearn_check_version,
-    PatchingConditionsChain)
-import logging
-
-from sklearn.tree import (DecisionTreeClassifier, DecisionTreeRegressor)
-from sklearn.tree._tree import Tree
-from sklearn.ensemble import RandomForestClassifier as RandomForestClassifier_original
-from sklearn.ensemble import RandomForestRegressor as RandomForestRegressor_original
-from sklearn.utils import (check_random_state, check_array, deprecated)
-from sklearn.utils.validation import (
-    check_is_fitted,
-    check_consistent_length,
-    _num_samples)
-from ..utils.validation import _daal_num_features
-from sklearn.base import clone
-from sklearn.exceptions import DataConversionWarning
-
-from sklearn import __version__ as sklearn_version
-from distutils.version import LooseVersion
-from math import ceil
-from scipy import sparse as sp
-
-
-def _to_absolute_max_features(
-    max_features,
-    n_features,
-    is_classification=False
-):
-    if max_features is None:
-        return n_features
-    if isinstance(max_features, str):
-        if max_features == "auto":
-            return max(1, int(np.sqrt(n_features))
-                       ) if is_classification else n_features
-        if max_features == 'sqrt':
-            return max(1, int(np.sqrt(n_features)))
-        if max_features == "log2":
-            return max(1, int(np.log2(n_features)))
-        raise ValueError(
-            'Invalid value for max_features. Allowed string '
-            'values are "auto", "sqrt" or "log2".')
-    if isinstance(max_features, (numbers.Integral, np.integer)):
-        return max_features
-    if max_features > 0.0:
-        return max(1, int(max_features * n_features))
-    return 0
-
-
-def _get_n_samples_bootstrap(n_samples, max_samples):
-    if max_samples is None:
-        return 1.
-
-    if isinstance(max_samples, numbers.Integral):
-        if not (1 <= max_samples <= n_samples):
-            msg = "`max_samples` must be in range 1 to {} but got value {}"
-            raise ValueError(msg.format(n_samples, max_samples))
-        return float(max_samples / n_samples)
-
-    if isinstance(max_samples, numbers.Real):
-        if sklearn_check_version('1.0'):
-            if not (0 < float(max_samples) <= 1):
-                msg = "`max_samples` must be in range (0.0, 1.0] but got value {}"
-                raise ValueError(msg.format(max_samples))
-        else:
-            if not (0 < float(max_samples) < 1):
-                msg = "`max_samples` must be in range (0, 1) but got value {}"
-                raise ValueError(msg.format(max_samples))
-        return float(max_samples)
-
-    msg = "`max_samples` should be int or float, but got type '{}'"
-    raise TypeError(msg.format(type(max_samples)))
-
-
-def _check_parameters(self):
-    if isinstance(self.min_samples_leaf, numbers.Integral):
-        if not 1 <= self.min_samples_leaf:
-            raise ValueError("min_samples_leaf must be at least 1 "
-                             "or in (0, 0.5], got %s"
-                             % self.min_samples_leaf)
-    else:  # float
-        if not 0. < self.min_samples_leaf <= 0.5:
-            raise ValueError("min_samples_leaf must be at least 1 "
-                             "or in (0, 0.5], got %s"
-                             % self.min_samples_leaf)
-    if isinstance(self.min_samples_split, numbers.Integral):
-        if not 2 <= self.min_samples_split:
-            raise ValueError("min_samples_split must be an integer "
-                             "greater than 1 or a float in (0.0, 1.0]; "
-                             "got the integer %s"
-                             % self.min_samples_split)
-    else:  # float
-        if not 0. < self.min_samples_split <= 1.:
-            raise ValueError("min_samples_split must be an integer "
-                             "greater than 1 or a float in (0.0, 1.0]; "
-                             "got the float %s"
-                             % self.min_samples_split)
-    if not 0 <= self.min_weight_fraction_leaf <= 0.5:
-        raise ValueError("min_weight_fraction_leaf must in [0, 0.5]")
-    if self.min_impurity_split is not None:
-        warnings.warn("The min_impurity_split parameter is deprecated. "
-                      "Its default value has changed from 1e-7 to 0 in "
-                      "version 0.23, and it will be removed in 0.25. "
-                      "Use the min_impurity_decrease parameter instead.",
-                      FutureWarning)
-
-        if self.min_impurity_split < 0.:
-            raise ValueError("min_impurity_split must be greater than "
-                             "or equal to 0")
-    if self.min_impurity_decrease < 0.:
-        raise ValueError("min_impurity_decrease must be greater than "
-                         "or equal to 0")
-    if self.max_leaf_nodes is not None:
-        if not isinstance(self.max_leaf_nodes, numbers.Integral):
-            raise ValueError("max_leaf_nodes must be integral number but was "
-                             "%r" % self.max_leaf_nodes)
-        if self.max_leaf_nodes < 2:
-            raise ValueError(("max_leaf_nodes {0} must be either None "
-                              "or larger than 1").format(self.max_leaf_nodes))
-    if isinstance(self.maxBins, numbers.Integral):
-        if not 2 <= self.maxBins:
-            raise ValueError("maxBins must be at least 2, got %s"
-                             % self.maxBins)
-    else:
-        raise ValueError("maxBins must be integral number but was "
-                         "%r" % self.maxBins)
-    if isinstance(self.minBinSize, numbers.Integral):
-        if not 1 <= self.minBinSize:
-            raise ValueError("minBinSize must be at least 1, got %s"
-                             % self.minBinSize)
-    else:
-        raise ValueError("minBinSize must be integral number but was "
-                         "%r" % self.minBinSize)
-
-
-def _daal_fit_classifier(self, X, y, sample_weight=None):
-    y = check_array(y, ensure_2d=False, dtype=None)
-    y, expanded_class_weight = self._validate_y_class_weight(y)
-    n_classes_ = self.n_classes_[0]
-    self.n_features_in_ = X.shape[1]
-    if not sklearn_check_version('1.0'):
-        self.n_features_ = self.n_features_in_
-
-    if expanded_class_weight is not None:
-        if sample_weight is not None:
-            sample_weight = sample_weight * expanded_class_weight
-        else:
-            sample_weight = expanded_class_weight
-    if sample_weight is not None:
-        sample_weight = [sample_weight]
-
-    rs_ = check_random_state(self.random_state)
-    seed_ = rs_.randint(0, np.iinfo('i').max)
-
-    if n_classes_ < 2:
-        raise ValueError(
-            "Training data only contain information about one class.")
-
-    # create algorithm
-    X_fptype = getFPType(X)
-
-    # limitation on the number of stream for mt2203 is 6024
-    # more details here:
-    # https://oneapi-src.github.io/oneDAL/daal/algorithms/engines/mt2203.html
-    max_stream_count = 6024
-    if self.n_estimators <= max_stream_count:
-        daal_engine = daal4py.engines_mt2203(seed=seed_, fptype=X_fptype)
-    else:
-        daal_engine = daal4py.engines_mt19937(seed=seed_, fptype=X_fptype)
-
-    features_per_node_ = _to_absolute_max_features(
-        self.max_features, X.shape[1], is_classification=True)
-
-    n_samples_bootstrap_ = _get_n_samples_bootstrap(
-        n_samples=X.shape[0],
-        max_samples=self.max_samples
-    )
-
-    if not self.bootstrap and self.oob_score:
-        raise ValueError("Out of bag estimation only available"
-                         " if bootstrap=True")
-
-    dfc_algorithm = daal4py.decision_forest_classification_training(
-        nClasses=int(n_classes_),
-        fptype=X_fptype,
-        method='hist',
-        nTrees=int(self.n_estimators),
-        observationsPerTreeFraction=n_samples_bootstrap_
-        if self.bootstrap is True else 1.,
-        featuresPerNode=int(features_per_node_),
-        maxTreeDepth=int(0 if self.max_depth is None else self.max_depth),
-        minObservationsInLeafNode=(self.min_samples_leaf
-                                   if isinstance(
-                                       self.min_samples_leaf, numbers.Integral)
-                                   else int(ceil(
-                                       self.min_samples_leaf * X.shape[0]))),
-        engine=daal_engine,
-        impurityThreshold=float(
-            0.0 if self.min_impurity_split is None else self.min_impurity_split),
-        varImportance="MDI",
-        resultsToCompute=(
-            "computeOutOfBagErrorAccuracy|computeOutOfBagErrorDecisionFunction"
-            if self.oob_score
-            else ""),
-        memorySavingMode=False,
-        bootstrap=bool(self.bootstrap),
-        minObservationsInSplitNode=(self.min_samples_split
-                                    if isinstance(
-                                        self.min_samples_split, numbers.Integral)
-                                    else int(ceil(
-                                        self.min_samples_split * X.shape[0]))),
-        minWeightFractionInLeafNode=self.min_weight_fraction_leaf,
-        minImpurityDecreaseInSplitNode=self.min_impurity_decrease,
-        maxLeafNodes=0 if self.max_leaf_nodes is None else self.max_leaf_nodes,
-        maxBins=self.maxBins,
-        minBinSize=self.minBinSize
-    )
-    self._cached_estimators_ = None
-    # compute
-    dfc_trainingResult = dfc_algorithm.compute(X, y, sample_weight)
-
-    # get resulting model
-    model = dfc_trainingResult.model
-    self.daal_model_ = model
-
-    if self.oob_score:
-        self.oob_score_ = dfc_trainingResult.outOfBagErrorAccuracy[0][0]
-        self.oob_decision_function_ = dfc_trainingResult.outOfBagErrorDecisionFunction
-        if self.oob_decision_function_.shape[-1] == 1:
-            self.oob_decision_function_ = self.oob_decision_function_.squeeze(axis=-1)
-
-    return self
-
-
-def _daal_predict_classifier(self, X):
-    X_fptype = getFPType(X)
-    dfc_algorithm = daal4py.decision_forest_classification_prediction(
-        nClasses=int(self.n_classes_),
-        fptype=X_fptype,
-        resultsToEvaluate="computeClassLabels"
-    )
-    if X.shape[1] != self.n_features_in_:
-        raise ValueError(
-            (f'X has {X.shape[1]} features, '
-             f'but RandomForestClassifier is expecting '
-             f'{self.n_features_in_} features as input'))
-    dfc_predictionResult = dfc_algorithm.compute(X, self.daal_model_)
-
-    pred = dfc_predictionResult.prediction
-
-    return np.take(self.classes_, pred.ravel().astype(
-        np.int64, casting='unsafe'))
-
-
-def _daal_predict_proba(self, X):
-    X_fptype = getFPType(X)
-    dfc_algorithm = daal4py.decision_forest_classification_prediction(
-        nClasses=int(self.n_classes_),
-        fptype=X_fptype,
-        resultsToEvaluate="computeClassProbabilities"
-    )
-    dfc_predictionResult = dfc_algorithm.compute(X, self.daal_model_)
-
-    pred = dfc_predictionResult.probabilities
-
-    return pred
-
-
-def _fit_classifier(self, X, y, sample_weight=None):
-    if sp.issparse(y):
-        raise ValueError(
-            "sparse multilabel-indicator for y is not supported."
-        )
-    _check_parameters(self)
-    if sample_weight is not None:
-        sample_weight = check_sample_weight(sample_weight, X)
-
-<<<<<<< HEAD
-    daal_oob_score = \
-        self.oob_score and daal_check_version((2021, 'P', 500)) or self.oob_score is False
-    daal_ready = self.warm_start is False and self.criterion == "gini" and \
-        self.ccp_alpha == 0.0 and not sp.issparse(X) and daal_oob_score
-
-    if daal_ready:
-        if sklearn_check_version("1.0"):
-            self._check_feature_names(X, reset=True)
-=======
-    _patching_status = PatchingConditionsChain(
-        "sklearn.ensemble.RandomForestClassifier.fit")
-    _dal_ready = _patching_status.and_conditions([
-        (self.oob_score and daal_check_version((2021, 'P', 500)) or not self.oob_score,
-            "OOB score is only supported starting from 2021.5 version of oneDAL."),
-        (self.warm_start is False, "Warm start is not supported."),
-        (self.criterion == "gini",
-            f"'{self.criterion}' criterion is not supported. "
-            "Only 'gini' criterion is supported."),
-        (self.ccp_alpha == 0.0,
-            f"Non-zero 'ccp_alpha' ({self.ccp_alpha}) is not supported."),
-        (not sp.issparse(X), "X is sparse. Sparse input is not supported.")
-    ])
-
-    if _dal_ready:
->>>>>>> 582572b7
-        X = check_array(X, dtype=[np.float32, np.float64])
-        y = np.asarray(y)
-        y = np.atleast_1d(y)
-
-        if y.ndim == 2 and y.shape[1] == 1:
-            warnings.warn("A column-vector y was passed when a 1d array was"
-                          " expected. Please change the shape of y to "
-                          "(n_samples,), for example using ravel().",
-                          DataConversionWarning, stacklevel=2)
-
-        check_consistent_length(X, y)
-
-        if y.ndim == 1:
-            # reshape is necessary to preserve the data contiguity against vs
-            # [:, np.newaxis] that does not.
-            y = np.reshape(y, (-1, 1))
-
-        self.n_outputs_ = y.shape[1]
-        _dal_ready = _patching_status.and_conditions([
-            (self.n_outputs_ == 1, f"Number of outputs ({self.n_outputs_}) is not 1.")])
-
-    _patching_status.write_log()
-    if _dal_ready:
-        _daal_fit_classifier(self, X, y, sample_weight=sample_weight)
-
-        self.estimators_ = self._estimators_
-
-        # Decapsulate classes_ attributes
-        self.n_classes_ = self.n_classes_[0]
-        self.classes_ = self.classes_[0]
-        return self
-    return super(RandomForestClassifier, self).fit(
-        X, y, sample_weight=sample_weight)
-
-
-def _daal_fit_regressor(self, X, y, sample_weight=None):
-    self.n_features_in_ = X.shape[1]
-    if not sklearn_check_version('1.0'):
-        self.n_features_ = self.n_features_in_
-
-    rs_ = check_random_state(self.random_state)
-
-    if not self.bootstrap and self.oob_score:
-        raise ValueError("Out of bag estimation only available"
-                         " if bootstrap=True")
-
-    X_fptype = getFPType(X)
-    seed_ = rs_.randint(0, np.iinfo('i').max)
-
-    # limitation on the number of stream for mt2203 is 6024
-    # more details here:
-    # https://oneapi-src.github.io/oneDAL/daal/algorithms/engines/mt2203.html
-    max_stream_count = 6024
-    if self.n_estimators <= max_stream_count:
-        daal_engine = daal4py.engines_mt2203(seed=seed_, fptype=X_fptype)
-    else:
-        daal_engine = daal4py.engines_mt19937(seed=seed_, fptype=X_fptype)
-
-    _featuresPerNode = _to_absolute_max_features(
-        self.max_features, X.shape[1], is_classification=False)
-
-    n_samples_bootstrap = _get_n_samples_bootstrap(
-        n_samples=X.shape[0],
-        max_samples=self.max_samples
-    )
-
-    if sample_weight is not None:
-        sample_weight = [sample_weight]
-
-    # create algorithm
-    dfr_algorithm = daal4py.decision_forest_regression_training(
-        fptype=getFPType(X),
-        method='hist',
-        nTrees=int(self.n_estimators),
-        observationsPerTreeFraction=n_samples_bootstrap if self.bootstrap is True else 1.,
-        featuresPerNode=int(_featuresPerNode),
-        maxTreeDepth=int(0 if self.max_depth is None else self.max_depth),
-        minObservationsInLeafNode=(self.min_samples_leaf
-                                   if isinstance(
-                                       self.min_samples_leaf, numbers.Integral)
-                                   else int(ceil(
-                                       self.min_samples_leaf * X.shape[0]))),
-        engine=daal_engine,
-        impurityThreshold=float(
-            0.0 if self.min_impurity_split is None else self.min_impurity_split),
-        varImportance="MDI",
-        resultsToCompute=("computeOutOfBagErrorR2|computeOutOfBagErrorPrediction"
-                          if self.oob_score
-                          else ""),
-        memorySavingMode=False,
-        bootstrap=bool(self.bootstrap),
-        minObservationsInSplitNode=(self.min_samples_split
-                                    if isinstance(
-                                        self.min_samples_split, numbers.Integral)
-                                    else int(ceil(
-                                        self.min_samples_split * X.shape[0]))),
-        minWeightFractionInLeafNode=self.min_weight_fraction_leaf,
-        minImpurityDecreaseInSplitNode=self.min_impurity_decrease,
-        maxLeafNodes=0 if self.max_leaf_nodes is None else self.max_leaf_nodes,
-        maxBins=self.maxBins,
-        minBinSize=self.minBinSize
-    )
-
-    self._cached_estimators_ = None
-
-    dfr_trainingResult = dfr_algorithm.compute(X, y, sample_weight)
-
-    # get resulting model
-    model = dfr_trainingResult.model
-    self.daal_model_ = model
-
-    if self.oob_score:
-        self.oob_score_ = dfr_trainingResult.outOfBagErrorR2[0][0]
-        self.oob_prediction_ = dfr_trainingResult.outOfBagErrorPrediction.squeeze(axis=1)
-        if self.oob_prediction_.shape[-1] == 1:
-            self.oob_prediction_ = self.oob_prediction_.squeeze(axis=-1)
-
-    return self
-
-
-def _fit_regressor(self, X, y, sample_weight=None):
-    if sp.issparse(y):
-        raise ValueError(
-            "sparse multilabel-indicator for y is not supported."
-        )
-    _check_parameters(self)
-    if sample_weight is not None:
-        sample_weight = check_sample_weight(sample_weight, X)
-
-    if sklearn_check_version('1.0') and self.criterion == "mse":
-        warnings.warn(
-            "Criterion 'mse' was deprecated in v1.0 and will be "
-            "removed in version 1.2. Use `criterion='squared_error'` "
-            "which is equivalent.",
-            FutureWarning
-        )
-
-<<<<<<< HEAD
-    daal_oob_score = \
-        self.oob_score and daal_check_version((2021, 'P', 500)) or self.oob_score is False
-    daal_ready = self.warm_start is False and \
-        self.criterion in ["mse", "squared_error"] and self.ccp_alpha == 0.0 and \
-        not sp.issparse(X) and daal_oob_score
-
-    if daal_ready:
-        if sklearn_check_version("1.0"):
-            self._check_feature_names(X, reset=True)
-=======
-    _patching_status = PatchingConditionsChain(
-        "sklearn.ensemble.RandomForestRegressor.fit")
-    _dal_ready = _patching_status.and_conditions([
-        (self.oob_score and daal_check_version((2021, 'P', 500)) or not self.oob_score,
-            "OOB score is only supported starting from 2021.5 version of oneDAL."),
-        (self.warm_start is False, "Warm start is not supported."),
-        (self.criterion in ["mse", "squared_error"],
-            f"'{self.criterion}' criterion is not supported. "
-            "Only 'mse' and 'squared_error' criteria are supported."),
-        (self.ccp_alpha == 0.0,
-            f"Non-zero 'ccp_alpha' ({self.ccp_alpha}) is not supported."),
-        (not sp.issparse(X), "X is sparse. Sparse input is not supported.")
-    ])
-
-    if _dal_ready:
->>>>>>> 582572b7
-        X = check_array(X, dtype=[np.float64, np.float32])
-        y = np.asarray(y)
-        y = np.atleast_1d(y)
-
-        if y.ndim == 2 and y.shape[1] == 1:
-            warnings.warn("A column-vector y was passed when a 1d array was"
-                          " expected. Please change the shape of y to "
-                          "(n_samples,), for example using ravel().",
-                          DataConversionWarning, stacklevel=2)
-
-        y = check_array(y, ensure_2d=False, dtype=X.dtype)
-        check_consistent_length(X, y)
-
-        if y.ndim == 1:
-            # reshape is necessary to preserve the data contiguity against vs
-            # [:, np.newaxis] that does not.
-            y = np.reshape(y, (-1, 1))
-
-        self.n_outputs_ = y.shape[1]
-        _dal_ready = _patching_status.and_conditions([
-            (self.n_outputs_ == 1, f"Number of outputs ({self.n_outputs_}) is not 1.")])
-
-    _patching_status.write_log()
-    if _dal_ready:
-        _daal_fit_regressor(self, X, y, sample_weight=sample_weight)
-
-        self.estimators_ = self._estimators_
-        return self
-    return super(RandomForestRegressor, self).fit(
-        X, y, sample_weight=sample_weight)
-
-
-def _daal_predict_regressor(self, X):
-    if X.shape[1] != self.n_features_in_:
-        raise ValueError(
-            (f'X has {X.shape[1]} features, '
-             f'but RandomForestRegressor is expecting '
-             f'{self.n_features_in_} features as input'))
-    X_fptype = getFPType(X)
-    dfr_alg = daal4py.decision_forest_regression_prediction(fptype=X_fptype)
-    dfr_predictionResult = dfr_alg.compute(X, self.daal_model_)
-
-    pred = dfr_predictionResult.prediction
-
-    return pred.ravel()
-
-
-def check_sample_weight(sample_weight, X, dtype=None):
-    n_samples = _num_samples(X)
-
-    if dtype is not None and dtype not in [np.float32, np.float64]:
-        dtype = np.float64
-
-    if sample_weight is None:
-        sample_weight = np.ones(n_samples, dtype=dtype)
-    elif isinstance(sample_weight, numbers.Number):
-        sample_weight = np.full(n_samples, sample_weight, dtype=dtype)
-    else:
-        if dtype is None:
-            dtype = [np.float64, np.float32]
-        sample_weight = check_array(
-            sample_weight, accept_sparse=False, ensure_2d=False, dtype=dtype,
-            order="C"
-        )
-        if sample_weight.ndim != 1:
-            raise ValueError("Sample weights must be 1D array or scalar")
-
-        if sample_weight.shape != (n_samples,):
-            raise ValueError("sample_weight.shape == {}, expected {}!"
-                             .format(sample_weight.shape, (n_samples,)))
-    return sample_weight
-
-
-class RandomForestClassifier(RandomForestClassifier_original):
-    __doc__ = RandomForestClassifier_original.__doc__
-
-    if sklearn_check_version('1.0'):
-        def __init__(self,
-                     n_estimators=100,
-                     criterion="gini",
-                     max_depth=None,
-                     min_samples_split=2,
-                     min_samples_leaf=1,
-                     min_weight_fraction_leaf=0.,
-                     max_features="auto",
-                     max_leaf_nodes=None,
-                     min_impurity_decrease=0.,
-                     bootstrap=True,
-                     oob_score=False,
-                     n_jobs=None,
-                     random_state=None,
-                     verbose=0,
-                     warm_start=False,
-                     class_weight=None,
-                     ccp_alpha=0.0,
-                     max_samples=None,
-                     maxBins=256,
-                     minBinSize=1):
-            super(RandomForestClassifier, self).__init__(
-                n_estimators=n_estimators,
-                criterion=criterion,
-                max_depth=max_depth,
-                min_samples_split=min_samples_split,
-                min_samples_leaf=min_samples_leaf,
-                min_weight_fraction_leaf=min_weight_fraction_leaf,
-                max_features=max_features,
-                max_leaf_nodes=max_leaf_nodes,
-                min_impurity_decrease=min_impurity_decrease,
-                bootstrap=bootstrap,
-                oob_score=oob_score,
-                n_jobs=n_jobs,
-                random_state=random_state,
-                verbose=verbose,
-                warm_start=warm_start,
-                class_weight=class_weight
-            )
-            self.ccp_alpha = ccp_alpha
-            self.max_samples = max_samples
-            self.maxBins = maxBins
-            self.minBinSize = minBinSize
-            self.min_impurity_split = None
-    else:
-        def __init__(self,
-                     n_estimators=100,
-                     criterion="gini",
-                     max_depth=None,
-                     min_samples_split=2,
-                     min_samples_leaf=1,
-                     min_weight_fraction_leaf=0.,
-                     max_features="auto",
-                     max_leaf_nodes=None,
-                     min_impurity_decrease=0.,
-                     min_impurity_split=None,
-                     bootstrap=True,
-                     oob_score=False,
-                     n_jobs=None,
-                     random_state=None,
-                     verbose=0,
-                     warm_start=False,
-                     class_weight=None,
-                     ccp_alpha=0.0,
-                     max_samples=None,
-                     maxBins=256,
-                     minBinSize=1):
-            super(RandomForestClassifier, self).__init__(
-                n_estimators=n_estimators,
-                criterion=criterion,
-                max_depth=max_depth,
-                min_samples_split=min_samples_split,
-                min_samples_leaf=min_samples_leaf,
-                min_weight_fraction_leaf=min_weight_fraction_leaf,
-                max_features=max_features,
-                max_leaf_nodes=max_leaf_nodes,
-                min_impurity_decrease=min_impurity_decrease,
-                min_impurity_split=min_impurity_split,
-                bootstrap=bootstrap,
-                oob_score=oob_score,
-                n_jobs=n_jobs,
-                random_state=random_state,
-                verbose=verbose,
-                warm_start=warm_start,
-                class_weight=class_weight,
-                ccp_alpha=ccp_alpha,
-                max_samples=max_samples
-            )
-            self.maxBins = maxBins
-            self.minBinSize = minBinSize
-
-    @support_usm_ndarray()
-    def fit(self, X, y, sample_weight=None):
-        """
-        Build a forest of trees from the training set (X, y).
-
-        Parameters
-        ----------
-        X : {array-like, sparse matrix} of shape (n_samples, n_features)
-            The training input samples. Internally, its dtype will be converted
-            to ``dtype=np.float32``. If a sparse matrix is provided, it will be
-            converted into a sparse ``csc_matrix``.
-
-        y : array-like of shape (n_samples,) or (n_samples, n_outputs)
-            The target values (class labels in classification, real numbers in
-            regression).
-
-        sample_weight : array-like of shape (n_samples,), default=None
-            Sample weights. If None, then samples are equally weighted. Splits
-            that would create child nodes with net zero or negative weight are
-            ignored while searching for a split in each node. In the case of
-            classification, splits are also ignored if they would result in any
-            single class carrying a negative weight in either child node.
-
-        Returns
-        -------
-        self : object
-        """
-        return _fit_classifier(self, X, y, sample_weight=sample_weight)
-
-    @support_usm_ndarray()
-    def predict(self, X):
-        """
-        Predict class for X.
-
-        The predicted class of an input sample is a vote by the trees in
-        the forest, weighted by their probability estimates. That is,
-        the predicted class is the one with highest mean probability
-        estimate across the trees.
-
-        Parameters
-        ----------
-        X : {array-like, sparse matrix} of shape (n_samples, n_features)
-            The input samples. Internally, its dtype will be converted to
-            ``dtype=np.float32``. If a sparse matrix is provided, it will be
-            converted into a sparse ``csr_matrix``.
-
-        Returns
-        -------
-        y : ndarray of shape (n_samples,) or (n_samples, n_outputs)
-            The predicted classes.
-        """
-        _patching_status = PatchingConditionsChain(
-            "sklearn.ensemble.RandomForestClassifier.predict")
-        _dal_ready = _patching_status.and_conditions([
-            (hasattr(self, 'daal_model_'), "oneDAL model was not trained."),
-            (not sp.issparse(X), "X is sparse. Sparse input is not supported.")])
-        if hasattr(self, 'n_outputs_'):
-            _dal_ready = _patching_status.and_conditions([
-                (self.n_outputs_ == 1,
-                    f"Number of outputs ({self.n_outputs_}) is not 1.")])
-
-        _patching_status.write_log()
-        if not _dal_ready:
-            return super(RandomForestClassifier, self).predict(X)
-
-        if sklearn_check_version("1.0"):
-            self._check_feature_names(X, reset=False)
-        X = check_array(
-            X,
-            accept_sparse=['csr', 'csc', 'coo'],
-            dtype=[np.float64, np.float32]
-        )
-        return _daal_predict_classifier(self, X)
-
-    @support_usm_ndarray()
-    def predict_proba(self, X):
-        """
-        Predict class probabilities for X.
-
-        The predicted class probabilities of an input sample are computed as
-        the mean predicted class probabilities of the trees in the forest.
-        The class probability of a single tree is the fraction of samples of
-        the same class in a leaf.
-
-        Parameters
-        ----------
-        X : {array-like, sparse matrix} of shape (n_samples, n_features)
-            The input samples. Internally, its dtype will be converted to
-            ``dtype=np.float32``. If a sparse matrix is provided, it will be
-            converted into a sparse ``csr_matrix``.
-
-        Returns
-        -------
-        p : ndarray of shape (n_samples, n_classes), or a list of n_outputs
-            such arrays if n_outputs > 1.
-            The class probabilities of the input samples. The order of the
-            classes corresponds to that in the attribute :term:`classes_`.
-        """
-        if sklearn_check_version("1.0"):
-            self._check_feature_names(X, reset=False)
-        if hasattr(self, 'n_features_in_'):
-            try:
-                num_features = _daal_num_features(X)
-            except TypeError:
-                num_features = _num_samples(X)
-            if num_features != self.n_features_in_:
-                raise ValueError(
-                    (f'X has {num_features} features, '
-                     f'but RandomForestClassifier is expecting '
-                     f'{self.n_features_in_} features as input'))
-
-        _patching_status = PatchingConditionsChain(
-            "sklearn.ensemble.RandomForestClassifier.predict_proba")
-        _dal_ready = _patching_status.and_conditions([
-            (hasattr(self, 'daal_model_'), "oneDAL model was not trained."),
-            (not sp.issparse(X), "X is sparse. Sparse input is not supported."),
-            (daal_check_version((2021, 'P', 400)),
-                "oneDAL version is lower than 2021.4.")])
-        if hasattr(self, 'n_outputs_'):
-            _dal_ready = _patching_status.and_conditions([
-                (self.n_outputs_ == 1,
-                    f"Number of outputs ({self.n_outputs_}) is not 1.")])
-        _patching_status.write_log()
-
-        if not _dal_ready:
-            return super(RandomForestClassifier, self).predict_proba(X)
-<<<<<<< HEAD
-        logging.info(
-            "sklearn.ensemble.RandomForestClassifier."
-            "predict_proba: " + get_patch_message("daal"))
-
-=======
->>>>>>> 582572b7
-        X = check_array(X, dtype=[np.float64, np.float32])
-        check_is_fitted(self)
-        if sklearn_check_version('0.23'):
-            self._check_n_features(X, reset=False)
-        return _daal_predict_proba(self, X)
-
-    if sklearn_check_version('1.0'):
-        @deprecated(
-            "Attribute `n_features_` was deprecated in version 1.0 and will be "
-            "removed in 1.2. Use `n_features_in_` instead."
-        )
-        @property
-        def n_features_(self):
-            return self.n_features_in_
-
-    @property
-    def _estimators_(self):
-        if hasattr(self, '_cached_estimators_'):
-            if self._cached_estimators_:
-                return self._cached_estimators_
-
-        if sklearn_check_version('0.22'):
-            check_is_fitted(self)
-        else:
-            check_is_fitted(self, 'daal_model_')
-        classes_ = self.classes_[0]
-        n_classes_ = self.n_classes_[0]
-        # convert model to estimators
-        params = {
-            'criterion': self.criterion,
-            'max_depth': self.max_depth,
-            'min_samples_split': self.min_samples_split,
-            'min_samples_leaf': self.min_samples_leaf,
-            'min_weight_fraction_leaf': self.min_weight_fraction_leaf,
-            'max_features': self.max_features,
-            'max_leaf_nodes': self.max_leaf_nodes,
-            'min_impurity_decrease': self.min_impurity_decrease,
-            'random_state': None,
-        }
-        if not sklearn_check_version('1.0'):
-            params['min_impurity_split'] = self.min_impurity_split
-        est = DecisionTreeClassifier(**params)
-        # we need to set est.tree_ field with Trees constructed from Intel(R)
-        # oneAPI Data Analytics Library solution
-        estimators_ = []
-        random_state_checked = check_random_state(self.random_state)
-        for i in range(self.n_estimators):
-            # print("Tree #{}".format(i))
-            est_i = clone(est)
-            est_i.set_params(
-                random_state=random_state_checked.randint(np.iinfo(np.int32).max))
-            if sklearn_check_version('1.0'):
-                est_i.n_features_in_ = self.n_features_in_
-            else:
-                est_i.n_features_ = self.n_features_in_
-            est_i.n_outputs_ = self.n_outputs_
-            est_i.classes_ = classes_
-            est_i.n_classes_ = n_classes_
-            # treeState members: 'class_count', 'leaf_count', 'max_depth',
-            # 'node_ar', 'node_count', 'value_ar'
-            tree_i_state_class = daal4py.getTreeState(
-                self.daal_model_, i, n_classes_)
-
-            # node_ndarray = tree_i_state_class.node_ar
-            # value_ndarray = tree_i_state_class.value_ar
-            # value_shape = (node_ndarray.shape[0], self.n_outputs_,
-            #                n_classes_)
-            # assert np.allclose(
-            #     value_ndarray, value_ndarray.astype(np.intc, casting='unsafe')
-            # ), "Value array is non-integer"
-            tree_i_state_dict = {
-                'max_depth': tree_i_state_class.max_depth,
-                'node_count': tree_i_state_class.node_count,
-                'nodes': tree_i_state_class.node_ar,
-                'values': tree_i_state_class.value_ar}
-            est_i.tree_ = Tree(
-                self.n_features_in_,
-                np.array(
-                    [n_classes_],
-                    dtype=np.intp),
-                self.n_outputs_)
-            est_i.tree_.__setstate__(tree_i_state_dict)
-            estimators_.append(est_i)
-
-        self._cached_estimators_ = estimators_
-        return estimators_
-
-
-class RandomForestRegressor(RandomForestRegressor_original):
-    __doc__ = RandomForestRegressor_original.__doc__
-
-    if sklearn_check_version('1.0'):
-        def __init__(self,
-                     n_estimators=100, *,
-                     criterion="squared_error",
-                     max_depth=None,
-                     min_samples_split=2,
-                     min_samples_leaf=1,
-                     min_weight_fraction_leaf=0.,
-                     max_features="auto",
-                     max_leaf_nodes=None,
-                     min_impurity_decrease=0.,
-                     bootstrap=True,
-                     oob_score=False,
-                     n_jobs=None,
-                     random_state=None,
-                     verbose=0,
-                     warm_start=False,
-                     ccp_alpha=0.0,
-                     max_samples=None,
-                     maxBins=256,
-                     minBinSize=1):
-            super(RandomForestRegressor, self).__init__(
-                n_estimators=n_estimators,
-                criterion=criterion,
-                max_depth=max_depth,
-                min_samples_split=min_samples_split,
-                min_samples_leaf=min_samples_leaf,
-                min_weight_fraction_leaf=min_weight_fraction_leaf,
-                max_features=max_features,
-                max_leaf_nodes=max_leaf_nodes,
-                min_impurity_decrease=min_impurity_decrease,
-                bootstrap=bootstrap,
-                oob_score=oob_score,
-                n_jobs=n_jobs,
-                random_state=random_state,
-                verbose=verbose,
-                warm_start=warm_start
-            )
-            self.ccp_alpha = ccp_alpha
-            self.max_samples = max_samples
-            self.maxBins = maxBins
-            self.minBinSize = minBinSize
-            self.min_impurity_split = None
-    else:
-        def __init__(self,
-                     n_estimators=100, *,
-                     criterion="mse",
-                     max_depth=None,
-                     min_samples_split=2,
-                     min_samples_leaf=1,
-                     min_weight_fraction_leaf=0.,
-                     max_features="auto",
-                     max_leaf_nodes=None,
-                     min_impurity_decrease=0.,
-                     min_impurity_split=None,
-                     bootstrap=True,
-                     oob_score=False,
-                     n_jobs=None,
-                     random_state=None,
-                     verbose=0,
-                     warm_start=False,
-                     ccp_alpha=0.0,
-                     max_samples=None,
-                     maxBins=256,
-                     minBinSize=1):
-            super(RandomForestRegressor, self).__init__(
-                n_estimators=n_estimators,
-                criterion=criterion,
-                max_depth=max_depth,
-                min_samples_split=min_samples_split,
-                min_samples_leaf=min_samples_leaf,
-                min_weight_fraction_leaf=min_weight_fraction_leaf,
-                max_features=max_features,
-                max_leaf_nodes=max_leaf_nodes,
-                min_impurity_decrease=min_impurity_decrease,
-                min_impurity_split=min_impurity_split,
-                bootstrap=bootstrap,
-                oob_score=oob_score,
-                n_jobs=n_jobs,
-                random_state=random_state,
-                verbose=verbose,
-                warm_start=warm_start,
-                ccp_alpha=ccp_alpha,
-                max_samples=max_samples
-            )
-            self.maxBins = maxBins
-            self.minBinSize = minBinSize
-
-    @support_usm_ndarray()
-    def fit(self, X, y, sample_weight=None):
-        """
-        Build a forest of trees from the training set (X, y).
-
-        Parameters
-        ----------
-        X : {array-like, sparse matrix} of shape (n_samples, n_features)
-            The training input samples. Internally, its dtype will be converted
-            to ``dtype=np.float32``. If a sparse matrix is provided, it will be
-            converted into a sparse ``csc_matrix``.
-
-        y : array-like of shape (n_samples,) or (n_samples, n_outputs)
-            The target values (class labels in classification, real numbers in
-            regression).
-
-        sample_weight : array-like of shape (n_samples,), default=None
-            Sample weights. If None, then samples are equally weighted. Splits
-            that would create child nodes with net zero or negative weight are
-            ignored while searching for a split in each node. In the case of
-            classification, splits are also ignored if they would result in any
-            single class carrying a negative weight in either child node.
-
-        Returns
-        -------
-        self : object
-        """
-        return _fit_regressor(self, X, y, sample_weight=sample_weight)
-
-    @support_usm_ndarray()
-    def predict(self, X):
-        """
-        Predict class for X.
-
-        The predicted class of an input sample is a vote by the trees in
-        the forest, weighted by their probability estimates. That is,
-        the predicted class is the one with highest mean probability
-        estimate across the trees.
-
-        Parameters
-        ----------
-        X : {array-like, sparse matrix} of shape (n_samples, n_features)
-            The input samples. Internally, its dtype will be converted to
-            ``dtype=np.float32``. If a sparse matrix is provided, it will be
-            converted into a sparse ``csr_matrix``.
-
-        Returns
-        -------
-        y : ndarray of shape (n_samples,) or (n_samples, n_outputs)
-            The predicted classes.
-        """
-        _patching_status = PatchingConditionsChain(
-            "sklearn.ensemble.RandomForestRegressor.predict")
-        _dal_ready = _patching_status.and_conditions([
-            (hasattr(self, 'daal_model_'), "oneDAL model was not trained."),
-            (not sp.issparse(X), "X is sparse. Sparse input is not supported.")])
-        if hasattr(self, 'n_outputs_'):
-            _dal_ready = _patching_status.and_conditions([
-                (self.n_outputs_ == 1,
-                    f"Number of outputs ({self.n_outputs_}) is not 1.")])
-
-        _patching_status.write_log()
-        if not _dal_ready:
-            return super(RandomForestRegressor, self).predict(X)
-
-        if sklearn_check_version("1.0"):
-            self._check_feature_names(X, reset=False)
-        X = check_array(
-            X,
-            accept_sparse=['csr', 'csc', 'coo'],
-            dtype=[np.float64, np.float32]
-        )
-        return _daal_predict_regressor(self, X)
-
-    if sklearn_check_version('1.0'):
-        @deprecated(
-            "Attribute `n_features_` was deprecated in version 1.0 and will be "
-            "removed in 1.2. Use `n_features_in_` instead."
-        )
-        @property
-        def n_features_(self):
-            return self.n_features_in_
-
-    @property
-    def _estimators_(self):
-        if hasattr(self, '_cached_estimators_'):
-            if self._cached_estimators_:
-                return self._cached_estimators_
-        if sklearn_check_version('0.22'):
-            check_is_fitted(self)
-        else:
-            check_is_fitted(self, 'daal_model_')
-        # convert model to estimators
-        params = {
-            'criterion': self.criterion,
-            'max_depth': self.max_depth,
-            'min_samples_split': self.min_samples_split,
-            'min_samples_leaf': self.min_samples_leaf,
-            'min_weight_fraction_leaf': self.min_weight_fraction_leaf,
-            'max_features': self.max_features,
-            'max_leaf_nodes': self.max_leaf_nodes,
-            'min_impurity_decrease': self.min_impurity_decrease,
-            'random_state': None,
-        }
-        if not sklearn_check_version('1.0'):
-            params['min_impurity_split'] = self.min_impurity_split
-        est = DecisionTreeClassifier(**params)
-
-        # we need to set est.tree_ field with Trees constructed from Intel(R)
-        # oneAPI Data Analytics Library solution
-        estimators_ = []
-        random_state_checked = check_random_state(self.random_state)
-        for i in range(self.n_estimators):
-            est_i = clone(est)
-            est_i.set_params(
-                random_state=random_state_checked.randint(np.iinfo(np.int32).max))
-            if sklearn_check_version('1.0'):
-                est_i.n_features_in_ = self.n_features_in_
-            else:
-                est_i.n_features_ = self.n_features_in_
-            est_i.n_outputs_ = self.n_outputs_
-
-            tree_i_state_class = daal4py.getTreeState(self.daal_model_, i)
-            tree_i_state_dict = {
-                'max_depth': tree_i_state_class.max_depth,
-                'node_count': tree_i_state_class.node_count,
-                'nodes': tree_i_state_class.node_ar,
-                'values': tree_i_state_class.value_ar}
-
-            est_i.tree_ = Tree(
-                self.n_features_in_, np.array(
-                    [1], dtype=np.intp), self.n_outputs_)
-            est_i.tree_.__setstate__(tree_i_state_dict)
-            estimators_.append(est_i)
-
-        return estimators_
+#===============================================================================
+# Copyright 2014-2021 Intel Corporation
+#
+# Licensed under the Apache License, Version 2.0 (the "License");
+# you may not use this file except in compliance with the License.
+# You may obtain a copy of the License at
+#
+#     http://www.apache.org/licenses/LICENSE-2.0
+#
+# Unless required by applicable law or agreed to in writing, software
+# distributed under the License is distributed on an "AS IS" BASIS,
+# WITHOUT WARRANTIES OR CONDITIONS OF ANY KIND, either express or implied.
+# See the License for the specific language governing permissions and
+# limitations under the License.
+#===============================================================================
+
+import numpy as np
+
+import numbers
+import warnings
+
+import daal4py
+from .._utils import (getFPType, get_patch_message)
+from .._device_offload import support_usm_ndarray
+from daal4py.sklearn._utils import (
+    daal_check_version, sklearn_check_version,
+    PatchingConditionsChain)
+import logging
+
+from sklearn.tree import (DecisionTreeClassifier, DecisionTreeRegressor)
+from sklearn.tree._tree import Tree
+from sklearn.ensemble import RandomForestClassifier as RandomForestClassifier_original
+from sklearn.ensemble import RandomForestRegressor as RandomForestRegressor_original
+from sklearn.utils import (check_random_state, check_array, deprecated)
+from sklearn.utils.validation import (
+    check_is_fitted,
+    check_consistent_length,
+    _num_samples)
+from ..utils.validation import _daal_num_features
+from sklearn.base import clone
+from sklearn.exceptions import DataConversionWarning
+
+from sklearn import __version__ as sklearn_version
+from distutils.version import LooseVersion
+from math import ceil
+from scipy import sparse as sp
+
+
+def _to_absolute_max_features(
+    max_features,
+    n_features,
+    is_classification=False
+):
+    if max_features is None:
+        return n_features
+    if isinstance(max_features, str):
+        if max_features == "auto":
+            return max(1, int(np.sqrt(n_features))
+                       ) if is_classification else n_features
+        if max_features == 'sqrt':
+            return max(1, int(np.sqrt(n_features)))
+        if max_features == "log2":
+            return max(1, int(np.log2(n_features)))
+        raise ValueError(
+            'Invalid value for max_features. Allowed string '
+            'values are "auto", "sqrt" or "log2".')
+    if isinstance(max_features, (numbers.Integral, np.integer)):
+        return max_features
+    if max_features > 0.0:
+        return max(1, int(max_features * n_features))
+    return 0
+
+
+def _get_n_samples_bootstrap(n_samples, max_samples):
+    if max_samples is None:
+        return 1.
+
+    if isinstance(max_samples, numbers.Integral):
+        if not (1 <= max_samples <= n_samples):
+            msg = "`max_samples` must be in range 1 to {} but got value {}"
+            raise ValueError(msg.format(n_samples, max_samples))
+        return float(max_samples / n_samples)
+
+    if isinstance(max_samples, numbers.Real):
+        if sklearn_check_version('1.0'):
+            if not (0 < float(max_samples) <= 1):
+                msg = "`max_samples` must be in range (0.0, 1.0] but got value {}"
+                raise ValueError(msg.format(max_samples))
+        else:
+            if not (0 < float(max_samples) < 1):
+                msg = "`max_samples` must be in range (0, 1) but got value {}"
+                raise ValueError(msg.format(max_samples))
+        return float(max_samples)
+
+    msg = "`max_samples` should be int or float, but got type '{}'"
+    raise TypeError(msg.format(type(max_samples)))
+
+
+def _check_parameters(self):
+    if isinstance(self.min_samples_leaf, numbers.Integral):
+        if not 1 <= self.min_samples_leaf:
+            raise ValueError("min_samples_leaf must be at least 1 "
+                             "or in (0, 0.5], got %s"
+                             % self.min_samples_leaf)
+    else:  # float
+        if not 0. < self.min_samples_leaf <= 0.5:
+            raise ValueError("min_samples_leaf must be at least 1 "
+                             "or in (0, 0.5], got %s"
+                             % self.min_samples_leaf)
+    if isinstance(self.min_samples_split, numbers.Integral):
+        if not 2 <= self.min_samples_split:
+            raise ValueError("min_samples_split must be an integer "
+                             "greater than 1 or a float in (0.0, 1.0]; "
+                             "got the integer %s"
+                             % self.min_samples_split)
+    else:  # float
+        if not 0. < self.min_samples_split <= 1.:
+            raise ValueError("min_samples_split must be an integer "
+                             "greater than 1 or a float in (0.0, 1.0]; "
+                             "got the float %s"
+                             % self.min_samples_split)
+    if not 0 <= self.min_weight_fraction_leaf <= 0.5:
+        raise ValueError("min_weight_fraction_leaf must in [0, 0.5]")
+    if self.min_impurity_split is not None:
+        warnings.warn("The min_impurity_split parameter is deprecated. "
+                      "Its default value has changed from 1e-7 to 0 in "
+                      "version 0.23, and it will be removed in 0.25. "
+                      "Use the min_impurity_decrease parameter instead.",
+                      FutureWarning)
+
+        if self.min_impurity_split < 0.:
+            raise ValueError("min_impurity_split must be greater than "
+                             "or equal to 0")
+    if self.min_impurity_decrease < 0.:
+        raise ValueError("min_impurity_decrease must be greater than "
+                         "or equal to 0")
+    if self.max_leaf_nodes is not None:
+        if not isinstance(self.max_leaf_nodes, numbers.Integral):
+            raise ValueError("max_leaf_nodes must be integral number but was "
+                             "%r" % self.max_leaf_nodes)
+        if self.max_leaf_nodes < 2:
+            raise ValueError(("max_leaf_nodes {0} must be either None "
+                              "or larger than 1").format(self.max_leaf_nodes))
+    if isinstance(self.maxBins, numbers.Integral):
+        if not 2 <= self.maxBins:
+            raise ValueError("maxBins must be at least 2, got %s"
+                             % self.maxBins)
+    else:
+        raise ValueError("maxBins must be integral number but was "
+                         "%r" % self.maxBins)
+    if isinstance(self.minBinSize, numbers.Integral):
+        if not 1 <= self.minBinSize:
+            raise ValueError("minBinSize must be at least 1, got %s"
+                             % self.minBinSize)
+    else:
+        raise ValueError("minBinSize must be integral number but was "
+                         "%r" % self.minBinSize)
+
+
+def _daal_fit_classifier(self, X, y, sample_weight=None):
+    y = check_array(y, ensure_2d=False, dtype=None)
+    y, expanded_class_weight = self._validate_y_class_weight(y)
+    n_classes_ = self.n_classes_[0]
+    self.n_features_in_ = X.shape[1]
+    if not sklearn_check_version('1.0'):
+        self.n_features_ = self.n_features_in_
+
+    if expanded_class_weight is not None:
+        if sample_weight is not None:
+            sample_weight = sample_weight * expanded_class_weight
+        else:
+            sample_weight = expanded_class_weight
+    if sample_weight is not None:
+        sample_weight = [sample_weight]
+
+    rs_ = check_random_state(self.random_state)
+    seed_ = rs_.randint(0, np.iinfo('i').max)
+
+    if n_classes_ < 2:
+        raise ValueError(
+            "Training data only contain information about one class.")
+
+    # create algorithm
+    X_fptype = getFPType(X)
+
+    # limitation on the number of stream for mt2203 is 6024
+    # more details here:
+    # https://oneapi-src.github.io/oneDAL/daal/algorithms/engines/mt2203.html
+    max_stream_count = 6024
+    if self.n_estimators <= max_stream_count:
+        daal_engine = daal4py.engines_mt2203(seed=seed_, fptype=X_fptype)
+    else:
+        daal_engine = daal4py.engines_mt19937(seed=seed_, fptype=X_fptype)
+
+    features_per_node_ = _to_absolute_max_features(
+        self.max_features, X.shape[1], is_classification=True)
+
+    n_samples_bootstrap_ = _get_n_samples_bootstrap(
+        n_samples=X.shape[0],
+        max_samples=self.max_samples
+    )
+
+    if not self.bootstrap and self.oob_score:
+        raise ValueError("Out of bag estimation only available"
+                         " if bootstrap=True")
+
+    dfc_algorithm = daal4py.decision_forest_classification_training(
+        nClasses=int(n_classes_),
+        fptype=X_fptype,
+        method='hist',
+        nTrees=int(self.n_estimators),
+        observationsPerTreeFraction=n_samples_bootstrap_
+        if self.bootstrap is True else 1.,
+        featuresPerNode=int(features_per_node_),
+        maxTreeDepth=int(0 if self.max_depth is None else self.max_depth),
+        minObservationsInLeafNode=(self.min_samples_leaf
+                                   if isinstance(
+                                       self.min_samples_leaf, numbers.Integral)
+                                   else int(ceil(
+                                       self.min_samples_leaf * X.shape[0]))),
+        engine=daal_engine,
+        impurityThreshold=float(
+            0.0 if self.min_impurity_split is None else self.min_impurity_split),
+        varImportance="MDI",
+        resultsToCompute=(
+            "computeOutOfBagErrorAccuracy|computeOutOfBagErrorDecisionFunction"
+            if self.oob_score
+            else ""),
+        memorySavingMode=False,
+        bootstrap=bool(self.bootstrap),
+        minObservationsInSplitNode=(self.min_samples_split
+                                    if isinstance(
+                                        self.min_samples_split, numbers.Integral)
+                                    else int(ceil(
+                                        self.min_samples_split * X.shape[0]))),
+        minWeightFractionInLeafNode=self.min_weight_fraction_leaf,
+        minImpurityDecreaseInSplitNode=self.min_impurity_decrease,
+        maxLeafNodes=0 if self.max_leaf_nodes is None else self.max_leaf_nodes,
+        maxBins=self.maxBins,
+        minBinSize=self.minBinSize
+    )
+    self._cached_estimators_ = None
+    # compute
+    dfc_trainingResult = dfc_algorithm.compute(X, y, sample_weight)
+
+    # get resulting model
+    model = dfc_trainingResult.model
+    self.daal_model_ = model
+
+    if self.oob_score:
+        self.oob_score_ = dfc_trainingResult.outOfBagErrorAccuracy[0][0]
+        self.oob_decision_function_ = dfc_trainingResult.outOfBagErrorDecisionFunction
+        if self.oob_decision_function_.shape[-1] == 1:
+            self.oob_decision_function_ = self.oob_decision_function_.squeeze(axis=-1)
+
+    return self
+
+
+def _daal_predict_classifier(self, X):
+    X_fptype = getFPType(X)
+    dfc_algorithm = daal4py.decision_forest_classification_prediction(
+        nClasses=int(self.n_classes_),
+        fptype=X_fptype,
+        resultsToEvaluate="computeClassLabels"
+    )
+    if X.shape[1] != self.n_features_in_:
+        raise ValueError(
+            (f'X has {X.shape[1]} features, '
+             f'but RandomForestClassifier is expecting '
+             f'{self.n_features_in_} features as input'))
+    dfc_predictionResult = dfc_algorithm.compute(X, self.daal_model_)
+
+    pred = dfc_predictionResult.prediction
+
+    return np.take(self.classes_, pred.ravel().astype(
+        np.int64, casting='unsafe'))
+
+
+def _daal_predict_proba(self, X):
+    X_fptype = getFPType(X)
+    dfc_algorithm = daal4py.decision_forest_classification_prediction(
+        nClasses=int(self.n_classes_),
+        fptype=X_fptype,
+        resultsToEvaluate="computeClassProbabilities"
+    )
+    dfc_predictionResult = dfc_algorithm.compute(X, self.daal_model_)
+
+    pred = dfc_predictionResult.probabilities
+
+    return pred
+
+
+def _fit_classifier(self, X, y, sample_weight=None):
+    if sp.issparse(y):
+        raise ValueError(
+            "sparse multilabel-indicator for y is not supported."
+        )
+    _check_parameters(self)
+    if sample_weight is not None:
+        sample_weight = check_sample_weight(sample_weight, X)
+
+    _patching_status = PatchingConditionsChain(
+        "sklearn.ensemble.RandomForestClassifier.fit")
+    _dal_ready = _patching_status.and_conditions([
+        (self.oob_score and daal_check_version((2021, 'P', 500)) or not self.oob_score,
+            "OOB score is only supported starting from 2021.5 version of oneDAL."),
+        (self.warm_start is False, "Warm start is not supported."),
+        (self.criterion == "gini",
+            f"'{self.criterion}' criterion is not supported. "
+            "Only 'gini' criterion is supported."),
+        (self.ccp_alpha == 0.0,
+            f"Non-zero 'ccp_alpha' ({self.ccp_alpha}) is not supported."),
+        (not sp.issparse(X), "X is sparse. Sparse input is not supported.")
+    ])
+
+    if _dal_ready:
+        if sklearn_check_version("1.0"):
+            self._check_feature_names(X, reset=True)
+        X = check_array(X, dtype=[np.float32, np.float64])
+        y = np.asarray(y)
+        y = np.atleast_1d(y)
+
+        if y.ndim == 2 and y.shape[1] == 1:
+            warnings.warn("A column-vector y was passed when a 1d array was"
+                          " expected. Please change the shape of y to "
+                          "(n_samples,), for example using ravel().",
+                          DataConversionWarning, stacklevel=2)
+
+        check_consistent_length(X, y)
+
+        if y.ndim == 1:
+            # reshape is necessary to preserve the data contiguity against vs
+            # [:, np.newaxis] that does not.
+            y = np.reshape(y, (-1, 1))
+
+        self.n_outputs_ = y.shape[1]
+        _dal_ready = _patching_status.and_conditions([
+            (self.n_outputs_ == 1, f"Number of outputs ({self.n_outputs_}) is not 1.")])
+
+    _patching_status.write_log()
+    if _dal_ready:
+        _daal_fit_classifier(self, X, y, sample_weight=sample_weight)
+
+        self.estimators_ = self._estimators_
+
+        # Decapsulate classes_ attributes
+        self.n_classes_ = self.n_classes_[0]
+        self.classes_ = self.classes_[0]
+        return self
+    return super(RandomForestClassifier, self).fit(
+        X, y, sample_weight=sample_weight)
+
+
+def _daal_fit_regressor(self, X, y, sample_weight=None):
+    self.n_features_in_ = X.shape[1]
+    if not sklearn_check_version('1.0'):
+        self.n_features_ = self.n_features_in_
+
+    rs_ = check_random_state(self.random_state)
+
+    if not self.bootstrap and self.oob_score:
+        raise ValueError("Out of bag estimation only available"
+                         " if bootstrap=True")
+
+    X_fptype = getFPType(X)
+    seed_ = rs_.randint(0, np.iinfo('i').max)
+
+    # limitation on the number of stream for mt2203 is 6024
+    # more details here:
+    # https://oneapi-src.github.io/oneDAL/daal/algorithms/engines/mt2203.html
+    max_stream_count = 6024
+    if self.n_estimators <= max_stream_count:
+        daal_engine = daal4py.engines_mt2203(seed=seed_, fptype=X_fptype)
+    else:
+        daal_engine = daal4py.engines_mt19937(seed=seed_, fptype=X_fptype)
+
+    _featuresPerNode = _to_absolute_max_features(
+        self.max_features, X.shape[1], is_classification=False)
+
+    n_samples_bootstrap = _get_n_samples_bootstrap(
+        n_samples=X.shape[0],
+        max_samples=self.max_samples
+    )
+
+    if sample_weight is not None:
+        sample_weight = [sample_weight]
+
+    # create algorithm
+    dfr_algorithm = daal4py.decision_forest_regression_training(
+        fptype=getFPType(X),
+        method='hist',
+        nTrees=int(self.n_estimators),
+        observationsPerTreeFraction=n_samples_bootstrap if self.bootstrap is True else 1.,
+        featuresPerNode=int(_featuresPerNode),
+        maxTreeDepth=int(0 if self.max_depth is None else self.max_depth),
+        minObservationsInLeafNode=(self.min_samples_leaf
+                                   if isinstance(
+                                       self.min_samples_leaf, numbers.Integral)
+                                   else int(ceil(
+                                       self.min_samples_leaf * X.shape[0]))),
+        engine=daal_engine,
+        impurityThreshold=float(
+            0.0 if self.min_impurity_split is None else self.min_impurity_split),
+        varImportance="MDI",
+        resultsToCompute=("computeOutOfBagErrorR2|computeOutOfBagErrorPrediction"
+                          if self.oob_score
+                          else ""),
+        memorySavingMode=False,
+        bootstrap=bool(self.bootstrap),
+        minObservationsInSplitNode=(self.min_samples_split
+                                    if isinstance(
+                                        self.min_samples_split, numbers.Integral)
+                                    else int(ceil(
+                                        self.min_samples_split * X.shape[0]))),
+        minWeightFractionInLeafNode=self.min_weight_fraction_leaf,
+        minImpurityDecreaseInSplitNode=self.min_impurity_decrease,
+        maxLeafNodes=0 if self.max_leaf_nodes is None else self.max_leaf_nodes,
+        maxBins=self.maxBins,
+        minBinSize=self.minBinSize
+    )
+
+    self._cached_estimators_ = None
+
+    dfr_trainingResult = dfr_algorithm.compute(X, y, sample_weight)
+
+    # get resulting model
+    model = dfr_trainingResult.model
+    self.daal_model_ = model
+
+    if self.oob_score:
+        self.oob_score_ = dfr_trainingResult.outOfBagErrorR2[0][0]
+        self.oob_prediction_ = dfr_trainingResult.outOfBagErrorPrediction.squeeze(axis=1)
+        if self.oob_prediction_.shape[-1] == 1:
+            self.oob_prediction_ = self.oob_prediction_.squeeze(axis=-1)
+
+    return self
+
+
+def _fit_regressor(self, X, y, sample_weight=None):
+    if sp.issparse(y):
+        raise ValueError(
+            "sparse multilabel-indicator for y is not supported."
+        )
+    _check_parameters(self)
+    if sample_weight is not None:
+        sample_weight = check_sample_weight(sample_weight, X)
+
+    if sklearn_check_version('1.0') and self.criterion == "mse":
+        warnings.warn(
+            "Criterion 'mse' was deprecated in v1.0 and will be "
+            "removed in version 1.2. Use `criterion='squared_error'` "
+            "which is equivalent.",
+            FutureWarning
+        )
+    
+    _patching_status = PatchingConditionsChain(
+        "sklearn.ensemble.RandomForestRegressor.fit")
+    _dal_ready = _patching_status.and_conditions([
+        (self.oob_score and daal_check_version((2021, 'P', 500)) or not self.oob_score,
+            "OOB score is only supported starting from 2021.5 version of oneDAL."),
+        (self.warm_start is False, "Warm start is not supported."),
+        (self.criterion in ["mse", "squared_error"],
+            f"'{self.criterion}' criterion is not supported. "
+            "Only 'mse' and 'squared_error' criteria are supported."),
+        (self.ccp_alpha == 0.0,
+            f"Non-zero 'ccp_alpha' ({self.ccp_alpha}) is not supported."),
+        (not sp.issparse(X), "X is sparse. Sparse input is not supported.")
+    ])
+
+    if _dal_ready:
+        if sklearn_check_version("1.0"):
+            self._check_feature_names(X, reset=True)
+        X = check_array(X, dtype=[np.float64, np.float32])
+        y = np.asarray(y)
+        y = np.atleast_1d(y)
+
+        if y.ndim == 2 and y.shape[1] == 1:
+            warnings.warn("A column-vector y was passed when a 1d array was"
+                          " expected. Please change the shape of y to "
+                          "(n_samples,), for example using ravel().",
+                          DataConversionWarning, stacklevel=2)
+
+        y = check_array(y, ensure_2d=False, dtype=X.dtype)
+        check_consistent_length(X, y)
+
+        if y.ndim == 1:
+            # reshape is necessary to preserve the data contiguity against vs
+            # [:, np.newaxis] that does not.
+            y = np.reshape(y, (-1, 1))
+
+        self.n_outputs_ = y.shape[1]
+        _dal_ready = _patching_status.and_conditions([
+            (self.n_outputs_ == 1, f"Number of outputs ({self.n_outputs_}) is not 1.")])
+
+    _patching_status.write_log()
+    if _dal_ready:
+        _daal_fit_regressor(self, X, y, sample_weight=sample_weight)
+
+        self.estimators_ = self._estimators_
+        return self
+    return super(RandomForestRegressor, self).fit(
+        X, y, sample_weight=sample_weight)
+
+
+def _daal_predict_regressor(self, X):
+    if X.shape[1] != self.n_features_in_:
+        raise ValueError(
+            (f'X has {X.shape[1]} features, '
+             f'but RandomForestRegressor is expecting '
+             f'{self.n_features_in_} features as input'))
+    X_fptype = getFPType(X)
+    dfr_alg = daal4py.decision_forest_regression_prediction(fptype=X_fptype)
+    dfr_predictionResult = dfr_alg.compute(X, self.daal_model_)
+
+    pred = dfr_predictionResult.prediction
+
+    return pred.ravel()
+
+
+def check_sample_weight(sample_weight, X, dtype=None):
+    n_samples = _num_samples(X)
+
+    if dtype is not None and dtype not in [np.float32, np.float64]:
+        dtype = np.float64
+
+    if sample_weight is None:
+        sample_weight = np.ones(n_samples, dtype=dtype)
+    elif isinstance(sample_weight, numbers.Number):
+        sample_weight = np.full(n_samples, sample_weight, dtype=dtype)
+    else:
+        if dtype is None:
+            dtype = [np.float64, np.float32]
+        sample_weight = check_array(
+            sample_weight, accept_sparse=False, ensure_2d=False, dtype=dtype,
+            order="C"
+        )
+        if sample_weight.ndim != 1:
+            raise ValueError("Sample weights must be 1D array or scalar")
+
+        if sample_weight.shape != (n_samples,):
+            raise ValueError("sample_weight.shape == {}, expected {}!"
+                             .format(sample_weight.shape, (n_samples,)))
+    return sample_weight
+
+
+class RandomForestClassifier(RandomForestClassifier_original):
+    __doc__ = RandomForestClassifier_original.__doc__
+
+    if sklearn_check_version('1.0'):
+        def __init__(self,
+                     n_estimators=100,
+                     criterion="gini",
+                     max_depth=None,
+                     min_samples_split=2,
+                     min_samples_leaf=1,
+                     min_weight_fraction_leaf=0.,
+                     max_features="auto",
+                     max_leaf_nodes=None,
+                     min_impurity_decrease=0.,
+                     bootstrap=True,
+                     oob_score=False,
+                     n_jobs=None,
+                     random_state=None,
+                     verbose=0,
+                     warm_start=False,
+                     class_weight=None,
+                     ccp_alpha=0.0,
+                     max_samples=None,
+                     maxBins=256,
+                     minBinSize=1):
+            super(RandomForestClassifier, self).__init__(
+                n_estimators=n_estimators,
+                criterion=criterion,
+                max_depth=max_depth,
+                min_samples_split=min_samples_split,
+                min_samples_leaf=min_samples_leaf,
+                min_weight_fraction_leaf=min_weight_fraction_leaf,
+                max_features=max_features,
+                max_leaf_nodes=max_leaf_nodes,
+                min_impurity_decrease=min_impurity_decrease,
+                bootstrap=bootstrap,
+                oob_score=oob_score,
+                n_jobs=n_jobs,
+                random_state=random_state,
+                verbose=verbose,
+                warm_start=warm_start,
+                class_weight=class_weight
+            )
+            self.ccp_alpha = ccp_alpha
+            self.max_samples = max_samples
+            self.maxBins = maxBins
+            self.minBinSize = minBinSize
+            self.min_impurity_split = None
+    else:
+        def __init__(self,
+                     n_estimators=100,
+                     criterion="gini",
+                     max_depth=None,
+                     min_samples_split=2,
+                     min_samples_leaf=1,
+                     min_weight_fraction_leaf=0.,
+                     max_features="auto",
+                     max_leaf_nodes=None,
+                     min_impurity_decrease=0.,
+                     min_impurity_split=None,
+                     bootstrap=True,
+                     oob_score=False,
+                     n_jobs=None,
+                     random_state=None,
+                     verbose=0,
+                     warm_start=False,
+                     class_weight=None,
+                     ccp_alpha=0.0,
+                     max_samples=None,
+                     maxBins=256,
+                     minBinSize=1):
+            super(RandomForestClassifier, self).__init__(
+                n_estimators=n_estimators,
+                criterion=criterion,
+                max_depth=max_depth,
+                min_samples_split=min_samples_split,
+                min_samples_leaf=min_samples_leaf,
+                min_weight_fraction_leaf=min_weight_fraction_leaf,
+                max_features=max_features,
+                max_leaf_nodes=max_leaf_nodes,
+                min_impurity_decrease=min_impurity_decrease,
+                min_impurity_split=min_impurity_split,
+                bootstrap=bootstrap,
+                oob_score=oob_score,
+                n_jobs=n_jobs,
+                random_state=random_state,
+                verbose=verbose,
+                warm_start=warm_start,
+                class_weight=class_weight,
+                ccp_alpha=ccp_alpha,
+                max_samples=max_samples
+            )
+            self.maxBins = maxBins
+            self.minBinSize = minBinSize
+
+    @support_usm_ndarray()
+    def fit(self, X, y, sample_weight=None):
+        """
+        Build a forest of trees from the training set (X, y).
+
+        Parameters
+        ----------
+        X : {array-like, sparse matrix} of shape (n_samples, n_features)
+            The training input samples. Internally, its dtype will be converted
+            to ``dtype=np.float32``. If a sparse matrix is provided, it will be
+            converted into a sparse ``csc_matrix``.
+
+        y : array-like of shape (n_samples,) or (n_samples, n_outputs)
+            The target values (class labels in classification, real numbers in
+            regression).
+
+        sample_weight : array-like of shape (n_samples,), default=None
+            Sample weights. If None, then samples are equally weighted. Splits
+            that would create child nodes with net zero or negative weight are
+            ignored while searching for a split in each node. In the case of
+            classification, splits are also ignored if they would result in any
+            single class carrying a negative weight in either child node.
+
+        Returns
+        -------
+        self : object
+        """
+        return _fit_classifier(self, X, y, sample_weight=sample_weight)
+
+    @support_usm_ndarray()
+    def predict(self, X):
+        """
+        Predict class for X.
+
+        The predicted class of an input sample is a vote by the trees in
+        the forest, weighted by their probability estimates. That is,
+        the predicted class is the one with highest mean probability
+        estimate across the trees.
+
+        Parameters
+        ----------
+        X : {array-like, sparse matrix} of shape (n_samples, n_features)
+            The input samples. Internally, its dtype will be converted to
+            ``dtype=np.float32``. If a sparse matrix is provided, it will be
+            converted into a sparse ``csr_matrix``.
+
+        Returns
+        -------
+        y : ndarray of shape (n_samples,) or (n_samples, n_outputs)
+            The predicted classes.
+        """
+        _patching_status = PatchingConditionsChain(
+            "sklearn.ensemble.RandomForestClassifier.predict")
+        _dal_ready = _patching_status.and_conditions([
+            (hasattr(self, 'daal_model_'), "oneDAL model was not trained."),
+            (not sp.issparse(X), "X is sparse. Sparse input is not supported.")])
+        if hasattr(self, 'n_outputs_'):
+            _dal_ready = _patching_status.and_conditions([
+                (self.n_outputs_ == 1,
+                    f"Number of outputs ({self.n_outputs_}) is not 1.")])
+
+        _patching_status.write_log()
+        if not _dal_ready:
+            return super(RandomForestClassifier, self).predict(X)
+
+        if sklearn_check_version("1.0"):
+            self._check_feature_names(X, reset=False)
+        X = check_array(
+            X,
+            accept_sparse=['csr', 'csc', 'coo'],
+            dtype=[np.float64, np.float32]
+        )
+        return _daal_predict_classifier(self, X)
+
+    @support_usm_ndarray()
+    def predict_proba(self, X):
+        """
+        Predict class probabilities for X.
+
+        The predicted class probabilities of an input sample are computed as
+        the mean predicted class probabilities of the trees in the forest.
+        The class probability of a single tree is the fraction of samples of
+        the same class in a leaf.
+
+        Parameters
+        ----------
+        X : {array-like, sparse matrix} of shape (n_samples, n_features)
+            The input samples. Internally, its dtype will be converted to
+            ``dtype=np.float32``. If a sparse matrix is provided, it will be
+            converted into a sparse ``csr_matrix``.
+
+        Returns
+        -------
+        p : ndarray of shape (n_samples, n_classes), or a list of n_outputs
+            such arrays if n_outputs > 1.
+            The class probabilities of the input samples. The order of the
+            classes corresponds to that in the attribute :term:`classes_`.
+        """
+        if sklearn_check_version("1.0"):
+            self._check_feature_names(X, reset=False)
+        if hasattr(self, 'n_features_in_'):
+            try:
+                num_features = _daal_num_features(X)
+            except TypeError:
+                num_features = _num_samples(X)
+            if num_features != self.n_features_in_:
+                raise ValueError(
+                    (f'X has {num_features} features, '
+                     f'but RandomForestClassifier is expecting '
+                     f'{self.n_features_in_} features as input'))
+
+        _patching_status = PatchingConditionsChain(
+            "sklearn.ensemble.RandomForestClassifier.predict_proba")
+        _dal_ready = _patching_status.and_conditions([
+            (hasattr(self, 'daal_model_'), "oneDAL model was not trained."),
+            (not sp.issparse(X), "X is sparse. Sparse input is not supported."),
+            (daal_check_version((2021, 'P', 400)),
+                "oneDAL version is lower than 2021.4.")])
+        if hasattr(self, 'n_outputs_'):
+            _dal_ready = _patching_status.and_conditions([
+                (self.n_outputs_ == 1,
+                    f"Number of outputs ({self.n_outputs_}) is not 1.")])
+        _patching_status.write_log()
+
+        if not _dal_ready:
+            return super(RandomForestClassifier, self).predict_proba(X)
+        X = check_array(X, dtype=[np.float64, np.float32])
+        check_is_fitted(self)
+        if sklearn_check_version('0.23'):
+            self._check_n_features(X, reset=False)
+        return _daal_predict_proba(self, X)
+
+    if sklearn_check_version('1.0'):
+        @deprecated(
+            "Attribute `n_features_` was deprecated in version 1.0 and will be "
+            "removed in 1.2. Use `n_features_in_` instead."
+        )
+        @property
+        def n_features_(self):
+            return self.n_features_in_
+
+    @property
+    def _estimators_(self):
+        if hasattr(self, '_cached_estimators_'):
+            if self._cached_estimators_:
+                return self._cached_estimators_
+
+        if sklearn_check_version('0.22'):
+            check_is_fitted(self)
+        else:
+            check_is_fitted(self, 'daal_model_')
+        classes_ = self.classes_[0]
+        n_classes_ = self.n_classes_[0]
+        # convert model to estimators
+        params = {
+            'criterion': self.criterion,
+            'max_depth': self.max_depth,
+            'min_samples_split': self.min_samples_split,
+            'min_samples_leaf': self.min_samples_leaf,
+            'min_weight_fraction_leaf': self.min_weight_fraction_leaf,
+            'max_features': self.max_features,
+            'max_leaf_nodes': self.max_leaf_nodes,
+            'min_impurity_decrease': self.min_impurity_decrease,
+            'random_state': None,
+        }
+        if not sklearn_check_version('1.0'):
+            params['min_impurity_split'] = self.min_impurity_split
+        est = DecisionTreeClassifier(**params)
+        # we need to set est.tree_ field with Trees constructed from Intel(R)
+        # oneAPI Data Analytics Library solution
+        estimators_ = []
+        random_state_checked = check_random_state(self.random_state)
+        for i in range(self.n_estimators):
+            # print("Tree #{}".format(i))
+            est_i = clone(est)
+            est_i.set_params(
+                random_state=random_state_checked.randint(np.iinfo(np.int32).max))
+            if sklearn_check_version('1.0'):
+                est_i.n_features_in_ = self.n_features_in_
+            else:
+                est_i.n_features_ = self.n_features_in_
+            est_i.n_outputs_ = self.n_outputs_
+            est_i.classes_ = classes_
+            est_i.n_classes_ = n_classes_
+            # treeState members: 'class_count', 'leaf_count', 'max_depth',
+            # 'node_ar', 'node_count', 'value_ar'
+            tree_i_state_class = daal4py.getTreeState(
+                self.daal_model_, i, n_classes_)
+
+            # node_ndarray = tree_i_state_class.node_ar
+            # value_ndarray = tree_i_state_class.value_ar
+            # value_shape = (node_ndarray.shape[0], self.n_outputs_,
+            #                n_classes_)
+            # assert np.allclose(
+            #     value_ndarray, value_ndarray.astype(np.intc, casting='unsafe')
+            # ), "Value array is non-integer"
+            tree_i_state_dict = {
+                'max_depth': tree_i_state_class.max_depth,
+                'node_count': tree_i_state_class.node_count,
+                'nodes': tree_i_state_class.node_ar,
+                'values': tree_i_state_class.value_ar}
+            est_i.tree_ = Tree(
+                self.n_features_in_,
+                np.array(
+                    [n_classes_],
+                    dtype=np.intp),
+                self.n_outputs_)
+            est_i.tree_.__setstate__(tree_i_state_dict)
+            estimators_.append(est_i)
+
+        self._cached_estimators_ = estimators_
+        return estimators_
+
+
+class RandomForestRegressor(RandomForestRegressor_original):
+    __doc__ = RandomForestRegressor_original.__doc__
+
+    if sklearn_check_version('1.0'):
+        def __init__(self,
+                     n_estimators=100, *,
+                     criterion="squared_error",
+                     max_depth=None,
+                     min_samples_split=2,
+                     min_samples_leaf=1,
+                     min_weight_fraction_leaf=0.,
+                     max_features="auto",
+                     max_leaf_nodes=None,
+                     min_impurity_decrease=0.,
+                     bootstrap=True,
+                     oob_score=False,
+                     n_jobs=None,
+                     random_state=None,
+                     verbose=0,
+                     warm_start=False,
+                     ccp_alpha=0.0,
+                     max_samples=None,
+                     maxBins=256,
+                     minBinSize=1):
+            super(RandomForestRegressor, self).__init__(
+                n_estimators=n_estimators,
+                criterion=criterion,
+                max_depth=max_depth,
+                min_samples_split=min_samples_split,
+                min_samples_leaf=min_samples_leaf,
+                min_weight_fraction_leaf=min_weight_fraction_leaf,
+                max_features=max_features,
+                max_leaf_nodes=max_leaf_nodes,
+                min_impurity_decrease=min_impurity_decrease,
+                bootstrap=bootstrap,
+                oob_score=oob_score,
+                n_jobs=n_jobs,
+                random_state=random_state,
+                verbose=verbose,
+                warm_start=warm_start
+            )
+            self.ccp_alpha = ccp_alpha
+            self.max_samples = max_samples
+            self.maxBins = maxBins
+            self.minBinSize = minBinSize
+            self.min_impurity_split = None
+    else:
+        def __init__(self,
+                     n_estimators=100, *,
+                     criterion="mse",
+                     max_depth=None,
+                     min_samples_split=2,
+                     min_samples_leaf=1,
+                     min_weight_fraction_leaf=0.,
+                     max_features="auto",
+                     max_leaf_nodes=None,
+                     min_impurity_decrease=0.,
+                     min_impurity_split=None,
+                     bootstrap=True,
+                     oob_score=False,
+                     n_jobs=None,
+                     random_state=None,
+                     verbose=0,
+                     warm_start=False,
+                     ccp_alpha=0.0,
+                     max_samples=None,
+                     maxBins=256,
+                     minBinSize=1):
+            super(RandomForestRegressor, self).__init__(
+                n_estimators=n_estimators,
+                criterion=criterion,
+                max_depth=max_depth,
+                min_samples_split=min_samples_split,
+                min_samples_leaf=min_samples_leaf,
+                min_weight_fraction_leaf=min_weight_fraction_leaf,
+                max_features=max_features,
+                max_leaf_nodes=max_leaf_nodes,
+                min_impurity_decrease=min_impurity_decrease,
+                min_impurity_split=min_impurity_split,
+                bootstrap=bootstrap,
+                oob_score=oob_score,
+                n_jobs=n_jobs,
+                random_state=random_state,
+                verbose=verbose,
+                warm_start=warm_start,
+                ccp_alpha=ccp_alpha,
+                max_samples=max_samples
+            )
+            self.maxBins = maxBins
+            self.minBinSize = minBinSize
+
+    @support_usm_ndarray()
+    def fit(self, X, y, sample_weight=None):
+        """
+        Build a forest of trees from the training set (X, y).
+
+        Parameters
+        ----------
+        X : {array-like, sparse matrix} of shape (n_samples, n_features)
+            The training input samples. Internally, its dtype will be converted
+            to ``dtype=np.float32``. If a sparse matrix is provided, it will be
+            converted into a sparse ``csc_matrix``.
+
+        y : array-like of shape (n_samples,) or (n_samples, n_outputs)
+            The target values (class labels in classification, real numbers in
+            regression).
+
+        sample_weight : array-like of shape (n_samples,), default=None
+            Sample weights. If None, then samples are equally weighted. Splits
+            that would create child nodes with net zero or negative weight are
+            ignored while searching for a split in each node. In the case of
+            classification, splits are also ignored if they would result in any
+            single class carrying a negative weight in either child node.
+
+        Returns
+        -------
+        self : object
+        """
+        return _fit_regressor(self, X, y, sample_weight=sample_weight)
+
+    @support_usm_ndarray()
+    def predict(self, X):
+        """
+        Predict class for X.
+
+        The predicted class of an input sample is a vote by the trees in
+        the forest, weighted by their probability estimates. That is,
+        the predicted class is the one with highest mean probability
+        estimate across the trees.
+
+        Parameters
+        ----------
+        X : {array-like, sparse matrix} of shape (n_samples, n_features)
+            The input samples. Internally, its dtype will be converted to
+            ``dtype=np.float32``. If a sparse matrix is provided, it will be
+            converted into a sparse ``csr_matrix``.
+
+        Returns
+        -------
+        y : ndarray of shape (n_samples,) or (n_samples, n_outputs)
+            The predicted classes.
+        """
+        _patching_status = PatchingConditionsChain(
+            "sklearn.ensemble.RandomForestRegressor.predict")
+        _dal_ready = _patching_status.and_conditions([
+            (hasattr(self, 'daal_model_'), "oneDAL model was not trained."),
+            (not sp.issparse(X), "X is sparse. Sparse input is not supported.")])
+        if hasattr(self, 'n_outputs_'):
+            _dal_ready = _patching_status.and_conditions([
+                (self.n_outputs_ == 1,
+                    f"Number of outputs ({self.n_outputs_}) is not 1.")])
+
+        _patching_status.write_log()
+        if not _dal_ready:
+            return super(RandomForestRegressor, self).predict(X)
+
+        if sklearn_check_version("1.0"):
+            self._check_feature_names(X, reset=False)
+        X = check_array(
+            X,
+            accept_sparse=['csr', 'csc', 'coo'],
+            dtype=[np.float64, np.float32]
+        )
+        return _daal_predict_regressor(self, X)
+
+    if sklearn_check_version('1.0'):
+        @deprecated(
+            "Attribute `n_features_` was deprecated in version 1.0 and will be "
+            "removed in 1.2. Use `n_features_in_` instead."
+        )
+        @property
+        def n_features_(self):
+            return self.n_features_in_
+
+    @property
+    def _estimators_(self):
+        if hasattr(self, '_cached_estimators_'):
+            if self._cached_estimators_:
+                return self._cached_estimators_
+        if sklearn_check_version('0.22'):
+            check_is_fitted(self)
+        else:
+            check_is_fitted(self, 'daal_model_')
+        # convert model to estimators
+        params = {
+            'criterion': self.criterion,
+            'max_depth': self.max_depth,
+            'min_samples_split': self.min_samples_split,
+            'min_samples_leaf': self.min_samples_leaf,
+            'min_weight_fraction_leaf': self.min_weight_fraction_leaf,
+            'max_features': self.max_features,
+            'max_leaf_nodes': self.max_leaf_nodes,
+            'min_impurity_decrease': self.min_impurity_decrease,
+            'random_state': None,
+        }
+        if not sklearn_check_version('1.0'):
+            params['min_impurity_split'] = self.min_impurity_split
+        est = DecisionTreeClassifier(**params)
+
+        # we need to set est.tree_ field with Trees constructed from Intel(R)
+        # oneAPI Data Analytics Library solution
+        estimators_ = []
+        random_state_checked = check_random_state(self.random_state)
+        for i in range(self.n_estimators):
+            est_i = clone(est)
+            est_i.set_params(
+                random_state=random_state_checked.randint(np.iinfo(np.int32).max))
+            if sklearn_check_version('1.0'):
+                est_i.n_features_in_ = self.n_features_in_
+            else:
+                est_i.n_features_ = self.n_features_in_
+            est_i.n_outputs_ = self.n_outputs_
+
+            tree_i_state_class = daal4py.getTreeState(self.daal_model_, i)
+            tree_i_state_dict = {
+                'max_depth': tree_i_state_class.max_depth,
+                'node_count': tree_i_state_class.node_count,
+                'nodes': tree_i_state_class.node_ar,
+                'values': tree_i_state_class.value_ar}
+
+            est_i.tree_ = Tree(
+                self.n_features_in_, np.array(
+                    [1], dtype=np.intp), self.n_outputs_)
+            est_i.tree_.__setstate__(tree_i_state_dict)
+            estimators_.append(est_i)
+
+        return estimators_