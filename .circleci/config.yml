#===============================================================================
# Copyright 2020 Intel Corporation
#
# Licensed under the Apache License, Version 2.0 (the "License");
# you may not use this file except in compliance with the License.
# You may obtain a copy of the License at
#
#     http://www.apache.org/licenses/LICENSE-2.0
#
# Unless required by applicable law or agreed to in writing, software
# distributed under the License is distributed on an "AS IS" BASIS,
# WITHOUT WARRANTIES OR CONDITIONS OF ANY KIND, either express or implied.
# See the License for the specific language governing permissions and
# limitations under the License.
#===============================================================================

version: 2.0

jobs:
  build_pypi:
    docker:
<<<<<<< HEAD
      - image: circleci/python:3.9.1
=======
      - image: circleci/python:3.10.1
>>>>>>> e6495bbc

    working_directory: ~/daal4py-ci

    steps:
      - checkout
      - run:
          name: Checkout master
          command: |
            git fetch --all
            git checkout master
            git reset --hard origin/master
      - run:
          name: Setting up build environment
          command: |
            ls -la
            source ./.circleci/setup_env.sh
      - run:
          name: Building daal4py
          command: |
            . ~/miniconda/etc/profile.d/conda.sh
            conda activate bld
            export DALROOT=$CONDA_PREFIX
            export NO_DIST=1
            python setup.py install --single-version-externally-managed --record=record.txt
      - run:
          name: Building sklearnex
          command: |
            . ~/miniconda/etc/profile.d/conda.sh
            conda activate bld
            python setup_sklearnex.py install --single-version-externally-managed --record=record1.txt
      - run:
          name: Testing sklearn patches
          no_output_timeout: 20m
          command: |
            export PATH=~/miniconda/bin:$PATH
            . ~/miniconda/etc/profile.d/conda.sh
            conda activate bld
            conda install -y -c conda-forge threadpoolctl cython
            git clone https://github.com/scikit-learn/scikit-learn.git
            pwd
            pushd scikit-learn && python setup.py install && popd
            pwd
            conda list
            source ./.circleci/run_and_compare.sh ~/daal4py-ci /tmp/patched_and_unpatched_sklearn_master_pytest_logs_sklearnex.tar.bz2 sklearnex skex
      - store_artifacts:
          path: /tmp/patched_and_unpatched_sklearn_master_pytest_logs_sklearnex.tar.bz2

  build_master:
    docker:
      - image: circleci/python:3.10.1

    working_directory: ~/daal4py-ci

    steps:
      - checkout
      - run:
          name: Checkout master
          command: |
            git fetch --all
            git checkout master
            git reset --hard origin/master
      - run:
          name: Setting up build environment
          command: |
            ls -la
            source ./.circleci/setup_env.sh
      - run:
          name: Building daal4py
          command: |
            . ~/miniconda/etc/profile.d/conda.sh
            conda activate bld
            export DALROOT=$CONDA_PREFIX
            export NO_DIST=1
            export OFF_ONEDAL_IFACE=1
            python setup.py install --single-version-externally-managed --record=record.txt
      - run:
          name: Testing sklearn patches
          no_output_timeout: 20m
          command: |
            export PATH=~/miniconda/bin:$PATH
            export OFF_ONEDAL_IFACE=1
            . ~/miniconda/etc/profile.d/conda.sh
            conda activate bld
            conda install -y -c conda-forge threadpoolctl cython
            git clone https://github.com/scikit-learn/scikit-learn.git
            pushd scikit-learn && python setup.py install && popd
            conda list
            source ./.circleci/run_and_compare.sh ~/daal4py-ci /tmp/patched_and_unpatched_sklearn_master_pytest_logs.tar.bz2
      - store_artifacts:
          path: /tmp/patched_and_unpatched_sklearn_master_pytest_logs.tar.bz2


workflows:
  version: 2
  commit:
    jobs:
      - build_pypi:
          filters:
            branches:
              ignore: test-sklearn-master

  nightly:
    triggers:
      - schedule:
          cron: "49 23 * * *"
          filters:
            branches:
              only: test-sklearn-master
    jobs:
      - build_master<|MERGE_RESOLUTION|>--- conflicted
+++ resolved
@@ -19,11 +19,7 @@
 jobs:
   build_pypi:
     docker:
-<<<<<<< HEAD
-      - image: circleci/python:3.9.1
-=======
       - image: circleci/python:3.10.1
->>>>>>> e6495bbc
 
     working_directory: ~/daal4py-ci
 
