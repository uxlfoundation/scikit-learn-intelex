#===============================================================================
# Copyright 2023 Intel Corporation
#
# Licensed under the Apache License, Version 2.0 (the "License");
# you may not use this file except in compliance with the License.
# You may obtain a copy of the License at
#
#     http://www.apache.org/licenses/LICENSE-2.0
#
# Unless required by applicable law or agreed to in writing, software
# distributed under the License is distributed on an "AS IS" BASIS,
# WITHOUT WARRANTIES OR CONDITIONS OF ANY KIND, either express or implied.
# See the License for the specific language governing permissions and
# limitations under the License.
#===============================================================================
steps:
  - script: sudo apt-get update && sudo apt-get install -y clang-format
    displayName: "apt-get"
  - script: |
      bash .ci/scripts/install_dpcpp.sh
    displayName: "dpcpp installation"
  - script: |
      bash .ci/scripts/describe_system.sh
    displayName: "System info"
  - script: |
      conda config --add channels conda-forge
      conda config --set channel_priority strict
      conda update -y -q conda
<<<<<<< HEAD
<<<<<<< HEAD
      conda create -q -y -n CB -c conda-forge -c intel python=$(PYTHON_VERSION) intel::dal-devel mpich pyyaml "dpcpp-cpp-rt=2024.2.0"
=======
      conda create -q -y -n CB -c conda-forge python=$(PYTHON_VERSION) dal-devel mpich pyyaml "dpcpp-cpp-rt=2024.2.0"
>>>>>>> f3d39a53 (CI: conda channel reconfiguration (#1932))
=======
      conda create -q -y -n CB -c conda-forge python=$(PYTHON_VERSION) intel::dal-devel mpich pyyaml "dpcpp-cpp-rt=2024.2.0"
>>>>>>> a37c196c
    displayName: "Conda create"
  - script: |
      . /usr/share/miniconda/etc/profile.d/conda.sh
      conda activate CB
      pip install -r dependencies-dev
      pip list
    displayName: "Install develop requirements"
  - script: |
      export DPCPPROOT=/opt/intel/oneapi/compiler/latest
      . /usr/share/miniconda/etc/profile.d/conda.sh
      conda activate CB
      export DALROOT=$CONDA_PREFIX
      ./conda-recipe/build.sh
      python setup_sklearnex.py install --single-version-externally-managed --record=record_sklearnex.txt
    displayName: "Build daal4py/sklearnex"
  - script: |
      . /usr/share/miniconda/etc/profile.d/conda.sh
      conda activate CB
      bash .ci/scripts/setup_sklearn.sh $(SKLEARN_VERSION)
      pip install --upgrade -r requirements-test.txt
      pip install $(python .ci/scripts/get_compatible_scipy_version.py)
<<<<<<< HEAD
      if [ $(echo $(PYTHON_VERSION) | grep '3.9\|3.10') ] && [ $(SKLEARN_VERSION) != "1.0" ]; then conda install -q -y -c intel dpctl=0.16.0 dpnp=0.14.0; fi
=======
      if [ $(echo $(PYTHON_VERSION) | grep '3.9\|3.11') ] && [ $(SKLEARN_VERSION) != "1.0" ]; then conda install -q -y -c https://software.repos.intel.com/python/conda/ dpctl=0.17.0 dpnp=0.15.0; fi
>>>>>>> f3d39a53 (CI: conda channel reconfiguration (#1932))
      pip list
    displayName: "Install testing requirements"
  - script: |
      . /usr/share/miniconda/etc/profile.d/conda.sh
      conda activate CB
      cd ..
      ./s/conda-recipe/run_test.sh
    displayName: "Sklearnex testing"
  - script: |
      . /usr/share/miniconda/etc/profile.d/conda.sh
      conda activate CB
      bash .ci/scripts/run_sklearn_tests.sh cpu
    displayName: "Sklearn testing"
    condition: succeededOrFailed()
  - script: |
      . /usr/share/miniconda/etc/profile.d/conda.sh
      conda activate CB
      bash .ci/scripts/run_sklearn_tests.sh cpu
    env:
      SKLEARNEX_PREVIEW: "YES"
    displayName: "Sklearn testing [preview]"
    condition: succeededOrFailed()
<|MERGE_RESOLUTION|>--- conflicted
+++ resolved
@@ -1,85 +1,73 @@
-#===============================================================================
-# Copyright 2023 Intel Corporation
-#
-# Licensed under the Apache License, Version 2.0 (the "License");
-# you may not use this file except in compliance with the License.
-# You may obtain a copy of the License at
-#
-#     http://www.apache.org/licenses/LICENSE-2.0
-#
-# Unless required by applicable law or agreed to in writing, software
-# distributed under the License is distributed on an "AS IS" BASIS,
-# WITHOUT WARRANTIES OR CONDITIONS OF ANY KIND, either express or implied.
-# See the License for the specific language governing permissions and
-# limitations under the License.
-#===============================================================================
-steps:
-  - script: sudo apt-get update && sudo apt-get install -y clang-format
-    displayName: "apt-get"
-  - script: |
-      bash .ci/scripts/install_dpcpp.sh
-    displayName: "dpcpp installation"
-  - script: |
-      bash .ci/scripts/describe_system.sh
-    displayName: "System info"
-  - script: |
-      conda config --add channels conda-forge
-      conda config --set channel_priority strict
-      conda update -y -q conda
-<<<<<<< HEAD
-<<<<<<< HEAD
-      conda create -q -y -n CB -c conda-forge -c intel python=$(PYTHON_VERSION) intel::dal-devel mpich pyyaml "dpcpp-cpp-rt=2024.2.0"
-=======
-      conda create -q -y -n CB -c conda-forge python=$(PYTHON_VERSION) dal-devel mpich pyyaml "dpcpp-cpp-rt=2024.2.0"
->>>>>>> f3d39a53 (CI: conda channel reconfiguration (#1932))
-=======
-      conda create -q -y -n CB -c conda-forge python=$(PYTHON_VERSION) intel::dal-devel mpich pyyaml "dpcpp-cpp-rt=2024.2.0"
->>>>>>> a37c196c
-    displayName: "Conda create"
-  - script: |
-      . /usr/share/miniconda/etc/profile.d/conda.sh
-      conda activate CB
-      pip install -r dependencies-dev
-      pip list
-    displayName: "Install develop requirements"
-  - script: |
-      export DPCPPROOT=/opt/intel/oneapi/compiler/latest
-      . /usr/share/miniconda/etc/profile.d/conda.sh
-      conda activate CB
-      export DALROOT=$CONDA_PREFIX
-      ./conda-recipe/build.sh
-      python setup_sklearnex.py install --single-version-externally-managed --record=record_sklearnex.txt
-    displayName: "Build daal4py/sklearnex"
-  - script: |
-      . /usr/share/miniconda/etc/profile.d/conda.sh
-      conda activate CB
-      bash .ci/scripts/setup_sklearn.sh $(SKLEARN_VERSION)
-      pip install --upgrade -r requirements-test.txt
-      pip install $(python .ci/scripts/get_compatible_scipy_version.py)
-<<<<<<< HEAD
-      if [ $(echo $(PYTHON_VERSION) | grep '3.9\|3.10') ] && [ $(SKLEARN_VERSION) != "1.0" ]; then conda install -q -y -c intel dpctl=0.16.0 dpnp=0.14.0; fi
-=======
-      if [ $(echo $(PYTHON_VERSION) | grep '3.9\|3.11') ] && [ $(SKLEARN_VERSION) != "1.0" ]; then conda install -q -y -c https://software.repos.intel.com/python/conda/ dpctl=0.17.0 dpnp=0.15.0; fi
->>>>>>> f3d39a53 (CI: conda channel reconfiguration (#1932))
-      pip list
-    displayName: "Install testing requirements"
-  - script: |
-      . /usr/share/miniconda/etc/profile.d/conda.sh
-      conda activate CB
-      cd ..
-      ./s/conda-recipe/run_test.sh
-    displayName: "Sklearnex testing"
-  - script: |
-      . /usr/share/miniconda/etc/profile.d/conda.sh
-      conda activate CB
-      bash .ci/scripts/run_sklearn_tests.sh cpu
-    displayName: "Sklearn testing"
-    condition: succeededOrFailed()
-  - script: |
-      . /usr/share/miniconda/etc/profile.d/conda.sh
-      conda activate CB
-      bash .ci/scripts/run_sklearn_tests.sh cpu
-    env:
-      SKLEARNEX_PREVIEW: "YES"
-    displayName: "Sklearn testing [preview]"
-    condition: succeededOrFailed()
+#===============================================================================
+# Copyright 2023 Intel Corporation
+#
+# Licensed under the Apache License, Version 2.0 (the "License");
+# you may not use this file except in compliance with the License.
+# You may obtain a copy of the License at
+#
+#     http://www.apache.org/licenses/LICENSE-2.0
+#
+# Unless required by applicable law or agreed to in writing, software
+# distributed under the License is distributed on an "AS IS" BASIS,
+# WITHOUT WARRANTIES OR CONDITIONS OF ANY KIND, either express or implied.
+# See the License for the specific language governing permissions and
+# limitations under the License.
+#===============================================================================
+steps:
+  - script: sudo apt-get update && sudo apt-get install -y clang-format
+    displayName: "apt-get"
+  - script: |
+      bash .ci/scripts/install_dpcpp.sh
+    displayName: "dpcpp installation"
+  - script: |
+      bash .ci/scripts/describe_system.sh
+    displayName: "System info"
+  - script: |
+      conda config --add channels conda-forge
+      conda config --set channel_priority strict
+      conda update -y -q conda
+      conda create -q -y -n CB -c conda-forge python=$(PYTHON_VERSION) dal-devel mpich pyyaml "dpcpp-cpp-rt=2024.2.0"
+    displayName: "Conda create"
+  - script: |
+      . /usr/share/miniconda/etc/profile.d/conda.sh
+      conda activate CB
+      pip install -r dependencies-dev
+      pip list
+    displayName: "Install develop requirements"
+  - script: |
+      export DPCPPROOT=/opt/intel/oneapi/compiler/latest
+      . /usr/share/miniconda/etc/profile.d/conda.sh
+      conda activate CB
+      export DALROOT=$CONDA_PREFIX
+      ./conda-recipe/build.sh
+      python setup_sklearnex.py install --single-version-externally-managed --record=record_sklearnex.txt
+    displayName: "Build daal4py/sklearnex"
+  - script: |
+      . /usr/share/miniconda/etc/profile.d/conda.sh
+      conda activate CB
+      bash .ci/scripts/setup_sklearn.sh $(SKLEARN_VERSION)
+      pip install --upgrade -r requirements-test.txt
+      pip install $(python .ci/scripts/get_compatible_scipy_version.py)
+      if [ $(echo $(PYTHON_VERSION) | grep '3.9\|3.11') ] && [ $(SKLEARN_VERSION) != "1.0" ]; then conda install -q -y -c https://software.repos.intel.com/python/conda/ dpctl=0.17.0 dpnp=0.15.0; fi
+      pip list
+    displayName: "Install testing requirements"
+  - script: |
+      . /usr/share/miniconda/etc/profile.d/conda.sh
+      conda activate CB
+      cd ..
+      ./s/conda-recipe/run_test.sh
+    displayName: "Sklearnex testing"
+  - script: |
+      . /usr/share/miniconda/etc/profile.d/conda.sh
+      conda activate CB
+      bash .ci/scripts/run_sklearn_tests.sh cpu
+    displayName: "Sklearn testing"
+    condition: succeededOrFailed()
+  - script: |
+      . /usr/share/miniconda/etc/profile.d/conda.sh
+      conda activate CB
+      bash .ci/scripts/run_sklearn_tests.sh cpu
+    env:
+      SKLEARNEX_PREVIEW: "YES"
+    displayName: "Sklearn testing [preview]"
+    condition: succeededOrFailed()