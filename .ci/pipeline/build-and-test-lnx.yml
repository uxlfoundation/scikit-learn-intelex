--- conflicted
+++ resolved
@@ -1,116 +1,108 @@
-#===============================================================================
-# Copyright 2023 Intel Corporation
-#
-# Licensed under the Apache License, Version 2.0 (the "License");
-# you may not use this file except in compliance with the License.
-# You may obtain a copy of the License at
-#
-#     http://www.apache.org/licenses/LICENSE-2.0
-#
-# Unless required by applicable law or agreed to in writing, software
-# distributed under the License is distributed on an "AS IS" BASIS,
-# WITHOUT WARRANTIES OR CONDITIONS OF ANY KIND, either express or implied.
-# See the License for the specific language governing permissions and
-# limitations under the License.
-#===============================================================================
-steps:
-  - script: sudo apt-get update
-    displayName: "apt-get"
-  - script: |
-      bash .ci/scripts/install_dpcpp.sh
-    condition: and(eq(variables.NO_DPC, ''), eq(variables.DPCPPROOT, ''))
-    displayName: "dpcpp installation"
-  - script: |
-      source /opt/intel/oneapi/compiler/latest/env/vars.sh
-      bash .ci/scripts/describe_system.sh
-    displayName: "System info"
-  - script: |
-      # set defaults to guarantee use of conda-forge
-      echo -e "default_channels:\n  - https://conda.anaconda.org/conda-forge" >> ~/.condarc
-      conda config --add channels conda-forge
-      conda config --set channel_priority strict
-      conda update -y -q conda
-      conda create -q -y -n CB -c conda-forge python=$(PYTHON_VERSION) mpich pyyaml
-    displayName: "Conda create"
-  - script: |
-      . /usr/share/miniconda/etc/profile.d/conda.sh
-      conda activate CB
-      if [ -z "${DALROOT}" ]; then conda install -q -y -c conda-forge "dal-devel>=2025.6.1"; fi
-      pip install -r dependencies-dev
-      conda list
-    env:
-      DALROOT: ${{ variables.DALROOT }}
-    displayName: "Install develop requirements"
-  - script: |
-      if [ -z "${DPCPPROOT}" ]; then export DPCPPROOT=/opt/intel/oneapi/compiler/latest; fi
-      . /usr/share/miniconda/etc/profile.d/conda.sh
-      conda activate CB
-      if [ -z "${DALROOT}" ]; then export DALROOT=$CONDA_PREFIX; fi
-      ./conda-recipe/build.sh
-    env:
-      NO_DPC: ${{ variables.NO_DPC }}
-      NO_DIST: ${{ variables.NO_DIST }}
-      DPCPPROOT: ${{ variables.DPCPPROOT }}
-      DALROOT: ${{ variables.DALROOT }}
-    displayName: "Build daal4py/sklearnex"
-  - script: |
-      . /usr/share/miniconda/etc/profile.d/conda.sh
-      conda activate CB
-      bash .ci/scripts/setup_sklearn.sh $(SKLEARN_VERSION)
-      pip install --upgrade -r requirements-test.txt
-      pip install $(python .ci/scripts/get_compatible_scipy_version.py)
-      # dpep installation is set to pypi to avoid conflict of numpy versions from pip and conda
-<<<<<<< HEAD
-      # py312 is disabled due to segfault on exit of program with usage of dpctl
-      if [ $(echo $(PYTHON_VERSION) | grep '3.9\|3.10\|3.11') ] && [ $(SKLEARN_VERSION) != "1.0" ] && [ -z ${NO_DPC} ]; then pip install dpctl==0.18.* dpnp==0.16.*; fi
-      # issues exist with conda-forge dpcpp-cpp-rt=2025.1.1 it is needed to use the dpc build
-      if [ -z "${NO_DPC}" ]; then pip install dpcpp-cpp-rt==2025.1.*; fi
-      conda list
-=======
-      if [ $(echo $(PYTHON_VERSION) | grep '3.9\|3.10\|3.11\|3.12') ] && [ $(SKLEARN_VERSION) != "1.0" ] && [ -z ${NO_DPC} ]; then pip install dpctl==$DPCTL_VERSION dpnp==$DPNP_VERSION; fi
-      if [ -z "${NO_DPC}" ]; then pip install dpcpp-cpp-rt==$DPCPP_RT_VERSION; fi
-      pip list
->>>>>>> ce9aa8c1
-    env:
-      NO_DPC: ${{ variables.NO_DPC }}
-      DPCTL_VERSION: 0.21.0
-      DPNP_VERSION: 0.19.0
-      DPCPP_RT_VERSION: 2025.3.0
-    displayName: "Install testing requirements"
-  - script: |
-      . /usr/share/miniconda/etc/profile.d/conda.sh
-      conda activate CB
-      if [ -n "${COVERAGE_RCFILE}" ]; then export COVERAGE_FILE=$(pwd)/.coverage.sklearnex; fi
-      cd ..
-      if [ -n "${TBBROOT}" ] && [ "${TBBROOT}" != "${CONDA_PREFIX}" ]; then source ${TBBROOT}/env/vars.sh; fi
-      ./s/conda-recipe/run_test.sh --json-report
-    env:
-      TBBROOT: ${{ variables.TBBROOT }}
-      COVERAGE_RCFILE: ${{ variables.COVERAGE_RCFILE }}
-      NO_DIST: 1
-    displayName: "Sklearnex testing"
-  - script: |
-      . /usr/share/miniconda/etc/profile.d/conda.sh
-      conda activate CB
-      if [ -n "${TBBROOT}" ] && [ "${TBBROOT}" != "${CONDA_PREFIX}" ]; then source ${TBBROOT}/env/vars.sh; fi
-      if [ -n "${COVERAGE_RCFILE}" ]; then export COVERAGE_FILE=$(pwd)/.coverage.sklearn; fi
-      if [ -z "${NO_DPC}" ]; then export CPU="cpu"; fi
-      bash .ci/scripts/run_sklearn_tests.sh $CPU
-    env:
-      TBBROOT: ${{ variables.TBBROOT }}
-      COVERAGE_RCFILE: ${{ variables.COVERAGE_RCFILE }}
-      NO_DPC: ${{ variables.NO_DPC }}
-    displayName: "Sklearn testing"
-    condition: succeededOrFailed()
-  - script: |
-      . /usr/share/miniconda/etc/profile.d/conda.sh
-      conda activate CB
-      if [ -n "${TBBROOT}" ] && [ "${TBBROOT}" != "${CONDA_PREFIX}" ]; then source ${TBBROOT}/env/vars.sh; fi
-      if [ -z "${NO_DPC}" ]; then export CPU="cpu"; fi
-      bash .ci/scripts/run_sklearn_tests.sh $CPU
-    env:
-      TBBROOT: ${{ variables.TBBROOT }}
-      NO_DPC: ${{ variables.NO_DPC }}
-      SKLEARNEX_PREVIEW: "YES"
-    displayName: "Sklearn testing [preview]"
-    condition: succeededOrFailed()
+#===============================================================================
+# Copyright 2023 Intel Corporation
+#
+# Licensed under the Apache License, Version 2.0 (the "License");
+# you may not use this file except in compliance with the License.
+# You may obtain a copy of the License at
+#
+#     http://www.apache.org/licenses/LICENSE-2.0
+#
+# Unless required by applicable law or agreed to in writing, software
+# distributed under the License is distributed on an "AS IS" BASIS,
+# WITHOUT WARRANTIES OR CONDITIONS OF ANY KIND, either express or implied.
+# See the License for the specific language governing permissions and
+# limitations under the License.
+#===============================================================================
+steps:
+  - script: sudo apt-get update
+    displayName: "apt-get"
+  - script: |
+      bash .ci/scripts/install_dpcpp.sh
+    condition: and(eq(variables.NO_DPC, ''), eq(variables.DPCPPROOT, ''))
+    displayName: "dpcpp installation"
+  - script: |
+      source /opt/intel/oneapi/compiler/latest/env/vars.sh
+      bash .ci/scripts/describe_system.sh
+    displayName: "System info"
+  - script: |
+      # set defaults to guarantee use of conda-forge
+      echo -e "default_channels:\n  - https://conda.anaconda.org/conda-forge" >> ~/.condarc
+      conda config --add channels conda-forge
+      conda config --set channel_priority strict
+      conda update -y -q conda
+      conda create -q -y -n CB -c conda-forge python=$(PYTHON_VERSION) mpich pyyaml
+    displayName: "Conda create"
+  - script: |
+      . /usr/share/miniconda/etc/profile.d/conda.sh
+      conda activate CB
+      if [ -z "${DALROOT}" ]; then conda install -q -y -c conda-forge "dal-devel>=2025.6.1"; fi
+      pip install -r dependencies-dev
+      conda list
+    env:
+      DALROOT: ${{ variables.DALROOT }}
+    displayName: "Install develop requirements"
+  - script: |
+      if [ -z "${DPCPPROOT}" ]; then export DPCPPROOT=/opt/intel/oneapi/compiler/latest; fi
+      . /usr/share/miniconda/etc/profile.d/conda.sh
+      conda activate CB
+      if [ -z "${DALROOT}" ]; then export DALROOT=$CONDA_PREFIX; fi
+      ./conda-recipe/build.sh
+    env:
+      NO_DPC: ${{ variables.NO_DPC }}
+      NO_DIST: ${{ variables.NO_DIST }}
+      DPCPPROOT: ${{ variables.DPCPPROOT }}
+      DALROOT: ${{ variables.DALROOT }}
+    displayName: "Build daal4py/sklearnex"
+  - script: |
+      . /usr/share/miniconda/etc/profile.d/conda.sh
+      conda activate CB
+      bash .ci/scripts/setup_sklearn.sh $(SKLEARN_VERSION)
+      pip install --upgrade -r requirements-test.txt
+      pip install $(python .ci/scripts/get_compatible_scipy_version.py)
+      # dpep installation is set to pypi to avoid conflict of numpy versions from pip and conda
+      if [ $(echo $(PYTHON_VERSION) | grep '3.9\|3.10\|3.11\|3.12') ] && [ $(SKLEARN_VERSION) != "1.0" ] && [ -z ${NO_DPC} ]; then pip install dpctl==$DPCTL_VERSION dpnp==$DPNP_VERSION; fi
+      if [ -z "${NO_DPC}" ]; then pip install dpcpp-cpp-rt==$DPCPP_RT_VERSION; fi
+      conda list
+    env:
+      NO_DPC: ${{ variables.NO_DPC }}
+      DPCTL_VERSION: 0.21.0
+      DPNP_VERSION: 0.19.0
+      DPCPP_RT_VERSION: 2025.3.0
+    displayName: "Install testing requirements"
+  - script: |
+      . /usr/share/miniconda/etc/profile.d/conda.sh
+      conda activate CB
+      if [ -n "${COVERAGE_RCFILE}" ]; then export COVERAGE_FILE=$(pwd)/.coverage.sklearnex; fi
+      cd ..
+      if [ -n "${TBBROOT}" ] && [ "${TBBROOT}" != "${CONDA_PREFIX}" ]; then source ${TBBROOT}/env/vars.sh; fi
+      ./s/conda-recipe/run_test.sh --json-report
+    env:
+      TBBROOT: ${{ variables.TBBROOT }}
+      COVERAGE_RCFILE: ${{ variables.COVERAGE_RCFILE }}
+      NO_DIST: 1
+    displayName: "Sklearnex testing"
+  - script: |
+      . /usr/share/miniconda/etc/profile.d/conda.sh
+      conda activate CB
+      if [ -n "${TBBROOT}" ] && [ "${TBBROOT}" != "${CONDA_PREFIX}" ]; then source ${TBBROOT}/env/vars.sh; fi
+      if [ -n "${COVERAGE_RCFILE}" ]; then export COVERAGE_FILE=$(pwd)/.coverage.sklearn; fi
+      if [ -z "${NO_DPC}" ]; then export CPU="cpu"; fi
+      bash .ci/scripts/run_sklearn_tests.sh $CPU
+    env:
+      TBBROOT: ${{ variables.TBBROOT }}
+      COVERAGE_RCFILE: ${{ variables.COVERAGE_RCFILE }}
+      NO_DPC: ${{ variables.NO_DPC }}
+    displayName: "Sklearn testing"
+    condition: succeededOrFailed()
+  - script: |
+      . /usr/share/miniconda/etc/profile.d/conda.sh
+      conda activate CB
+      if [ -n "${TBBROOT}" ] && [ "${TBBROOT}" != "${CONDA_PREFIX}" ]; then source ${TBBROOT}/env/vars.sh; fi
+      if [ -z "${NO_DPC}" ]; then export CPU="cpu"; fi
+      bash .ci/scripts/run_sklearn_tests.sh $CPU
+    env:
+      TBBROOT: ${{ variables.TBBROOT }}
+      NO_DPC: ${{ variables.NO_DPC }}
+      SKLEARNEX_PREVIEW: "YES"
+    displayName: "Sklearn testing [preview]"
+    condition: succeededOrFailed()