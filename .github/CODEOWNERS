--- conflicted
+++ resolved
@@ -14,19 +14,11 @@
 
 # Examples 
 examples/daal4py/             @maria-Petrova @Alexsandruss @samir-nasibli
-<<<<<<< HEAD
-examples/notebooks/           @maria-Petrova @Alexsandruss
-
-# Dependencies
-setup.py                      @Alexsandruss
-requirements*                 @maria-Petrova @Alexsandruss
-=======
 examples/notebooks/           @maria-Petrova @Alexsandruss @napetrov
 
 # Dependencies
 setup.py                      @Alexsandruss
 requirements*                 @napetrov @Alexsandruss 
->>>>>>> 5f4daf99
 conda-recipe/                 @Alexsandruss
 
 # Testing
