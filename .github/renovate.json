--- conflicted
+++ resolved
@@ -57,19 +57,19 @@
     },
     {
       "customType": "regex",
-<<<<<<< HEAD
       "fileMatch": ["^\\.ci/pipeline/linting\\.yml$"],
       "matchStrings": ["pre-commit==(?<currentValue>\\d+\\.\\d+\\.\\d+)"],
       "depNameTemplate": "pre-commit",
       "datasourceTemplate": "pypi"
-=======
+    },
+    {
+      "customType": "regex",
       "fileMatch": ["^\\.ci\\/scripts\\/install_dpcpp\\.sh$"],
       "matchStrings": [
         ".*\\b(?<depName>intel-oneapi-compiler-dpcpp-cpp)=(?<currentValue>\\d{4}\\.\\d+\\.\\d+-\\d+).*"
       ],
       "datasourceTemplate": "deb",
       "registryUrlTemplate": "https://apt.repos.intel.com/oneapi?suite=all&components=main&binaryArch=amd64"
->>>>>>> a360e3ed
     }
   ]
 }