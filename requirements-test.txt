pytest==7.4.3
numpy>=1.19.5 ; python_version <= '3.9'
numpy>=1.21.6 ; python_version == '3.10'
numpy>=1.23.5 ; python_version >= '3.11'
<<<<<<< HEAD
scikit-learn==1.2.2 ; python_version == '3.8'
scikit-learn==1.3.1 ; python_version >= '3.9'
pandas==2.0.3 ; python_version == '3.8'
pandas==2.1.2 ; python_version >= '3.9'
=======
scikit-learn==1.3.2
pandas==2.0.1 ; python_version == '3.8'
pandas==2.1.1 ; python_version >= '3.9'
>>>>>>> 8d7bd62f
xgboost==1.7.6; python_version <= '3.9'
xgboost==2.0.0; python_version >= '3.10'
lightgbm==4.1.0
catboost==1.2.2; python_version <= '3.11' # FIXME: Add as soon as 3.12 is supported
shap==0.42.1; python_version <= '3.11' # FIXME: Add as soon as 3.12 is supported<|MERGE_RESOLUTION|>--- conflicted
+++ resolved
@@ -2,16 +2,9 @@
 numpy>=1.19.5 ; python_version <= '3.9'
 numpy>=1.21.6 ; python_version == '3.10'
 numpy>=1.23.5 ; python_version >= '3.11'
-<<<<<<< HEAD
-scikit-learn==1.2.2 ; python_version == '3.8'
-scikit-learn==1.3.1 ; python_version >= '3.9'
+scikit-learn==1.3.2
 pandas==2.0.3 ; python_version == '3.8'
 pandas==2.1.2 ; python_version >= '3.9'
-=======
-scikit-learn==1.3.2
-pandas==2.0.1 ; python_version == '3.8'
-pandas==2.1.1 ; python_version >= '3.9'
->>>>>>> 8d7bd62f
 xgboost==1.7.6; python_version <= '3.9'
 xgboost==2.0.0; python_version >= '3.10'
 lightgbm==4.1.0
